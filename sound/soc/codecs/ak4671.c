--- conflicted
+++ resolved
@@ -613,21 +613,7 @@
 
 static int ak4671_probe(struct snd_soc_codec *codec)
 {
-<<<<<<< HEAD
-	int ret;
-
-	ret = snd_soc_codec_set_cache_io(codec, 8, 8, SND_SOC_REGMAP);
-	if (ret < 0) {
-		dev_err(codec->dev, "Failed to set cache I/O: %d\n", ret);
-		return ret;
-	}
-
-	ak4671_set_bias_level(codec, SND_SOC_BIAS_STANDBY);
-
-	return ret;
-=======
 	return ak4671_set_bias_level(codec, SND_SOC_BIAS_STANDBY);
->>>>>>> a32c17b8
 }
 
 static int ak4671_remove(struct snd_soc_codec *codec)
