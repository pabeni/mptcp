--- conflicted
+++ resolved
@@ -717,12 +717,8 @@
    outside socket context is ugly, certainly. What can I do?
  */
 
-<<<<<<< HEAD
-static void tcp_v4_send_ack(struct sk_buff *skb, u32 seq, u32 ack, u32 data_ack,
-=======
 static void tcp_v4_send_ack(struct net *net,
-			    struct sk_buff *skb, u32 seq, u32 ack,
->>>>>>> dd4534d8
+			    struct sk_buff *skb, u32 seq, u32 ack, u32 data_ack,
 			    u32 win, u32 tsval, u32 tsecr, int oif,
 			    struct tcp_md5sig_key *key,
 			    int reply_flags, u8 tos, int mptcp)
@@ -824,13 +820,8 @@
 		mptcp = 1;
 	}
 
-<<<<<<< HEAD
-	tcp_v4_send_ack(skb, tcptw->tw_snd_nxt, tcptw->tw_rcv_nxt,
-			data_ack,
-=======
 	tcp_v4_send_ack(sock_net(sk), skb,
-			tcptw->tw_snd_nxt, tcptw->tw_rcv_nxt,
->>>>>>> dd4534d8
+			tcptw->tw_snd_nxt, tcptw->tw_rcv_nxt, data_ack,
 			tcptw->tw_rcv_wnd >> tw->tw_rcv_wscale,
 			tcp_time_stamp + tcptw->tw_ts_offset,
 			tcptw->tw_ts_recent,
@@ -846,15 +837,11 @@
 void tcp_v4_reqsk_send_ack(const struct sock *sk, struct sk_buff *skb,
 			   struct request_sock *req)
 {
-	/* sk->sk_state == TCP_LISTEN -> for regular TCP_SYN_RECV
+	/* sk->sk_state == TCP_LISTEN or meta_sk -> for regular TCP_SYN_RECV
 	 * sk->sk_state == TCP_SYN_RECV -> for Fast Open.
 	 */
-<<<<<<< HEAD
-	tcp_v4_send_ack(skb, (sk->sk_state == TCP_LISTEN) ?
-			tcp_rsk(req)->snt_isn + 1 : tcp_sk(sk)->snd_nxt,
-			tcp_rsk(req)->rcv_nxt, 0, req->rsk_rcv_wnd,
-=======
-	u32 seq = (sk->sk_state == TCP_LISTEN) ? tcp_rsk(req)->snt_isn + 1 :
+	u32 seq = (sk->sk_state == TCP_LISTEN || is_meta_sk(sk)) ?
+					     tcp_rsk(req)->snt_isn + 1 :
 					     tcp_sk(sk)->snd_nxt;
 
 	/* RFC 7323 2.3
@@ -863,9 +850,8 @@
 	 * Rcv.Wind.Shift bits:
 	 */
 	tcp_v4_send_ack(sock_net(sk), skb, seq,
-			tcp_rsk(req)->rcv_nxt,
+			tcp_rsk(req)->rcv_nxt, 0,
 			req->rsk_rcv_wnd >> inet_rsk(req)->rcv_wscale,
->>>>>>> dd4534d8
 			tcp_time_stamp,
 			req->ts_recent,
 			0,
@@ -1677,53 +1663,44 @@
 		struct sock *nsk;
 
 		sk = req->rsk_listener;
-<<<<<<< HEAD
-		if (tcp_v4_inbound_md5_hash(sk, skb))
-			goto discard_and_relse;
-		if (likely(sk->sk_state == TCP_LISTEN || is_meta_sk(sk))) {
-			if (is_meta_sk(sk)) {
-				bh_lock_sock(sk);
-
-				if (sock_owned_by_user(sk)) {
-					skb->sk = sk;
-					if (unlikely(sk_add_backlog(sk, skb,
-								    sk->sk_rcvbuf + sk->sk_sndbuf))) {
-						reqsk_put(req);
-
-						bh_unlock_sock(sk);
-						NET_INC_STATS_BH(net, LINUX_MIB_TCPBACKLOGDROP);
-						goto discard_and_relse;
-					}
-
-					reqsk_put(req);
-					bh_unlock_sock(sk);
-
-					return 0;
-				}
-			}
-			nsk = tcp_check_req(sk, skb, req, false);
-		} else {
-=======
 		if (unlikely(tcp_v4_inbound_md5_hash(sk, skb))) {
 			reqsk_put(req);
 			goto discard_it;
 		}
-		if (unlikely(sk->sk_state != TCP_LISTEN)) {
->>>>>>> dd4534d8
+		if (unlikely(sk->sk_state != TCP_LISTEN && !is_meta_sk(sk))) {
 			inet_csk_reqsk_queue_drop_and_put(sk, req);
 			goto lookup;
 		}
 		sock_hold(sk);
+
+		if (is_meta_sk(sk)) {
+			bh_lock_sock(sk);
+
+			if (sock_owned_by_user(sk)) {
+				skb->sk = sk;
+				if (unlikely(sk_add_backlog(sk, skb,
+							    sk->sk_rcvbuf + sk->sk_sndbuf))) {
+					reqsk_put(req);
+
+					bh_unlock_sock(sk);
+					NET_INC_STATS_BH(net, LINUX_MIB_TCPBACKLOGDROP);
+					goto discard_and_relse;
+				}
+
+				reqsk_put(req);
+				bh_unlock_sock(sk);
+				sock_put(sk);
+
+				return 0;
+			}
+		}
+
 		nsk = tcp_check_req(sk, skb, req, false);
 		if (!nsk) {
 			reqsk_put(req);
-<<<<<<< HEAD
 			if (is_meta_sk(sk))
 				bh_unlock_sock(sk);
-			goto discard_it;
-=======
 			goto discard_and_relse;
->>>>>>> dd4534d8
 		}
 		if (nsk == sk) {
 			reqsk_put(req);
