--- conflicted
+++ resolved
@@ -1707,15 +1707,11 @@
 			reqsk_put(req);
 			goto discard_it;
 		}
-<<<<<<< HEAD
-		if (unlikely(sk->sk_state != TCP_LISTEN && !is_meta_sk(sk))) {
-=======
 		if (tcp_checksum_complete(skb)) {
 			reqsk_put(req);
 			goto csum_error;
 		}
-		if (unlikely(sk->sk_state != TCP_LISTEN)) {
->>>>>>> 67605423
+		if (unlikely(sk->sk_state != TCP_LISTEN && !is_meta_sk(sk))) {
 			inet_csk_reqsk_queue_drop_and_put(sk, req);
 			goto lookup;
 		}
