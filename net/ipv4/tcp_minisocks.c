/*
 * INET		An implementation of the TCP/IP protocol suite for the LINUX
 *		operating system.  INET is implemented using the  BSD Socket
 *		interface as the means of communication with the user level.
 *
 *		Implementation of the Transmission Control Protocol(TCP).
 *
 * Authors:	Ross Biro
 *		Fred N. van Kempen, <waltje@uWalt.NL.Mugnet.ORG>
 *		Mark Evans, <evansmp@uhura.aston.ac.uk>
 *		Corey Minyard <wf-rch!minyard@relay.EU.net>
 *		Florian La Roche, <flla@stud.uni-sb.de>
 *		Charles Hedrick, <hedrick@klinzhai.rutgers.edu>
 *		Linus Torvalds, <torvalds@cs.helsinki.fi>
 *		Alan Cox, <gw4pts@gw4pts.ampr.org>
 *		Matthew Dillon, <dillon@apollo.west.oic.com>
 *		Arnt Gulbrandsen, <agulbra@nvg.unit.no>
 *		Jorge Cwik, <jorge@laser.satlink.net>
 */

#include <linux/kconfig.h>
#include <linux/mm.h>
#include <linux/module.h>
#include <linux/slab.h>
#include <linux/sysctl.h>
#include <linux/workqueue.h>
#include <net/mptcp.h>
#include <net/tcp.h>
#include <net/inet_common.h>
#include <net/xfrm.h>

int sysctl_tcp_syncookies __read_mostly = 1;
EXPORT_SYMBOL(sysctl_tcp_syncookies);

int sysctl_tcp_abort_on_overflow __read_mostly;

struct inet_timewait_death_row tcp_death_row = {
	.sysctl_max_tw_buckets = NR_FILE * 2,
	.period		= TCP_TIMEWAIT_LEN / INET_TWDR_TWKILL_SLOTS,
	.death_lock	= __SPIN_LOCK_UNLOCKED(tcp_death_row.death_lock),
	.hashinfo	= &tcp_hashinfo,
	.tw_timer	= TIMER_INITIALIZER(inet_twdr_hangman, 0,
					    (unsigned long)&tcp_death_row),
	.twkill_work	= __WORK_INITIALIZER(tcp_death_row.twkill_work,
					     inet_twdr_twkill_work),
/* Short-time timewait calendar */

	.twcal_hand	= -1,
	.twcal_timer	= TIMER_INITIALIZER(inet_twdr_twcal_tick, 0,
					    (unsigned long)&tcp_death_row),
};
EXPORT_SYMBOL_GPL(tcp_death_row);

static bool tcp_in_window(u32 seq, u32 end_seq, u32 s_win, u32 e_win)
{
	if (seq == s_win)
		return true;
	if (after(end_seq, s_win) && before(seq, e_win))
		return true;
	return seq == e_win && seq == end_seq;
}

/*
 * * Main purpose of TIME-WAIT state is to close connection gracefully,
 *   when one of ends sits in LAST-ACK or CLOSING retransmitting FIN
 *   (and, probably, tail of data) and one or more our ACKs are lost.
 * * What is TIME-WAIT timeout? It is associated with maximal packet
 *   lifetime in the internet, which results in wrong conclusion, that
 *   it is set to catch "old duplicate segments" wandering out of their path.
 *   It is not quite correct. This timeout is calculated so that it exceeds
 *   maximal retransmission timeout enough to allow to lose one (or more)
 *   segments sent by peer and our ACKs. This time may be calculated from RTO.
 * * When TIME-WAIT socket receives RST, it means that another end
 *   finally closed and we are allowed to kill TIME-WAIT too.
 * * Second purpose of TIME-WAIT is catching old duplicate segments.
 *   Well, certainly it is pure paranoia, but if we load TIME-WAIT
 *   with this semantics, we MUST NOT kill TIME-WAIT state with RSTs.
 * * If we invented some more clever way to catch duplicates
 *   (f.e. based on PAWS), we could truncate TIME-WAIT to several RTOs.
 *
 * The algorithm below is based on FORMAL INTERPRETATION of RFCs.
 * When you compare it to RFCs, please, read section SEGMENT ARRIVES
 * from the very beginning.
 *
 * NOTE. With recycling (and later with fin-wait-2) TW bucket
 * is _not_ stateless. It means, that strictly speaking we must
 * spinlock it. I do not want! Well, probability of misbehaviour
 * is ridiculously low and, seems, we could use some mb() tricks
 * to avoid misread sequence numbers, states etc.  --ANK
 *
 * We don't need to initialize tmp_out.sack_ok as we don't use the results
 */
enum tcp_tw_status
tcp_timewait_state_process(struct inet_timewait_sock *tw, struct sk_buff *skb,
			   const struct tcphdr *th)
{
	struct tcp_options_received tmp_opt;
	const u8 *hash_location;
	struct tcp_timewait_sock *tcptw = tcp_twsk((struct sock *)tw);
	bool paws_reject = false;
	struct mptcp_options_received mopt;

	tmp_opt.saw_tstamp = 0;
	if (th->doff > (sizeof(*th) >> 2) && tcptw->tw_ts_recent_stamp) {
		mptcp_init_mp_opt(&mopt);

		tcp_parse_options(skb, &tmp_opt, &hash_location, &mopt, 0, NULL);

		if (tmp_opt.saw_tstamp) {
			tmp_opt.ts_recent	= tcptw->tw_ts_recent;
			tmp_opt.ts_recent_stamp	= tcptw->tw_ts_recent_stamp;
			paws_reject = tcp_paws_reject(&tmp_opt, th->rst);
		}

		if (unlikely(mopt.mp_fclose) && tcptw->mptcp_tw) {
			if (mopt.mptcp_key == tcptw->mptcp_tw->loc_key)
				goto kill_with_rst;
		}
	}

	if (tw->tw_substate == TCP_FIN_WAIT2) {
		/* Just repeat all the checks of tcp_rcv_state_process() */

		/* Out of window, send ACK */
		if (paws_reject ||
		    !tcp_in_window(TCP_SKB_CB(skb)->seq, TCP_SKB_CB(skb)->end_seq,
				   tcptw->tw_rcv_nxt,
				   tcptw->tw_rcv_nxt + tcptw->tw_rcv_wnd))
			return TCP_TW_ACK;

		if (th->rst)
			goto kill;

		if (th->syn && !before(TCP_SKB_CB(skb)->seq, tcptw->tw_rcv_nxt))
			goto kill_with_rst;

		/* Dup ACK? */
		if (!th->ack ||
		    !after(TCP_SKB_CB(skb)->end_seq, tcptw->tw_rcv_nxt) ||
		    TCP_SKB_CB(skb)->end_seq == TCP_SKB_CB(skb)->seq) {
			/* If mptcp_is_data_fin() returns true, we are sure that
			 * mopt has been initialized - otherwise it would not
			 * be a DATA_FIN.
			 */
			if (tcptw->mptcp_tw && tcptw->mptcp_tw->meta_tw &&
			    mptcp_is_data_fin(skb) &&
			    TCP_SKB_CB(skb)->seq == tcptw->tw_rcv_nxt &&
			    mopt.data_seq + 1 == (u32)tcptw->mptcp_tw->rcv_nxt)
				return TCP_TW_ACK;

			inet_twsk_put(tw);
			return TCP_TW_SUCCESS;
		}

		/* New data or FIN. If new data arrive after half-duplex close,
		 * reset.
		 */
		if (!th->fin ||
		    TCP_SKB_CB(skb)->end_seq != tcptw->tw_rcv_nxt + 1) {
kill_with_rst:
			inet_twsk_deschedule(tw, &tcp_death_row);
			inet_twsk_put(tw);
			return TCP_TW_RST;
		}

		/* FIN arrived, enter true time-wait state. */
		tw->tw_substate	  = TCP_TIME_WAIT;
		tcptw->tw_rcv_nxt = TCP_SKB_CB(skb)->end_seq;
		if (tmp_opt.saw_tstamp) {
			tcptw->tw_ts_recent_stamp = get_seconds();
			tcptw->tw_ts_recent	  = tmp_opt.rcv_tsval;
		}

		if (tcp_death_row.sysctl_tw_recycle &&
		    tcptw->tw_ts_recent_stamp &&
		    tcp_tw_remember_stamp(tw))
			inet_twsk_schedule(tw, &tcp_death_row, tw->tw_timeout,
					   TCP_TIMEWAIT_LEN);
		else
			inet_twsk_schedule(tw, &tcp_death_row, TCP_TIMEWAIT_LEN,
					   TCP_TIMEWAIT_LEN);

		return TCP_TW_ACK;
	}

	/*
	 *	Now real TIME-WAIT state.
	 *
	 *	RFC 1122:
	 *	"When a connection is [...] on TIME-WAIT state [...]
	 *	[a TCP] MAY accept a new SYN from the remote TCP to
	 *	reopen the connection directly, if it:
	 *
	 *	(1)  assigns its initial sequence number for the new
	 *	connection to be larger than the largest sequence
	 *	number it used on the previous connection incarnation,
	 *	and
	 *
	 *	(2)  returns to TIME-WAIT state if the SYN turns out
	 *	to be an old duplicate".
	 */

	if (!paws_reject &&
	    (TCP_SKB_CB(skb)->seq == tcptw->tw_rcv_nxt &&
	     (TCP_SKB_CB(skb)->seq == TCP_SKB_CB(skb)->end_seq || th->rst))) {
		/* In window segment, it may be only reset or bare ack. */

		if (th->rst) {
			/* This is TIME_WAIT assassination, in two flavors.
			 * Oh well... nobody has a sufficient solution to this
			 * protocol bug yet.
			 */
			if (sysctl_tcp_rfc1337 == 0) {
kill:
				inet_twsk_deschedule(tw, &tcp_death_row);
				inet_twsk_put(tw);
				return TCP_TW_SUCCESS;
			}
		}
		inet_twsk_schedule(tw, &tcp_death_row, TCP_TIMEWAIT_LEN,
				   TCP_TIMEWAIT_LEN);

		if (tmp_opt.saw_tstamp) {
			tcptw->tw_ts_recent	  = tmp_opt.rcv_tsval;
			tcptw->tw_ts_recent_stamp = get_seconds();
		}

		inet_twsk_put(tw);
		return TCP_TW_SUCCESS;
	}

	/* Out of window segment.

	   All the segments are ACKed immediately.

	   The only exception is new SYN. We accept it, if it is
	   not old duplicate and we are not in danger to be killed
	   by delayed old duplicates. RFC check is that it has
	   newer sequence number works at rates <40Mbit/sec.
	   However, if paws works, it is reliable AND even more,
	   we even may relax silly seq space cutoff.

	   RED-PEN: we violate main RFC requirement, if this SYN will appear
	   old duplicate (i.e. we receive RST in reply to SYN-ACK),
	   we must return socket to time-wait state. It is not good,
	   but not fatal yet.
	 */

	if (th->syn && !th->rst && !th->ack && !paws_reject &&
	    (after(TCP_SKB_CB(skb)->seq, tcptw->tw_rcv_nxt) ||
	     (tmp_opt.saw_tstamp &&
	      (s32)(tcptw->tw_ts_recent - tmp_opt.rcv_tsval) < 0))) {
		u32 isn = tcptw->tw_snd_nxt + 65535 + 2;
		if (isn == 0)
			isn++;
		TCP_SKB_CB(skb)->when = isn;
		return TCP_TW_SYN;
	}

	if (paws_reject)
		NET_INC_STATS_BH(twsk_net(tw), LINUX_MIB_PAWSESTABREJECTED);

	if (!th->rst) {
		/* In this case we must reset the TIMEWAIT timer.
		 *
		 * If it is ACKless SYN it may be both old duplicate
		 * and new good SYN with random sequence number <rcv_nxt.
		 * Do not reschedule in the last case.
		 */
		if (paws_reject || th->ack)
			inet_twsk_schedule(tw, &tcp_death_row, TCP_TIMEWAIT_LEN,
					   TCP_TIMEWAIT_LEN);

		/* Send ACK. Note, we do not put the bucket,
		 * it will be released by caller.
		 */
		return TCP_TW_ACK;
	}
	inet_twsk_put(tw);
	return TCP_TW_SUCCESS;
}
EXPORT_SYMBOL(tcp_timewait_state_process);

/*
 * Move a socket to time-wait or dead fin-wait-2 state.
 */
void tcp_time_wait(struct sock *sk, int state, int timeo)
{
	struct inet_timewait_sock *tw = NULL;
	const struct inet_connection_sock *icsk = inet_csk(sk);
	const struct tcp_sock *tp = tcp_sk(sk);
	bool recycle_ok = false;

	if (is_meta_sk(sk)) {
		mptcp_update_tw_socks(tp, state);
		goto tcp_done;
	}

	if (tcp_death_row.sysctl_tw_recycle && tp->rx_opt.ts_recent_stamp)
		recycle_ok = tcp_remember_stamp(sk);

	if (tcp_death_row.tw_count < tcp_death_row.sysctl_max_tw_buckets)
		tw = inet_twsk_alloc(sk, state);

	if (tw != NULL) {
		struct tcp_timewait_sock *tcptw = tcp_twsk((struct sock *)tw);
		const int rto = (icsk->icsk_rto << 2) - (icsk->icsk_rto >> 1);
		struct inet_sock *inet = inet_sk(sk);

		tw->tw_transparent	= inet->transparent;
		tw->tw_rcv_wscale	= tp->rx_opt.rcv_wscale;
		tcptw->tw_rcv_nxt	= tp->rcv_nxt;
		tcptw->tw_snd_nxt	= tp->snd_nxt;
		tcptw->tw_rcv_wnd	= tcp_receive_window(tp);
		tcptw->tw_ts_recent	= tp->rx_opt.ts_recent;
		tcptw->tw_ts_recent_stamp = tp->rx_opt.ts_recent_stamp;

		if (tp->mpc) {
			if (mptcp_time_wait(sk, tcptw)) {
				inet_twsk_free(tw);
				goto exit;
			}
		} else {
			tcptw->mptcp_tw = NULL;
		}

#if IS_ENABLED(CONFIG_IPV6)
		if (tw->tw_family == PF_INET6) {
			struct ipv6_pinfo *np = inet6_sk(sk);
			struct inet6_timewait_sock *tw6;

			tw->tw_ipv6_offset = inet6_tw_offset(sk->sk_prot);
			tw6 = inet6_twsk((struct sock *)tw);
			tw6->tw_v6_daddr = np->daddr;
			tw6->tw_v6_rcv_saddr = np->rcv_saddr;
			tw->tw_tclass = np->tclass;
			tw->tw_ipv6only = np->ipv6only;
		}
#endif

#ifdef CONFIG_TCP_MD5SIG
		/*
		 * The timewait bucket does not have the key DB from the
		 * sock structure. We just make a quick copy of the
		 * md5 key being used (if indeed we are using one)
		 * so the timewait ack generating code has the key.
		 */
		do {
			struct tcp_md5sig_key *key;
			tcptw->tw_md5_key = NULL;
			key = tp->af_specific->md5_lookup(sk, sk);
			if (key != NULL) {
				tcptw->tw_md5_key = kmemdup(key, sizeof(*key), GFP_ATOMIC);
				if (tcptw->tw_md5_key && tcp_alloc_md5sig_pool(sk) == NULL)
					BUG();
			}
		} while (0);
#endif

		/* Linkage updates. */
		__inet_twsk_hashdance(tw, sk, &tcp_hashinfo);

		/* Get the TIME_WAIT timeout firing. */
		if (timeo < rto)
			timeo = rto;

		if (recycle_ok) {
			tw->tw_timeout = rto;
		} else {
			tw->tw_timeout = TCP_TIMEWAIT_LEN;
			if (state == TCP_TIME_WAIT)
				timeo = TCP_TIMEWAIT_LEN;
		}

		inet_twsk_schedule(tw, &tcp_death_row, timeo,
				   TCP_TIMEWAIT_LEN);
		inet_twsk_put(tw);
	} else {
		/* Sorry, if we're out of memory, just CLOSE this
		 * socket up.  We've got bigger problems than
		 * non-graceful socket closings.
		 */
		NET_INC_STATS_BH(sock_net(sk), LINUX_MIB_TCPTIMEWAITOVERFLOW);
	}

exit:
	tcp_update_metrics(sk);
tcp_done:
	tcp_done(sk);
}

void tcp_twsk_destructor(struct sock *sk)
{
	struct tcp_timewait_sock *twsk = tcp_twsk(sk);

	if (twsk->mptcp_tw)
		mptcp_twsk_destructor(twsk);
#ifdef CONFIG_TCP_MD5SIG
	if (twsk->tw_md5_key) {
		tcp_free_md5sig_pool();
		kfree_rcu(twsk->tw_md5_key, rcu);
	}
#endif
}
EXPORT_SYMBOL_GPL(tcp_twsk_destructor);

static inline void TCP_ECN_openreq_child(struct tcp_sock *tp,
					 struct request_sock *req)
{
	tp->ecn_flags = inet_rsk(req)->ecn_ok ? TCP_ECN_OK : 0;
}

/* This is not only more efficient than what we used to do, it eliminates
 * a lot of code duplication between IPv4/IPv6 SYN recv processing. -DaveM
 *
 * Actually, we could lots of memory writes here. tp of listening
 * socket contains all necessary default parameters.
 */
struct sock *tcp_create_openreq_child(struct sock *sk, struct request_sock *req, struct sk_buff *skb)
{
	struct sock *newsk = inet_csk_clone_lock(sk, req, GFP_ATOMIC);

	if (newsk != NULL) {
		const struct inet_request_sock *ireq = inet_rsk(req);
		struct tcp_request_sock *treq = tcp_rsk(req);
		struct inet_connection_sock *newicsk = inet_csk(newsk);
		struct tcp_sock *newtp = tcp_sk(newsk);
		struct tcp_sock *oldtp = tcp_sk(sk);
		struct tcp_cookie_values *oldcvp = oldtp->cookie_values;

		/* TCP Cookie Transactions require space for the cookie pair,
		 * as it differs for each connection.  There is no need to
		 * copy any s_data_payload stored at the original socket.
		 * Failure will prevent resuming the connection.
		 *
		 * Presumed copied, in order of appearance:
		 *	cookie_in_always, cookie_out_never
		 */
		if (oldcvp != NULL) {
			struct tcp_cookie_values *newcvp =
				kzalloc(sizeof(*newtp->cookie_values),
					GFP_ATOMIC);

			if (newcvp != NULL) {
				kref_init(&newcvp->kref);
				newcvp->cookie_desired =
						oldcvp->cookie_desired;
				newtp->cookie_values = newcvp;
			} else {
				/* Not Yet Implemented */
				newtp->cookie_values = NULL;
			}
		}

		/* Now setup tcp_sock */
		newtp->pred_flags = 0;

		newtp->rcv_wup = newtp->copied_seq =
		newtp->rcv_nxt = treq->rcv_isn + 1;

		newtp->snd_sml = newtp->snd_una =
		newtp->snd_nxt = newtp->snd_up =
			treq->snt_isn + 1 + tcp_s_data_size(oldtp);
#ifdef CONFIG_MPTCP
		memset(&newtp->rcvq_space, 0, sizeof(newtp->rcvq_space));
#endif

		tcp_prequeue_init(newtp);
		INIT_LIST_HEAD(&newtp->tsq_node);

		tcp_init_wl(newtp, treq->rcv_isn);

		newtp->srtt = 0;
		newtp->mdev = TCP_TIMEOUT_INIT;
		newicsk->icsk_rto = TCP_TIMEOUT_INIT;

		newtp->packets_out = 0;
		newtp->retrans_out = 0;
		newtp->sacked_out = 0;
		newtp->fackets_out = 0;
		newtp->snd_ssthresh = TCP_INFINITE_SSTHRESH;
		tcp_enable_early_retrans(newtp);

		/* So many TCP implementations out there (incorrectly) count the
		 * initial SYN frame in their delayed-ACK and congestion control
		 * algorithms that we must have the following bandaid to talk
		 * efficiently to them.  -DaveM
		 */
		newtp->snd_cwnd = TCP_INIT_CWND;
		newtp->snd_cwnd_cnt = 0;
		newtp->bytes_acked = 0;

		newtp->frto_counter = 0;
		newtp->frto_highmark = 0;

		if (newicsk->icsk_ca_ops != &tcp_init_congestion_ops &&
		    !try_module_get(newicsk->icsk_ca_ops->owner))
			newicsk->icsk_ca_ops = &tcp_init_congestion_ops;

		tcp_set_ca_state(newsk, TCP_CA_Open);
		tcp_init_xmit_timers(newsk);
		skb_queue_head_init(&newtp->out_of_order_queue);
		newtp->write_seq = newtp->pushed_seq =
			treq->snt_isn + 1 + tcp_s_data_size(oldtp);

		newtp->rx_opt.saw_tstamp = 0;

		newtp->rx_opt.dsack = 0;
		newtp->rx_opt.num_sacks = 0;

		newtp->urg_data = 0;

		if (sock_flag(newsk, SOCK_KEEPOPEN))
			inet_csk_reset_keepalive_timer(newsk,
						       keepalive_time_when(newtp));

		newtp->rx_opt.tstamp_ok = ireq->tstamp_ok;
		if ((newtp->rx_opt.sack_ok = ireq->sack_ok) != 0) {
			if (sysctl_tcp_fack)
				tcp_enable_fack(newtp);
		}
		newtp->window_clamp = req->window_clamp;
		newtp->rcv_ssthresh = req->rcv_wnd;
		newtp->rcv_wnd = req->rcv_wnd;
		newtp->rx_opt.wscale_ok = ireq->wscale_ok;
		if (newtp->rx_opt.wscale_ok) {
			newtp->rx_opt.snd_wscale = ireq->snd_wscale;
			newtp->rx_opt.rcv_wscale = ireq->rcv_wscale;
		} else {
			newtp->rx_opt.snd_wscale = newtp->rx_opt.rcv_wscale = 0;
			newtp->window_clamp = min(newtp->window_clamp, 65535U);
		}
		newtp->snd_wnd = (ntohs(tcp_hdr(skb)->window) <<
				  newtp->rx_opt.snd_wscale);
		newtp->max_window = newtp->snd_wnd;

		if (newtp->rx_opt.tstamp_ok) {
			newtp->rx_opt.ts_recent = req->ts_recent;
			newtp->rx_opt.ts_recent_stamp = get_seconds();
			newtp->tcp_header_len = sizeof(struct tcphdr) + TCPOLEN_TSTAMP_ALIGNED;
		} else {
			newtp->rx_opt.ts_recent_stamp = 0;
			newtp->tcp_header_len = sizeof(struct tcphdr);
		}
		if (treq->saw_mpc)
			newtp->tcp_header_len += MPTCP_SUB_LEN_DSM_ALIGN;
#ifdef CONFIG_TCP_MD5SIG
		newtp->md5sig_info = NULL;	/*XXX*/
		if (newtp->af_specific->md5_lookup(sk, newsk))
			newtp->tcp_header_len += TCPOLEN_MD5SIG_ALIGNED;
#endif
		if (skb->len >= TCP_MSS_DEFAULT + newtp->tcp_header_len)
			newicsk->icsk_ack.last_seg_size = skb->len - newtp->tcp_header_len;
		newtp->rx_opt.mss_clamp = req->mss;
		TCP_ECN_openreq_child(newtp, req);
		newtp->fastopen_rsk = NULL;
		newtp->syn_data_acked = 0;

		TCP_INC_STATS_BH(sock_net(sk), TCP_MIB_PASSIVEOPENS);
	}
	return newsk;
}
EXPORT_SYMBOL(tcp_create_openreq_child);

/*
 * Process an incoming packet for SYN_RECV sockets represented as a
 * request_sock. Normally sk is the listener socket but for TFO it
 * points to the child socket.
 *
 * XXX (TFO) - The current impl contains a special check for ack
 * validation and inside tcp_v4_reqsk_send_ack(). Can we do better?
 *
 * We don't need to initialize tmp_opt.sack_ok as we don't use the results
 */

struct sock *tcp_check_req(struct sock *sk, struct sk_buff *skb,
			   struct request_sock *req,
			   struct request_sock **prev,
			   bool fastopen)
{
	struct tcp_options_received tmp_opt;
	const u8 *hash_location;
	struct mptcp_options_received mopt;
	struct sock *child;
	const struct tcphdr *th = tcp_hdr(skb);
	__be32 flg = tcp_flag_word(th) & (TCP_FLAG_RST|TCP_FLAG_SYN|TCP_FLAG_ACK);
	bool paws_reject = false;

	BUG_ON(!tcp_sk(sk)->mpc && fastopen == (sk->sk_state == TCP_LISTEN));

	tmp_opt.saw_tstamp = 0;

	mptcp_init_mp_opt(&mopt);

	if (th->doff > (sizeof(struct tcphdr)>>2)) {
		tcp_parse_options(skb, &tmp_opt, &hash_location, &mopt, 0, NULL);

		if (tmp_opt.saw_tstamp) {
			tmp_opt.ts_recent = req->ts_recent;
			/* We do not store true stamp, but it is not required,
			 * it can be estimated (approximately)
			 * from another data.
			 */
			tmp_opt.ts_recent_stamp = get_seconds() - ((TCP_TIMEOUT_INIT/HZ)<<req->num_timeout);
			paws_reject = tcp_paws_reject(&tmp_opt, th->rst);
		}
	}

	/* Check for pure retransmitted SYN. */
	if (TCP_SKB_CB(skb)->seq == tcp_rsk(req)->rcv_isn &&
	    flg == TCP_FLAG_SYN &&
	    !paws_reject) {
		/*
		 * RFC793 draws (Incorrectly! It was fixed in RFC1122)
		 * this case on figure 6 and figure 8, but formal
		 * protocol description says NOTHING.
		 * To be more exact, it says that we should send ACK,
		 * because this segment (at least, if it has no data)
		 * is out of window.
		 *
		 *  CONCLUSION: RFC793 (even with RFC1122) DOES NOT
		 *  describe SYN-RECV state. All the description
		 *  is wrong, we cannot believe to it and should
		 *  rely only on common sense and implementation
		 *  experience.
		 *
		 * Enforce "SYN-ACK" according to figure 8, figure 6
		 * of RFC793, fixed by RFC1122.
		 *
		 * Note that even if there is new data in the SYN packet
		 * they will be thrown away too.
		 */
		inet_rtx_syn_ack(sk, req);
		return NULL;
	}

	/* Further reproduces section "SEGMENT ARRIVES"
	   for state SYN-RECEIVED of RFC793.
	   It is broken, however, it does not work only
	   when SYNs are crossed.

	   You would think that SYN crossing is impossible here, since
	   we should have a SYN_SENT socket (from connect()) on our end,
	   but this is not true if the crossed SYNs were sent to both
	   ends by a malicious third party.  We must defend against this,
	   and to do that we first verify the ACK (as per RFC793, page
	   36) and reset if it is invalid.  Is this a true full defense?
	   To convince ourselves, let us consider a way in which the ACK
	   test can still pass in this 'malicious crossed SYNs' case.
	   Malicious sender sends identical SYNs (and thus identical sequence
	   numbers) to both A and B:

		A: gets SYN, seq=7
		B: gets SYN, seq=7

	   By our good fortune, both A and B select the same initial
	   send sequence number of seven :-)

		A: sends SYN|ACK, seq=7, ack_seq=8
		B: sends SYN|ACK, seq=7, ack_seq=8

	   So we are now A eating this SYN|ACK, ACK test passes.  So
	   does sequence test, SYN is truncated, and thus we consider
	   it a bare ACK.

	   If icsk->icsk_accept_queue.rskq_defer_accept, we silently drop this
	   bare ACK.  Otherwise, we create an established connection.  Both
	   ends (listening sockets) accept the new incoming connection and try
	   to talk to each other. 8-)

	   Note: This case is both harmless, and rare.  Possibility is about the
	   same as us discovering intelligent life on another plant tomorrow.

	   But generally, we should (RFC lies!) to accept ACK
	   from SYNACK both here and in tcp_rcv_state_process().
	   tcp_rcv_state_process() does not, hence, we do not too.

	   Note that the case is absolutely generic:
	   we cannot optimize anything here without
	   violating protocol. All the checks must be made
	   before attempt to create socket.
	 */

	/* RFC793 page 36: "If the connection is in any non-synchronized state ...
	 *                  and the incoming segment acknowledges something not yet
	 *                  sent (the segment carries an unacceptable ACK) ...
	 *                  a reset is sent."
	 *
	 * Invalid ACK: reset will be sent by listening socket.
	 * Note that the ACK validity check for a Fast Open socket is done
	 * elsewhere and is checked directly against the child socket rather
	 * than req because user data may have been sent out.
	 */
	if ((flg & TCP_FLAG_ACK) && !fastopen &&
	    (TCP_SKB_CB(skb)->ack_seq !=
	     tcp_rsk(req)->snt_isn + 1 + tcp_s_data_size(tcp_sk(sk))))
		return sk;

	/* Also, it would be not so bad idea to check rcv_tsecr, which
	 * is essentially ACK extension and too early or too late values
	 * should cause reset in unsynchronized states.
	 */

	/* RFC793: "first check sequence number". */

	if (paws_reject || !tcp_in_window(TCP_SKB_CB(skb)->seq, TCP_SKB_CB(skb)->end_seq,
					  tcp_rsk(req)->rcv_nxt, tcp_rsk(req)->rcv_nxt + req->rcv_wnd)) {
		/* Out of window: send ACK and drop. */
		if (!(flg & TCP_FLAG_RST))
			req->rsk_ops->send_ack(sk, skb, req);
		if (paws_reject)
			NET_INC_STATS_BH(sock_net(sk), LINUX_MIB_PAWSESTABREJECTED);
		return NULL;
	}

	/* In sequence, PAWS is OK. */

	if (tmp_opt.saw_tstamp && !after(TCP_SKB_CB(skb)->seq, tcp_rsk(req)->rcv_nxt))
		req->ts_recent = tmp_opt.rcv_tsval;

	if (TCP_SKB_CB(skb)->seq == tcp_rsk(req)->rcv_isn) {
		/* Truncate SYN, it is out of window starting
		   at tcp_rsk(req)->rcv_isn + 1. */
		flg &= ~TCP_FLAG_SYN;
	}

	/* RFC793: "second check the RST bit" and
	 *	   "fourth, check the SYN bit"
	 */
	if (flg & (TCP_FLAG_RST|TCP_FLAG_SYN)) {
		TCP_INC_STATS_BH(sock_net(sk), TCP_MIB_ATTEMPTFAILS);
		goto embryonic_reset;
	}

	/* ACK sequence verified above, just make sure ACK is
	 * set.  If ACK not set, just silently drop the packet.
	 *
	 * XXX (TFO) - if we ever allow "data after SYN", the
	 * following check needs to be removed.
	 */
	if (!(flg & TCP_FLAG_ACK))
		return NULL;

	/* Got ACK for our SYNACK, so update baseline for SYNACK RTT sample. */
	if (tmp_opt.saw_tstamp && tmp_opt.rcv_tsecr)
		tcp_rsk(req)->snt_synack = tmp_opt.rcv_tsecr;
	else if (req->num_retrans) /* don't take RTT sample if retrans && ~TS */
		tcp_rsk(req)->snt_synack = 0;

	/* For Fast Open no more processing is needed (sk is the
	 * child socket).
	 */
	if (fastopen)
		return sk;

	/* While TCP_DEFER_ACCEPT is active, drop bare ACK. */
<<<<<<< HEAD
	if (req->retrans < inet_csk(sk)->icsk_accept_queue.rskq_defer_accept &&
	    TCP_SKB_CB(skb)->end_seq == tcp_rsk(req)->rcv_isn + 1 &&
	    /* TODO MPTCP:
	     * We do this here, because otherwise options sent in the third ack,
	     * or duplicate fourth ack will get lost. Options like MP_PRIO, ADD_ADDR,...
	     *
	     * We could store them in request_sock, but this would mean that we
	     * have to put tcp_options_received and mptcp_options_received in there,
	     * increasing considerably the size of the request-sock.
	     *
	     * As soon as we have reworked the request-sock MPTCP-fields and
	     * created a mptcp_request_sock structure, we can handle options
	     * correclty there without increasing request_sock.
	     */
	    !tcp_rsk(req)->saw_mpc) {
=======
	if (req->num_timeout < inet_csk(sk)->icsk_accept_queue.rskq_defer_accept &&
	    TCP_SKB_CB(skb)->end_seq == tcp_rsk(req)->rcv_isn + 1) {
>>>>>>> 19f949f5
		inet_rsk(req)->acked = 1;
		NET_INC_STATS_BH(sock_net(sk), LINUX_MIB_TCPDEFERACCEPTDROP);
		return NULL;
	}

	/* OK, ACK is valid, create big socket and
	 * feed this segment to it. It will repeat all
	 * the tests. THIS SEGMENT MUST MOVE SOCKET TO
	 * ESTABLISHED STATE. If it will be dropped after
	 * socket is created, wait for troubles.
	 */
#if defined(CONFIG_MPTCP)
	if (tcp_sk(sk)->mpc)
		/* MPTCP: We call the mptcp-specific syn_recv_sock */
		child = tcp_sk(sk)->mpcb->syn_recv_sock(sk, skb, req, NULL);
	else
#endif
		child = inet_csk(sk)->icsk_af_ops->syn_recv_sock(sk, skb,
				req, NULL);

	if (child == NULL)
		goto listen_overflow;

	if (!is_meta_sk(sk)) {
		int ret = mptcp_check_req_master(sk, child, req, prev, &mopt);
		if (ret < 0)
			goto listen_overflow;

		/* MPTCP-supported */
		if (!ret)
			return tcp_sk(child)->mpcb->master_sk;
	} else {
		return mptcp_check_req_child(sk, child, req, prev, &mopt);
	}
	inet_csk_reqsk_queue_unlink(sk, req, prev);
	inet_csk_reqsk_queue_removed(sk, req);

	inet_csk_reqsk_queue_add(sk, req, child);
	return child;

listen_overflow:
	if (!sysctl_tcp_abort_on_overflow) {
		inet_rsk(req)->acked = 1;
		return NULL;
	}

embryonic_reset:
	if (!(flg & TCP_FLAG_RST)) {
		/* Received a bad SYN pkt - for TFO We try not to reset
		 * the local connection unless it's really necessary to
		 * avoid becoming vulnerable to outside attack aiming at
		 * resetting legit local connections.
		 */
		req->rsk_ops->send_reset(sk, skb);
	} else if (fastopen) { /* received a valid RST pkt */
		reqsk_fastopen_remove(sk, req, true);
		tcp_reset(sk);
	}
	if (!fastopen) {
		inet_csk_reqsk_queue_drop(sk, req, prev);
		NET_INC_STATS_BH(sock_net(sk), LINUX_MIB_EMBRYONICRSTS);
	}
	return NULL;
}
EXPORT_SYMBOL(tcp_check_req);

/*
 * Queue segment on the new socket if the new socket is active,
 * otherwise we just shortcircuit this and continue with
 * the new socket.
 *
 * For the vast majority of cases child->sk_state will be TCP_SYN_RECV
 * when entering. But other states are possible due to a race condition
 * where after __inet_lookup_established() fails but before the listener
 * locked is obtained, other packets cause the same connection to
 * be created.
 */

int tcp_child_process(struct sock *parent, struct sock *child,
		      struct sk_buff *skb)
{
	int ret = 0;
	int state = child->sk_state;
	struct sock *meta_sk = tcp_sk(child)->mpc ? mptcp_meta_sk(child) : child;

	if (!sock_owned_by_user(meta_sk)) {
		ret = tcp_rcv_state_process(child, skb, tcp_hdr(skb),
					    skb->len);
		/* Wakeup parent, send SIGIO */
		if (state == TCP_SYN_RECV && child->sk_state != state)
			parent->sk_data_ready(parent, 0);
	} else {
		/* Alas, it is possible again, because we do lookup
		 * in main socket hash table and lock on listening
		 * socket does not protect us more.
		 */
		if (tcp_sk(child)->mpc)
			skb->sk = child;
		__sk_add_backlog(meta_sk, skb);
	}

	if (tcp_sk(child)->mpc)
		bh_unlock_sock(child);
	bh_unlock_sock(meta_sk);
	sock_put(child);
	return ret;
}
EXPORT_SYMBOL(tcp_child_process);<|MERGE_RESOLUTION|>--- conflicted
+++ resolved
@@ -754,8 +754,7 @@
 		return sk;
 
 	/* While TCP_DEFER_ACCEPT is active, drop bare ACK. */
-<<<<<<< HEAD
-	if (req->retrans < inet_csk(sk)->icsk_accept_queue.rskq_defer_accept &&
+	if (req->num_timeout < inet_csk(sk)->icsk_accept_queue.rskq_defer_accept &&
 	    TCP_SKB_CB(skb)->end_seq == tcp_rsk(req)->rcv_isn + 1 &&
 	    /* TODO MPTCP:
 	     * We do this here, because otherwise options sent in the third ack,
@@ -770,10 +769,6 @@
 	     * correclty there without increasing request_sock.
 	     */
 	    !tcp_rsk(req)->saw_mpc) {
-=======
-	if (req->num_timeout < inet_csk(sk)->icsk_accept_queue.rskq_defer_accept &&
-	    TCP_SKB_CB(skb)->end_seq == tcp_rsk(req)->rcv_isn + 1) {
->>>>>>> 19f949f5
 		inet_rsk(req)->acked = 1;
 		NET_INC_STATS_BH(sock_net(sk), LINUX_MIB_TCPDEFERACCEPTDROP);
 		return NULL;
