/*
 * INET		An implementation of the TCP/IP protocol suite for the LINUX
 *		operating system.  INET is implemented using the  BSD Socket
 *		interface as the means of communication with the user level.
 *
 *		Implementation of the Transmission Control Protocol(TCP).
 *
 * Authors:	Ross Biro
 *		Fred N. van Kempen, <waltje@uWalt.NL.Mugnet.ORG>
 *		Mark Evans, <evansmp@uhura.aston.ac.uk>
 *		Corey Minyard <wf-rch!minyard@relay.EU.net>
 *		Florian La Roche, <flla@stud.uni-sb.de>
 *		Charles Hedrick, <hedrick@klinzhai.rutgers.edu>
 *		Linus Torvalds, <torvalds@cs.helsinki.fi>
 *		Alan Cox, <gw4pts@gw4pts.ampr.org>
 *		Matthew Dillon, <dillon@apollo.west.oic.com>
 *		Arnt Gulbrandsen, <agulbra@nvg.unit.no>
 *		Jorge Cwik, <jorge@laser.satlink.net>
 *
 * Fixes:
 *		Alan Cox	:	Numerous verify_area() calls
 *		Alan Cox	:	Set the ACK bit on a reset
 *		Alan Cox	:	Stopped it crashing if it closed while
 *					sk->inuse=1 and was trying to connect
 *					(tcp_err()).
 *		Alan Cox	:	All icmp error handling was broken
 *					pointers passed where wrong and the
 *					socket was looked up backwards. Nobody
 *					tested any icmp error code obviously.
 *		Alan Cox	:	tcp_err() now handled properly. It
 *					wakes people on errors. poll
 *					behaves and the icmp error race
 *					has gone by moving it into sock.c
 *		Alan Cox	:	tcp_send_reset() fixed to work for
 *					everything not just packets for
 *					unknown sockets.
 *		Alan Cox	:	tcp option processing.
 *		Alan Cox	:	Reset tweaked (still not 100%) [Had
 *					syn rule wrong]
 *		Herp Rosmanith  :	More reset fixes
 *		Alan Cox	:	No longer acks invalid rst frames.
 *					Acking any kind of RST is right out.
 *		Alan Cox	:	Sets an ignore me flag on an rst
 *					receive otherwise odd bits of prattle
 *					escape still
 *		Alan Cox	:	Fixed another acking RST frame bug.
 *					Should stop LAN workplace lockups.
 *		Alan Cox	: 	Some tidyups using the new skb list
 *					facilities
 *		Alan Cox	:	sk->keepopen now seems to work
 *		Alan Cox	:	Pulls options out correctly on accepts
 *		Alan Cox	:	Fixed assorted sk->rqueue->next errors
 *		Alan Cox	:	PSH doesn't end a TCP read. Switched a
 *					bit to skb ops.
 *		Alan Cox	:	Tidied tcp_data to avoid a potential
 *					nasty.
 *		Alan Cox	:	Added some better commenting, as the
 *					tcp is hard to follow
 *		Alan Cox	:	Removed incorrect check for 20 * psh
 *	Michael O'Reilly	:	ack < copied bug fix.
 *	Johannes Stille		:	Misc tcp fixes (not all in yet).
 *		Alan Cox	:	FIN with no memory -> CRASH
 *		Alan Cox	:	Added socket option proto entries.
 *					Also added awareness of them to accept.
 *		Alan Cox	:	Added TCP options (SOL_TCP)
 *		Alan Cox	:	Switched wakeup calls to callbacks,
 *					so the kernel can layer network
 *					sockets.
 *		Alan Cox	:	Use ip_tos/ip_ttl settings.
 *		Alan Cox	:	Handle FIN (more) properly (we hope).
 *		Alan Cox	:	RST frames sent on unsynchronised
 *					state ack error.
 *		Alan Cox	:	Put in missing check for SYN bit.
 *		Alan Cox	:	Added tcp_select_window() aka NET2E
 *					window non shrink trick.
 *		Alan Cox	:	Added a couple of small NET2E timer
 *					fixes
 *		Charles Hedrick :	TCP fixes
 *		Toomas Tamm	:	TCP window fixes
 *		Alan Cox	:	Small URG fix to rlogin ^C ack fight
 *		Charles Hedrick	:	Rewrote most of it to actually work
 *		Linus		:	Rewrote tcp_read() and URG handling
 *					completely
 *		Gerhard Koerting:	Fixed some missing timer handling
 *		Matthew Dillon  :	Reworked TCP machine states as per RFC
 *		Gerhard Koerting:	PC/TCP workarounds
 *		Adam Caldwell	:	Assorted timer/timing errors
 *		Matthew Dillon	:	Fixed another RST bug
 *		Alan Cox	:	Move to kernel side addressing changes.
 *		Alan Cox	:	Beginning work on TCP fastpathing
 *					(not yet usable)
 *		Arnt Gulbrandsen:	Turbocharged tcp_check() routine.
 *		Alan Cox	:	TCP fast path debugging
 *		Alan Cox	:	Window clamping
 *		Michael Riepe	:	Bug in tcp_check()
 *		Matt Dillon	:	More TCP improvements and RST bug fixes
 *		Matt Dillon	:	Yet more small nasties remove from the
 *					TCP code (Be very nice to this man if
 *					tcp finally works 100%) 8)
 *		Alan Cox	:	BSD accept semantics.
 *		Alan Cox	:	Reset on closedown bug.
 *	Peter De Schrijver	:	ENOTCONN check missing in tcp_sendto().
 *		Michael Pall	:	Handle poll() after URG properly in
 *					all cases.
 *		Michael Pall	:	Undo the last fix in tcp_read_urg()
 *					(multi URG PUSH broke rlogin).
 *		Michael Pall	:	Fix the multi URG PUSH problem in
 *					tcp_readable(), poll() after URG
 *					works now.
 *		Michael Pall	:	recv(...,MSG_OOB) never blocks in the
 *					BSD api.
 *		Alan Cox	:	Changed the semantics of sk->socket to
 *					fix a race and a signal problem with
 *					accept() and async I/O.
 *		Alan Cox	:	Relaxed the rules on tcp_sendto().
 *		Yury Shevchuk	:	Really fixed accept() blocking problem.
 *		Craig I. Hagan  :	Allow for BSD compatible TIME_WAIT for
 *					clients/servers which listen in on
 *					fixed ports.
 *		Alan Cox	:	Cleaned the above up and shrank it to
 *					a sensible code size.
 *		Alan Cox	:	Self connect lockup fix.
 *		Alan Cox	:	No connect to multicast.
 *		Ross Biro	:	Close unaccepted children on master
 *					socket close.
 *		Alan Cox	:	Reset tracing code.
 *		Alan Cox	:	Spurious resets on shutdown.
 *		Alan Cox	:	Giant 15 minute/60 second timer error
 *		Alan Cox	:	Small whoops in polling before an
 *					accept.
 *		Alan Cox	:	Kept the state trace facility since
 *					it's handy for debugging.
 *		Alan Cox	:	More reset handler fixes.
 *		Alan Cox	:	Started rewriting the code based on
 *					the RFC's for other useful protocol
 *					references see: Comer, KA9Q NOS, and
 *					for a reference on the difference
 *					between specifications and how BSD
 *					works see the 4.4lite source.
 *		A.N.Kuznetsov	:	Don't time wait on completion of tidy
 *					close.
 *		Linus Torvalds	:	Fin/Shutdown & copied_seq changes.
 *		Linus Torvalds	:	Fixed BSD port reuse to work first syn
 *		Alan Cox	:	Reimplemented timers as per the RFC
 *					and using multiple timers for sanity.
 *		Alan Cox	:	Small bug fixes, and a lot of new
 *					comments.
 *		Alan Cox	:	Fixed dual reader crash by locking
 *					the buffers (much like datagram.c)
 *		Alan Cox	:	Fixed stuck sockets in probe. A probe
 *					now gets fed up of retrying without
 *					(even a no space) answer.
 *		Alan Cox	:	Extracted closing code better
 *		Alan Cox	:	Fixed the closing state machine to
 *					resemble the RFC.
 *		Alan Cox	:	More 'per spec' fixes.
 *		Jorge Cwik	:	Even faster checksumming.
 *		Alan Cox	:	tcp_data() doesn't ack illegal PSH
 *					only frames. At least one pc tcp stack
 *					generates them.
 *		Alan Cox	:	Cache last socket.
 *		Alan Cox	:	Per route irtt.
 *		Matt Day	:	poll()->select() match BSD precisely on error
 *		Alan Cox	:	New buffers
 *		Marc Tamsky	:	Various sk->prot->retransmits and
 *					sk->retransmits misupdating fixed.
 *					Fixed tcp_write_timeout: stuck close,
 *					and TCP syn retries gets used now.
 *		Mark Yarvis	:	In tcp_read_wakeup(), don't send an
 *					ack if state is TCP_CLOSED.
 *		Alan Cox	:	Look up device on a retransmit - routes may
 *					change. Doesn't yet cope with MSS shrink right
 *					but it's a start!
 *		Marc Tamsky	:	Closing in closing fixes.
 *		Mike Shaver	:	RFC1122 verifications.
 *		Alan Cox	:	rcv_saddr errors.
 *		Alan Cox	:	Block double connect().
 *		Alan Cox	:	Small hooks for enSKIP.
 *		Alexey Kuznetsov:	Path MTU discovery.
 *		Alan Cox	:	Support soft errors.
 *		Alan Cox	:	Fix MTU discovery pathological case
 *					when the remote claims no mtu!
 *		Marc Tamsky	:	TCP_CLOSE fix.
 *		Colin (G3TNE)	:	Send a reset on syn ack replies in
 *					window but wrong (fixes NT lpd problems)
 *		Pedro Roque	:	Better TCP window handling, delayed ack.
 *		Joerg Reuter	:	No modification of locked buffers in
 *					tcp_do_retransmit()
 *		Eric Schenk	:	Changed receiver side silly window
 *					avoidance algorithm to BSD style
 *					algorithm. This doubles throughput
 *					against machines running Solaris,
 *					and seems to result in general
 *					improvement.
 *	Stefan Magdalinski	:	adjusted tcp_readable() to fix FIONREAD
 *	Willy Konynenberg	:	Transparent proxying support.
 *	Mike McLagan		:	Routing by source
 *		Keith Owens	:	Do proper merging with partial SKB's in
 *					tcp_do_sendmsg to avoid burstiness.
 *		Eric Schenk	:	Fix fast close down bug with
 *					shutdown() followed by close().
 *		Andi Kleen 	:	Make poll agree with SIGIO
 *	Salvatore Sanfilippo	:	Support SO_LINGER with linger == 1 and
 *					lingertime == 0 (RFC 793 ABORT Call)
 *	Hirokazu Takahashi	:	Use copy_from_user() instead of
 *					csum_and_copy_from_user() if possible.
 *
 *		This program is free software; you can redistribute it and/or
 *		modify it under the terms of the GNU General Public License
 *		as published by the Free Software Foundation; either version
 *		2 of the License, or(at your option) any later version.
 *
 * Description of States:
 *
 *	TCP_SYN_SENT		sent a connection request, waiting for ack
 *
 *	TCP_SYN_RECV		received a connection request, sent ack,
 *				waiting for final ack in three-way handshake.
 *
 *	TCP_ESTABLISHED		connection established
 *
 *	TCP_FIN_WAIT1		our side has shutdown, waiting to complete
 *				transmission of remaining buffered data
 *
 *	TCP_FIN_WAIT2		all buffered data sent, waiting for remote
 *				to shutdown
 *
 *	TCP_CLOSING		both sides have shutdown but we still have
 *				data we have to finish sending
 *
 *	TCP_TIME_WAIT		timeout to catch resent junk before entering
 *				closed, can only be entered from FIN_WAIT2
 *				or CLOSING.  Required because the other end
 *				may not have gotten our last ACK causing it
 *				to retransmit the data packet (which we ignore)
 *
 *	TCP_CLOSE_WAIT		remote side has shutdown and is waiting for
 *				us to finish writing our data and to shutdown
 *				(we have to close() to move on to LAST_ACK)
 *
 *	TCP_LAST_ACK		out side has shutdown after remote has
 *				shutdown.  There may still be data in our
 *				buffer that we have to finish sending
 *
 *	TCP_CLOSE		socket is finished
 */

#include <linux/kernel.h>
#include <linux/module.h>
#include <linux/types.h>
#include <linux/fcntl.h>
#include <linux/poll.h>
#include <linux/init.h>
#include <linux/fs.h>
#include <linux/skbuff.h>
#include <linux/scatterlist.h>
#include <linux/splice.h>
#include <linux/net.h>
#include <linux/socket.h>
#include <linux/random.h>
#include <linux/bootmem.h>
#include <linux/highmem.h>
#include <linux/swap.h>
#include <linux/cache.h>
#include <linux/err.h>
#include <linux/crypto.h>
#include <linux/time.h>
#include <linux/slab.h>

#include <net/icmp.h>
#include <net/tcp.h>
#include <net/xfrm.h>
#include <net/ip.h>
#include <net/netdma.h>
#include <net/sock.h>

#include <asm/uaccess.h>
#include <asm/ioctls.h>

#undef DEBUG_TCP /*set to define if you want debugging messages*/

#ifdef DEBUG_TCP
#define PDEBUG_SEND(fmt,args...) printk( KERN_ERR __FILE__ ": " fmt,##args)
#else
#define PDEBUG_SEND(fmt,args...)
#endif /*DEBUG_TCP*/

int sysctl_tcp_fin_timeout __read_mostly = TCP_FIN_TIMEOUT;

struct percpu_counter tcp_orphan_count;
EXPORT_SYMBOL_GPL(tcp_orphan_count);

int sysctl_tcp_mem[3] __read_mostly;
int sysctl_tcp_wmem[3] __read_mostly;
int sysctl_tcp_rmem[3] __read_mostly;

EXPORT_SYMBOL(sysctl_tcp_mem);
EXPORT_SYMBOL(sysctl_tcp_rmem);
EXPORT_SYMBOL(sysctl_tcp_wmem);

atomic_t tcp_memory_allocated;	/* Current allocated memory. */
EXPORT_SYMBOL(tcp_memory_allocated);

/*
 * Current number of TCP sockets.
 */
struct percpu_counter tcp_sockets_allocated;
EXPORT_SYMBOL(tcp_sockets_allocated);

/*
 * TCP splice context
 */
struct tcp_splice_state {
	struct pipe_inode_info *pipe;
	size_t len;
	unsigned int flags;
};

/*
 * Pressure flag: try to collapse.
 * Technical note: it is used by multiple contexts non atomically.
 * All the __sk_mem_schedule() is of this nature: accounting
 * is strict, actions are advisory and have some latency.
 */
int tcp_memory_pressure __read_mostly;

EXPORT_SYMBOL(tcp_memory_pressure);

void tcp_enter_memory_pressure(struct sock *sk)
{
	if (!tcp_memory_pressure) {
		NET_INC_STATS(sock_net(sk), LINUX_MIB_TCPMEMORYPRESSURES);
		tcp_memory_pressure = 1;
	}
}

EXPORT_SYMBOL(tcp_enter_memory_pressure);

/* Convert seconds to retransmits based on initial and max timeout */
static u8 secs_to_retrans(int seconds, int timeout, int rto_max)
{
	u8 res = 0;

	if (seconds > 0) {
		int period = timeout;

		res = 1;
		while (seconds > period && res < 255) {
			res++;
			timeout <<= 1;
			if (timeout > rto_max)
				timeout = rto_max;
			period += timeout;
		}
	}
	return res;
}

/* Convert retransmits to seconds based on initial and max timeout */
static int retrans_to_secs(u8 retrans, int timeout, int rto_max)
{
	int period = 0;

	if (retrans > 0) {
		period = timeout;
		while (--retrans) {
			timeout <<= 1;
			if (timeout > rto_max)
				timeout = rto_max;
			period += timeout;
		}
	}
	return period;
}

/*
 *	Wait for a TCP event.
 *
 *	Note that we don't need to lock the socket, as the upper poll layers
 *	take care of normal races (between the test and the event) and we don't
 *	go look at any of the socket buffers directly.
 */
#ifdef CONFIG_MTCP
unsigned int tcp_poll(struct file *file, struct socket *sock, poll_table *wait)
{
	unsigned int mask;
	struct sock *master_sk = sock->sk;
	struct tcp_sock *master_tp = tcp_sk(master_sk);
	struct multipath_pcb *mpcb=mpcb_from_tcpsock(master_tp);
	struct sock *mpcb_sk = (master_tp->mpc)?(struct sock *) mpcb:
		master_sk;
	struct tcp_sock *mpcb_tp = tcp_sk(mpcb_sk);
	
	poll_wait(file, master_sk->sk_sleep, wait);

#ifdef CONFIG_MTCP_PM
	if (master_tp->mpc)
		mtcp_check_new_subflow(mpcb);
#endif

	if (master_sk->sk_state == TCP_LISTEN) {
		return inet_csk_listen_poll(master_sk);
	}

	/* Socket is not locked. We are protected from async events
	 * by poll logic and correct handling of state changes
	 * made by other threads is impossible in any case.
	 */

	mask = 0;
	/*The subsocks are responsible for transferring their errors
	  here, so that they become visible to the mpcb.*/
	if (mpcb_sk->sk_err)
		mask = POLLERR;
	
	/*
	 * POLLHUP is certainly not done right. But poll() doesn't
	 * have a notion of HUP in just one direction, and for a
	 * socket the read side is more interesting.
	 *
	 * Some poll() documentation says that POLLHUP is incompatible
	 * with the POLLOUT/POLLWR flags, so somebody should check this
	 * all. But careful, it tends to be safer to return too many
	 * bits than too few, and you can easily break real applications
	 * if you don't tell them that something has hung up!
	 *
	 * Check-me.
	 *
	 * Check number 1. POLLHUP is _UNMASKABLE_ event (see UNIX98 and
	 * our fs/select.c). It means that after we received EOF,
	 * poll always returns immediately, making impossible poll() on write()
	 * in state CLOSE_WAIT. One solution is evident --- to set POLLHUP
	 * if and only if shutdown has been made in both directions.
	 * Actually, it is interesting to look how Solaris and DUX
	 * solve this dilemma. I would prefer, if POLLHUP were maskable,
	 * then we could set it on SND_SHUTDOWN. BTW examples given
	 * in Stevens' books assume exactly this behaviour, it explains
	 * why POLLHUP is incompatible with POLLOUT.	--ANK
	 *
	 * NOTE. Check for TCP_CLOSE is added. The goal is to prevent
	 * blocking on fresh not-connected or disconnected socket. --ANK
	 */
	if (mpcb_sk->sk_shutdown == SHUTDOWN_MASK || 
	    mpcb_sk->sk_state == TCP_CLOSE)
		mask |= POLLHUP;
	if (mpcb_sk->sk_shutdown & RCV_SHUTDOWN)
		mask |= POLLIN | POLLRDNORM | POLLRDHUP;
	
	/* Connected? */
	
	if ((1 << master_sk->sk_state) & ~(TCPF_SYN_SENT | TCPF_SYN_RECV)) {
		int target = sock_rcvlowat(master_sk,0,INT_MAX);
		
		if (mpcb_tp->urg_seq == mpcb_tp->copied_seq &&
		    !sock_flag(master_sk, SOCK_URGINLINE) &&
		    mpcb_tp->urg_data)
			target--;
		
		/* Potential race condition. If read of tp below will
		 * escape above sk->sk_state, we can be illegally awaken
		 * in SYN_* states. */
		if (mpcb_tp->rcv_nxt - mpcb_tp->copied_seq >=target)
			mask |= POLLIN | POLLRDNORM;

		if (!(mpcb_sk->sk_shutdown & SEND_SHUTDOWN)) {
			if (sk_stream_wspace(mpcb_sk) >= 
			    sk_stream_min_wspace(mpcb_sk)) {
				mask |= POLLOUT | POLLWRNORM;
			} else {  /* send SIGIO later */
				set_bit(SOCK_ASYNC_NOSPACE,
					&mpcb_sk->sk_socket->flags);
				set_bit(SOCK_NOSPACE, &mpcb_sk->sock_flags);
				
				/* Race breaker. If space is freed after
				 * wspace test but before the flags are set,
				 * IO signal will be lost.
				 */
				if (sk_stream_wspace(mpcb_sk) >= 
				    sk_stream_min_wspace(mpcb_sk))
					mask |= POLLOUT | POLLWRNORM;
			}
		}
		else printk(KERN_ERR "mpcb is in shutdown state\n");
		
		if (mpcb_tp->urg_data & TCP_URG_VALID)
			mask |= POLLPRI;
	}
	return mask;
}
#else
unsigned int tcp_poll(struct file *file, struct socket *sock, poll_table *wait)
{
	unsigned int mask;
	struct sock *sk = sock->sk;
	struct tcp_sock *tp = tcp_sk(sk);

<<<<<<< HEAD
	sock_poll_wait(file, sk_sleep(sk), wait);
=======
	poll_wait(file, sk->sk_sleep, wait);

>>>>>>> 3d882955
	if (sk->sk_state == TCP_LISTEN)
		return inet_csk_listen_poll(sk);

	/* Socket is not locked. We are protected from async events
	 * by poll logic and correct handling of state changes
	 * made by other threads is impossible in any case.
	 */

	mask = 0;
	if (sk->sk_err)
		mask = POLLERR;

	/*
	 * POLLHUP is certainly not done right. But poll() doesn't
	 * have a notion of HUP in just one direction, and for a
	 * socket the read side is more interesting.
	 *
	 * Some poll() documentation says that POLLHUP is incompatible
	 * with the POLLOUT/POLLWR flags, so somebody should check this
	 * all. But careful, it tends to be safer to return too many
	 * bits than too few, and you can easily break real applications
	 * if you don't tell them that something has hung up!
	 *
	 * Check-me.
	 *
	 * Check number 1. POLLHUP is _UNMASKABLE_ event (see UNIX98 and
	 * our fs/select.c). It means that after we received EOF,
	 * poll always returns immediately, making impossible poll() on write()
	 * in state CLOSE_WAIT. One solution is evident --- to set POLLHUP
	 * if and only if shutdown has been made in both directions.
	 * Actually, it is interesting to look how Solaris and DUX
	 * solve this dilemma. I would prefer, if POLLHUP were maskable,
	 * then we could set it on SND_SHUTDOWN. BTW examples given
	 * in Stevens' books assume exactly this behaviour, it explains
	 * why POLLHUP is incompatible with POLLOUT.	--ANK
	 *
	 * NOTE. Check for TCP_CLOSE is added. The goal is to prevent
	 * blocking on fresh not-connected or disconnected socket. --ANK
	 */
	if (sk->sk_shutdown == SHUTDOWN_MASK || sk->sk_state == TCP_CLOSE)
		mask |= POLLHUP;
	if (sk->sk_shutdown & RCV_SHUTDOWN)
		mask |= POLLIN | POLLRDNORM | POLLRDHUP;

	/* Connected? */
	if ((1 << sk->sk_state) & ~(TCPF_SYN_SENT | TCPF_SYN_RECV)) {
		int target = sock_rcvlowat(sk, 0, INT_MAX);

		if (tp->urg_seq == tp->copied_seq &&
		    !sock_flag(sk, SOCK_URGINLINE) &&
		    tp->urg_data)
			target++;

		/* Potential race condition. If read of tp below will
		 * escape above sk->sk_state, we can be illegally awaken
		 * in SYN_* states. */
		if (tp->rcv_nxt - tp->copied_seq >= target)
			mask |= POLLIN | POLLRDNORM;

		if (!(sk->sk_shutdown & SEND_SHUTDOWN)) {
			if (sk_stream_wspace(sk) >= sk_stream_min_wspace(sk))
				mask |= POLLOUT | POLLWRNORM;
			else {  /* send SIGIO later */
				set_bit(SOCK_ASYNC_NOSPACE,
					&sk->sk_socket->flags);
				set_bit(SOCK_NOSPACE, &sk->sock_flags);
				
				/* Race breaker. If space is freed after
				 * wspace test but before the flags are set,
				 * IO signal will be lost.
				 */
				if (sk_stream_wspace(sk) >= sk_stream_min_wspace(sk))
					mask |= POLLOUT | POLLWRNORM;
			}
		}

		if (tp->urg_data & TCP_URG_VALID)
			mask |= POLLPRI;
	}
	return mask;
}
#endif

int tcp_ioctl(struct sock *sk, int cmd, unsigned long arg)
{
	struct tcp_sock *tp = tcp_sk(sk);
	int answ;

	switch (cmd) {
	case SIOCINQ:
		if (sk->sk_state == TCP_LISTEN)
			return -EINVAL;

		lock_sock(sk);
		if ((1 << sk->sk_state) & (TCPF_SYN_SENT | TCPF_SYN_RECV))
			answ = 0;
		else if (sock_flag(sk, SOCK_URGINLINE) ||
			 !tp->urg_data ||
			 before(tp->urg_seq, tp->copied_seq) ||
			 !before(tp->urg_seq, tp->rcv_nxt)) {
			struct sk_buff *skb;

			answ = tp->rcv_nxt - tp->copied_seq;

			/* Subtract 1, if FIN is in queue. */
			skb = skb_peek_tail(&sk->sk_receive_queue);
			if (answ && skb)
				answ -= tcp_hdr(skb)->fin;
		} else
			answ = tp->urg_seq - tp->copied_seq;
		release_sock(sk);
		break;
	case SIOCATMARK:
		answ = tp->urg_data && tp->urg_seq == tp->copied_seq;
		break;
	case SIOCOUTQ:
		if (sk->sk_state == TCP_LISTEN)
			return -EINVAL;

		if ((1 << sk->sk_state) & (TCPF_SYN_SENT | TCPF_SYN_RECV))
			answ = 0;
		else
			answ = tp->write_seq - tp->snd_una;
		break;
	default:
		return -ENOIOCTLCMD;
	}

	return put_user(answ, (int __user *)arg);
}

static inline void tcp_mark_push(struct tcp_sock *tp, struct sk_buff *skb)
{
	TCP_SKB_CB(skb)->flags |= TCPCB_FLAG_PSH;
	tp->pushed_seq = tp->write_seq;
}

static inline int forced_push(struct tcp_sock *tp)
{
	return after(tp->write_seq, tp->pushed_seq + (tp->max_window >> 1));
}

static inline void skb_entail(struct sock *sk, struct sk_buff *skb)
{
	struct tcp_sock *tp = tcp_sk(sk);
	struct multipath_pcb *mpcb=mpcb_from_tcpsock(tp);
	struct tcp_skb_cb *tcb = TCP_SKB_CB(skb);
	struct tcp_sock *mpcb_tp=(struct tcp_sock*)mpcb;

	skb->csum     = 0;

	/*in MPTCP mode, the subflow seqnum is given later*/
	if (tp->mpc)
		tcb->seq      = tcb->end_seq = tcb->sub_seq = 0;
	else
		tcb->seq      = tcb->end_seq = tcb->sub_seq = tp->write_seq;

	tcb->data_seq = tcb->end_data_seq = mpcb_tp->write_seq;
	tcb->data_len = 0;
	tcb->flags    = TCPCB_FLAG_ACK;
	tcb->sacked   = 0;
	skb_header_release(skb);
	tcp_add_write_queue_tail(sk, skb);
	sk->sk_wmem_queued += skb->truesize;
	sk_mem_charge(sk, skb->truesize);
	if (tp->nonagle & TCP_NAGLE_PUSH)
		tp->nonagle &= ~TCP_NAGLE_PUSH;
}

static inline void tcp_mark_urg(struct tcp_sock *tp, int flags)
{
	if (flags & MSG_OOB)
		tp->snd_up = tp->write_seq;
}

void tcp_push(struct sock *sk, int flags, int mss_now,
	      int nonagle)
{
<<<<<<< HEAD
	if (tcp_send_head(sk)) {
		struct tcp_sock *tp = tcp_sk(sk);

		if (!(flags & MSG_MORE) || forced_push(tp))
			tcp_mark_push(tp, tcp_write_queue_tail(sk));

		tcp_mark_urg(tp, flags);
		__tcp_push_pending_frames(sk, mss_now,
=======
	struct tcp_sock *tp=tcp_sk(sk);
	struct sock *mpcb_sk=(tp->mpc)?(struct sock*)(tp->mpcb):sk;
	struct tcp_sock *mpcb_tp = tcp_sk(mpcb_sk);
	
	if (mtcp_next_segment(mpcb_sk,NULL)) {
		struct sk_buff *skb = tcp_write_queue_tail(mpcb_sk);
		if (!skb) skb=skb_peek_tail(&tp->mpcb->reinject_queue);

		if (!(flags & MSG_MORE) || forced_push(mpcb_tp))
			tcp_mark_push(mpcb_tp, skb);
		tcp_mark_urg(mpcb_tp, flags, skb);
		__tcp_push_pending_frames(mpcb_sk, mss_now,
>>>>>>> 3d882955
					  (flags & MSG_MORE) ? TCP_NAGLE_CORK : nonagle);
	}
}

static int tcp_splice_data_recv(read_descriptor_t *rd_desc, struct sk_buff *skb,
				unsigned int offset, size_t len)
{
	struct tcp_splice_state *tss = rd_desc->arg.data;
	int ret;

	ret = skb_splice_bits(skb, offset, tss->pipe, min(rd_desc->count, len),
			      tss->flags);
	if (ret > 0)
		rd_desc->count -= ret;
	return ret;
}

static int __tcp_splice_read(struct sock *sk, struct tcp_splice_state *tss)
{
	/* Store TCP splice context information in read_descriptor_t. */
	read_descriptor_t rd_desc = {
		.arg.data = tss,
		.count	  = tss->len,
	};

	return tcp_read_sock(sk, &rd_desc, tcp_splice_data_recv);
}

/**
 *  tcp_splice_read - splice data from TCP socket to a pipe
 * @sock:	socket to splice from
 * @ppos:	position (not valid)
 * @pipe:	pipe to splice to
 * @len:	number of bytes to splice
 * @flags:	splice modifier flags
 *
 * Description:
 *    Will read pages from given socket and fill them into a pipe.
 *
 **/
ssize_t tcp_splice_read(struct socket *sock, loff_t *ppos,
			struct pipe_inode_info *pipe, size_t len,
			unsigned int flags)
{
	struct sock *sk = sock->sk;
	struct tcp_splice_state tss = {
		.pipe = pipe,
		.len = len,
		.flags = flags,
	};
	long timeo;
	ssize_t spliced;
	int ret;

<<<<<<< HEAD
	sock_rps_record_flow(sk);
=======
#ifdef CONFIG_MTCP
	printk(KERN_ERR "%s not supported yet\n",__FUNCTION__);
	BUG();
#endif

>>>>>>> 3d882955
	/*
	 * We can't seek on a socket input
	 */
	if (unlikely(*ppos))
		return -ESPIPE;

	ret = spliced = 0;

	lock_sock(sk);

	timeo = sock_rcvtimeo(sk, sock->file->f_flags & O_NONBLOCK);
	while (tss.len) {
		ret = __tcp_splice_read(sk, &tss);
		if (ret < 0)
			break;
		else if (!ret) {
			if (spliced)
				break;
			if (sock_flag(sk, SOCK_DONE))
				break;
			if (sk->sk_err) {
				ret = sock_error(sk);
				break;
			}
			if (sk->sk_shutdown & RCV_SHUTDOWN)
				break;
			if (sk->sk_state == TCP_CLOSE) {
				/*
				 * This occurs when user tries to read
				 * from never connected socket.
				 */
				if (!sock_flag(sk, SOCK_DONE))
					ret = -ENOTCONN;
				break;
			}
			if (!timeo) {
				ret = -EAGAIN;
				break;
			}
			sk_wait_data(sk, &timeo);
			if (signal_pending(current)) {
				ret = sock_intr_errno(timeo);
				break;
			}
			continue;
		}
		tss.len -= ret;
		spliced += ret;

		if (!timeo)
			break;
		release_sock(sk);
		lock_sock(sk);

		if (sk->sk_err || sk->sk_state == TCP_CLOSE ||
		    (sk->sk_shutdown & RCV_SHUTDOWN) ||
		    signal_pending(current))
			break;
	}

	release_sock(sk);

	if (spliced)
		return spliced;

	return ret;
}

struct sk_buff *sk_stream_alloc_skb(struct sock *sk, int size, gfp_t gfp)
{
	struct sk_buff *skb;

	/* The TCP header must be at least 32-bit aligned.  */
	size = ALIGN(size, 4);

	skb = alloc_skb_fclone(size + sk->sk_prot->max_header, gfp);
	if (skb) {
		if (sk_wmem_schedule(sk, skb->truesize)) {
			/*
			 * Make sure that we have exactly size bytes
			 * available to the caller, no more, no less.
			 */
			skb_reserve(skb, skb_tailroom(skb) - size);
			return skb;
		}
		__kfree_skb(skb);
	} else {
		sk->sk_prot->enter_memory_pressure(sk);
		sk_stream_moderate_sndbuf(sk);
	}
	return NULL;
}

static unsigned int tcp_xmit_size_goal(struct sock *sk, u32 mss_now,
				       int large_allowed)
{
	struct tcp_sock *tp = tcp_sk(sk);
	u32 xmit_size_goal, old_size_goal;

	xmit_size_goal = mss_now;

	if (large_allowed && sk_can_gso(sk)) {
		xmit_size_goal = ((sk->sk_gso_max_size - 1) -
				  inet_csk(sk)->icsk_af_ops->net_header_len -
				  inet_csk(sk)->icsk_ext_hdr_len -
				  tp->tcp_header_len);

		xmit_size_goal = tcp_bound_to_half_wnd(tp, xmit_size_goal);

		/* We try hard to avoid divides here */
		old_size_goal = tp->xmit_size_goal_segs * mss_now;

		if (likely(old_size_goal <= xmit_size_goal &&
			   old_size_goal + mss_now > xmit_size_goal)) {
			xmit_size_goal = old_size_goal;
		} else {
			tp->xmit_size_goal_segs = xmit_size_goal / mss_now;
			xmit_size_goal = tp->xmit_size_goal_segs * mss_now;
		}
	}

	return max(xmit_size_goal, mss_now);
}

static int tcp_send_mss(struct sock *sk, int *size_goal, int flags)
{
	int mss_now;

	mss_now = tcp_current_mss(sk);
	*size_goal = tcp_xmit_size_goal(sk, mss_now, !(flags & MSG_OOB));

	return mss_now;
}

static ssize_t do_tcp_sendpages(struct sock *sk, struct page **pages, int poffset,
			 size_t psize, int flags)
{
	struct tcp_sock *tp = tcp_sk(sk);
	int mss_now, size_goal;
	int err;
	ssize_t copied;
	long timeo = sock_sndtimeo(sk, flags & MSG_DONTWAIT);

	if (tp->mpc) {
		printk(KERN_ERR "%s: function not yet supported\n",
		       __FUNCTION__);
		BUG();
	}
	
	/* Wait for a connection to finish. */
	if ((1 << sk->sk_state) & ~(TCPF_ESTABLISHED | TCPF_CLOSE_WAIT))
		if ((err = sk_stream_wait_connect(sk, &timeo)) != 0)
			goto out_err;

	clear_bit(SOCK_ASYNC_NOSPACE, &sk->sk_socket->flags);

	mss_now = tcp_send_mss(sk, &size_goal, flags);
	copied = 0;

	err = -EPIPE;
	if (sk->sk_err || (sk->sk_shutdown & SEND_SHUTDOWN))
		goto out_err;

	while (psize > 0) {
		struct sk_buff *skb = tcp_write_queue_tail(sk);
		struct page *page = pages[poffset / PAGE_SIZE];
		int copy, i, can_coalesce;
		int offset = poffset % PAGE_SIZE;
		int size = min_t(size_t, psize, PAGE_SIZE - offset);

		if (!tcp_send_head(sk) || (copy = size_goal - skb->len) <= 0) {
new_segment:
			if (!sk_stream_memory_free(sk))
				goto wait_for_sndbuf;

			skb = sk_stream_alloc_skb(sk, 0, sk->sk_allocation);
			if (!skb)
				goto wait_for_memory;

			skb_entail(sk, skb);
			copy = size_goal;
		}

		if (copy > size)
			copy = size;

		i = skb_shinfo(skb)->nr_frags;
		can_coalesce = skb_can_coalesce(skb, i, page, offset);
		if (!can_coalesce && i >= MAX_SKB_FRAGS) {
			tcp_mark_push(tp, skb);
			goto new_segment;
		}
		if (!sk_wmem_schedule(sk, copy))
			goto wait_for_memory;

		if (can_coalesce) {
			skb_shinfo(skb)->frags[i - 1].size += copy;
		} else {
			get_page(page);
			skb_fill_page_desc(skb, i, page, offset, copy);
		}

		skb->len += copy;
		skb->data_len += copy;
		skb->truesize += copy;
		sk->sk_wmem_queued += copy;
		sk_mem_charge(sk, copy);
		skb->ip_summed = CHECKSUM_PARTIAL;
		tp->write_seq += copy;
		TCP_SKB_CB(skb)->end_seq += copy;
		skb_shinfo(skb)->gso_segs = 0;

		if (!copied)
			TCP_SKB_CB(skb)->flags &= ~TCPCB_FLAG_PSH;

		copied += copy;
		poffset += copy;
		if (!(psize -= copy))
			goto out;

		if (skb->len < size_goal || (flags & MSG_OOB))
			continue;

		if (forced_push(tp)) {
			tcp_mark_push(tp, skb);
			__tcp_push_pending_frames(sk, mss_now, TCP_NAGLE_PUSH);
		} else if (skb == tcp_send_head(sk))
			tcp_push_one(sk, mss_now);
		continue;

wait_for_sndbuf:
		set_bit(SOCK_NOSPACE, &sk->sock_flags);
wait_for_memory:
		if (copied)
			tcp_push(sk, flags & ~MSG_MORE, mss_now, TCP_NAGLE_PUSH);

		if (!sk->sk_sleep) {
			printk(KERN_ERR "meta-sk:%d\n",is_meta_sk(sk));
			BUG();
		}
		if ((err = sk_stream_wait_memory(sk, &timeo)) != 0)
			goto do_error;

		mss_now = tcp_send_mss(sk, &size_goal, flags);
	}

out:
	if (copied)
		tcp_push(sk, flags, mss_now, tp->nonagle);
	return copied;

do_error:
	if (copied)
		goto out;
out_err:
	return sk_stream_error(sk, flags, err);
}

ssize_t tcp_sendpage(struct socket *sock, struct page *page, int offset,
		     size_t size, int flags)
{
	ssize_t res;
	struct sock *sk = sock->sk;

	if (!(sk->sk_route_caps & NETIF_F_SG) ||
	    !(sk->sk_route_caps & NETIF_F_ALL_CSUM) || tcp_sk(sk)->mpc)
		return sock_no_sendpage(sock, page, offset, size, flags);

	lock_sock(sk);
	TCP_CHECK_TIMER(sk);
	res = do_tcp_sendpages(sk, &page, offset, size, flags);
	TCP_CHECK_TIMER(sk);
	release_sock(sk);
	return res;
}

#define TCP_PAGE(sk)	(sk->sk_sndmsg_page)
#define TCP_OFF(sk)	(sk->sk_sndmsg_off)

static inline int select_size(struct sock *sk, int sg)
{
	struct tcp_sock *tp = tcp_sk(sk);
	int tmp = tp->mss_cache;

	if (sg) {
		if (sk_can_gso(sk))
			tmp = 0;
		else {
			int pgbreak = SKB_MAX_HEAD(MAX_TCP_HEADER);

			if (tmp >= pgbreak &&
			    tmp <= pgbreak + (MAX_SKB_FRAGS - 1) * PAGE_SIZE)
				tmp = pgbreak;
		}
	}

	return tmp;
}


int tcp_sendmsg(struct kiocb *iocb, struct socket *sock, 
		       struct msghdr *msg,
		       size_t size)
{
	return subtcp_sendmsg(iocb,sock->sk,msg,size);
}

/**
 * In the original version of tcp_sendmsg, size is not used.
 * If CONFIG_MTCP is set, size is interpreted as the offset inside the message
 * to copy from. (that is, byte 0 to size-1 are simply ignored.
 * With mptcp, @sk must be the master subsocket.
 */
int subtcp_sendmsg(struct kiocb *iocb, struct sock *sk, struct msghdr *msg,
		   size_t size)
{
	struct iovec *iov;
	struct tcp_sock *tp = tcp_sk(sk);
	struct sk_buff *skb;
	int iovlen, flags;
	int mss_now, size_goal;
	int sg, err, copied;
	long timeo;

#ifndef CONFIG_MTCP
	lock_sock(sk);
#endif
	TCP_CHECK_TIMER(sk);

	flags = msg->msg_flags;
	timeo = sock_sndtimeo(sk, flags & MSG_DONTWAIT);

	/* Wait for a connection to finish. */
	if ((1 << sk->sk_state) & ~(TCPF_ESTABLISHED | TCPF_CLOSE_WAIT)) {
#ifdef CONFIG_MTCP
		/*Should not happen anymore, since the check is done in
		  mtcp_sendmsg*/
		BUG();
#endif
		if ((err = sk_stream_wait_connect(
			     is_meta_sk(sk)?tp->mpcb->master_sk:sk, 
			     &timeo)) != 0) {
			goto out_err;
		}
	}
	
	/* This should be in poll */
	clear_bit(SOCK_ASYNC_NOSPACE, &sk->sk_socket->flags);
<<<<<<< HEAD

	mss_now = tcp_send_mss(sk, &size_goal, flags);
=======
	
#ifdef CONFIG_MTCP
	/*If we want to support TSO later, we'll need 
	  to define xmit_size_goal to something much larger*/
	mss_now = size_goal = sysctl_mptcp_mss;
#else
	mss_now = tcp_current_mss(sk, !(flags&MSG_OOB));
	size_goal = tp->xmit_size_goal;
#endif
>>>>>>> 3d882955

	/* Ok commence sending. */
	iovlen = msg->msg_iovlen;
	iov = msg->msg_iov;
	copied = 0;

	err = -EPIPE;
#ifndef CONFIG_MTCP
	if (sk->sk_err || (sk->sk_shutdown & SEND_SHUTDOWN))
<<<<<<< HEAD
		goto out_err;

	sg = sk->sk_route_caps & NETIF_F_SG;
=======
		goto do_error;
#endif
>>>>>>> 3d882955

	PDEBUG_SEND("%s:line %d, size %d,iovlen %d\n",__FUNCTION__,
	       __LINE__,(int)size,(int)iovlen);
	while (--iovlen >= 0) {
		int seglen = iov->iov_len;
		unsigned char __user *from = iov->iov_base;

		iov++;
		
#ifdef CONFIG_MTCP
		/*Skipping the offset (stored in the size argument)*/
		if (tp->mpc) {
			PDEBUG_SEND("seglen:%d\n",seglen);
			if (seglen>=size) {				
				seglen-=size;
				from+=size;
				size=0;
			}
			else {
				size-=seglen;
				continue;
			}
		}
#endif
		while (seglen > 0) {
			int copy = 0;
			int max = size_goal;

			skb = tcp_write_queue_tail(sk);
			if (tcp_send_head(sk)) {
				if (skb->ip_summed == CHECKSUM_NONE)
					max = mss_now;
				copy = max - skb->len;
			}

<<<<<<< HEAD
			if (copy <= 0) {
new_segment:
				/* Allocate new segment. If the interface is SG,
				 * allocate skb fitting to single page.
				 */
				if (!sk_stream_memory_free(sk))
					goto wait_for_sndbuf;

				skb = sk_stream_alloc_skb(sk,
							  select_size(sk, sg),
=======
			/*If this happen, the write queue has been emptied
			  without setting the send_head to NULL.
			  Normally the send_head is set to NULL with 
			  tcp_advance_send_head, called by 
			  tcp_event_new_data_sent on the meta_sk.
			  If we transmit an skb without advancing the send
			  head, the skb will be suppressed, while the send
			  head will still point to it.*/
			BUG_ON(!skb && tcp_send_head(sk));
			
			if (!tcp_send_head(sk) || 
			    (copy = size_goal - skb->len) <= 0) {
			new_segment:
				
				if (!sk_stream_memory_free(sk))
					goto wait_for_sndbuf;
				
				skb = sk_stream_alloc_skb(sk, select_size(sk),
>>>>>>> 3d882955
							  sk->sk_allocation);
				if (!skb)
					goto wait_for_memory;

				/*
				 * Check whether we can use HW checksum.
				 */
				if (sk->sk_route_caps & NETIF_F_ALL_CSUM)
					skb->ip_summed = CHECKSUM_PARTIAL;

				skb_entail(sk, skb);
				copy = size_goal;
				max = size_goal;
			}

			/* Try to append data to the end of skb. */
			if (copy > seglen)
				copy = seglen;

			/* Where to copy to? */
			if (skb_tailroom(skb) > 0) {
				PDEBUG_SEND("to tail room\n");
				/* We have some space in skb head. Superb! */
				if (copy > skb_tailroom(skb))
					copy = skb_tailroom(skb);
				PDEBUG_SEND("%s:line %d\n",__FUNCTION__,__LINE__);
				if ((err = skb_add_data(skb, from, copy)) != 0)
					goto do_fault;
				PDEBUG_SEND("%s:line %d\n",__FUNCTION__,__LINE__);
			} else {
				int merge = 0;
				int i = skb_shinfo(skb)->nr_frags;
				struct page *page = TCP_PAGE(sk);
				int off = TCP_OFF(sk);
				PDEBUG_SEND("coalesce\n");

				if (skb_can_coalesce(skb, i, page, off) &&
				    off != PAGE_SIZE) {
					/* We can extend the last page
					 * fragment. */
					merge = 1;
				} else if (i == MAX_SKB_FRAGS || !sg) {
					/* Need to add new fragment and cannot
					 * do this because interface is non-SG,
					 * or because all the page slots are
					 * busy. */
					tcp_mark_push(tp, skb);
					goto new_segment;
				} else if (page) {
					if (off == PAGE_SIZE) {
						put_page(page);
						TCP_PAGE(sk) = page = NULL;
						off = 0;
					}
				} else
					off = 0;

				if (copy > PAGE_SIZE - off)
					copy = PAGE_SIZE - off;

				if (!sk_wmem_schedule(sk, copy))
					goto wait_for_memory;

				if (!page) {
					/* Allocate new cache page. */
					if (!(page = sk_stream_alloc_page(sk)))
						goto wait_for_memory;
				}

				/* Time to copy data. We are close to
				 * the end! */
				err = skb_copy_to_page(sk, from, skb, page,
						       off, copy);
				if (err) {
					/* If this page was new, give it to the
					 * socket so it does not get leaked.
					 */
					if (!TCP_PAGE(sk)) {
						TCP_PAGE(sk) = page;
						TCP_OFF(sk) = 0;
					}
					goto do_error;
				}

				/* Update the skb. */
				if (merge) {
					skb_shinfo(skb)->frags[i - 1].size +=
									copy;
				} else {
					skb_fill_page_desc(skb, i, page, off, copy);
					if (TCP_PAGE(sk)) {
						get_page(page);
					} else if (off + copy < PAGE_SIZE) {
						get_page(page);
						TCP_PAGE(sk) = page;
					}
				}

				TCP_OFF(sk) = off + copy;
			}

			if (!copied)
				TCP_SKB_CB(skb)->flags &= ~TCPCB_FLAG_PSH;
			tp->write_seq += copy;
			TCP_SKB_CB(skb)->end_seq += copy;
			skb_shinfo(skb)->gso_segs = 0;
#ifdef CONFIG_MTCP
			if (tp->mpc) {
				TCP_SKB_CB(skb)->data_len += copy;
				TCP_SKB_CB(skb)->end_data_seq += copy;
			}
#endif
			PDEBUG_SEND("%s:line %d\n",__FUNCTION__,__LINE__);
			from += copy;
			copied += copy;
			if ((seglen -= copy) == 0 && iovlen == 0)
				goto out;
			PDEBUG_SEND("%s:line %d\n",__FUNCTION__,__LINE__);

			if (skb->len < max || (flags & MSG_OOB))
				continue;

			PDEBUG_SEND("%s:line %d\n",__FUNCTION__,__LINE__);

			if (forced_push(tp)) {
				tcp_mark_push(tp, skb);
				__tcp_push_pending_frames(sk, mss_now, TCP_NAGLE_PUSH);
			} else if (skb == tcp_send_head(sk))
				tcp_push_one(sk, mss_now);
			continue;
			
		wait_for_sndbuf:
			set_bit(SOCK_NOSPACE, &sk->sk_socket->flags);
			tcpprobe_logmsg(sk, "wait_for_sndbuf");
			
		wait_for_memory:
			if (copied)
				tcp_push(sk, flags & ~MSG_MORE, mss_now, 
					 TCP_NAGLE_PUSH);
			if ((err = sk_stream_wait_memory(sk, &timeo)) 
			    != 0)
				goto do_error;
<<<<<<< HEAD

			mss_now = tcp_send_mss(sk, &size_goal, flags);
=======
			
			BUG_ON(!sk_stream_memory_free(sk));
			PDEBUG_SEND("%s:line %d\n",__FUNCTION__,__LINE__);
#ifndef CONFIG_MTCP
			mss_now = tcp_current_mss(sk, !(flags&MSG_OOB));
			size_goal = tp->xmit_size_goal;
#endif
>>>>>>> 3d882955
		}
	}

out:
	if (copied)
		tcp_push(sk, flags, mss_now, tp->nonagle);

	TCP_CHECK_TIMER(sk);
#ifndef CONFIG_MTCP
	release_sock(sk);
#endif
	PDEBUG_SEND("%s:line %d, copied %d\n",__FUNCTION__,__LINE__,copied);
	return copied;

do_fault:
	if (!skb->len) {
		tcp_unlink_write_queue(skb, sk);
		/* It is the one place in all of TCP, except connection
		 * reset, where we can be unlinking the send_head.
		 */
		sk_wmem_free_skb(sk, skb);
	}
	
do_error:
	tcpprobe_logmsg(sk, "error in subtcp_sendmsg");
	if (copied)
		goto out;
out_err:
	err = sk_stream_error(sk, flags, err);
	TCP_CHECK_TIMER(sk);
#ifndef CONFIG_MTCP
	release_sock(sk);
#endif
	return err;
}

/*
 *	Handle reading urgent data. BSD has very simple semantics for
 *	this, no blocking and very strange errors 8)
 */

static int tcp_recv_urg(struct sock *sk, struct msghdr *msg, int len, int flags)
{
	struct tcp_sock *tp = tcp_sk(sk);

	mtcp_debug("Receiving urgent data\n");

	/* No URG data to read. */
	if (sock_flag(sk, SOCK_URGINLINE) || !tp->urg_data ||
	    tp->urg_data == TCP_URG_READ)
		return -EINVAL;	/* Yes this is right ! */

	if (sk->sk_state == TCP_CLOSE && !sock_flag(sk, SOCK_DONE))
		return -ENOTCONN;

	if (tp->urg_data & TCP_URG_VALID) {
		int err = 0;
		char c = tp->urg_data;

		if (!(flags & MSG_PEEK))
			tp->urg_data = TCP_URG_READ;

		/* Read urgent data. */
		msg->msg_flags |= MSG_OOB;

		if (len > 0) {
			if (!(flags & MSG_TRUNC))
				err = memcpy_toiovec(msg->msg_iov, &c, 1);
			len = 1;
		} else
			msg->msg_flags |= MSG_TRUNC;

		return err ? -EFAULT : len;
	}

	if (sk->sk_state == TCP_CLOSE || (sk->sk_shutdown & RCV_SHUTDOWN))
		return 0;

	/* Fixed the recv(..., MSG_OOB) behaviour.  BSD docs and
	 * the available implementations agree in this case:
	 * this call should never block, independent of the
	 * blocking state of the socket.
	 * Mike <pall@rz.uni-karlsruhe.de>
	 */
	return -EAGAIN;
}

/* Clean up the receive buffer for full frames taken by the user,
 * then send an ACK if necessary.  COPIED is the number of bytes
 * tcp_recvmsg has given to the user so far, it speeds up the
 * calculation of whether or not we must ACK for the sake of
 * a window update.
 */
void tcp_cleanup_rbuf(struct sock *sk, int copied)
{
	struct tcp_sock *tp = tcp_sk(sk);
	int time_to_ack = 0;

#if TCP_DEBUG
	struct sk_buff *skb = skb_peek(&sk->sk_receive_queue);

	WARN(skb && !before(tp->copied_seq, TCP_SKB_CB(skb)->end_seq),
	     KERN_INFO "cleanup rbuf bug: copied %X seq %X rcvnxt %X\n",
	     tp->copied_seq, TCP_SKB_CB(skb)->end_seq, tp->rcv_nxt);
#endif

	if (inet_csk_ack_scheduled(sk)) {
		const struct inet_connection_sock *icsk = inet_csk(sk);
		   /* Delayed ACKs frequently hit locked sockets during bulk
		    * receive. */
		if (icsk->icsk_ack.blocked ||
		    /* Once-per-two-segments ACK was not sent by tcp_input.c */
		    tp->rcv_nxt - tp->rcv_wup > icsk->icsk_ack.rcv_mss ||
		    /*
		     * If this read emptied read buffer, we send ACK, if
		     * connection is not bidirectional, user drained
		     * receive buffer and there was a small segment
		     * in queue.
		     */
		    (copied > 0 &&
		     ((icsk->icsk_ack.pending & ICSK_ACK_PUSHED2) ||
		      ((icsk->icsk_ack.pending & ICSK_ACK_PUSHED) &&
		       !icsk->icsk_ack.pingpong)) &&
		      !atomic_read(&sk->sk_rmem_alloc)))
			time_to_ack = 1;
	}

	/* We send an ACK if we can now advertise a non-zero window
	 * which has been raised "significantly".
	 *
	 * Even if window raised up to infinity, do not send window open ACK
	 * in states, where we will not receive more. It is useless.
	 */
	if (copied > 0 && !time_to_ack && !(sk->sk_shutdown & RCV_SHUTDOWN)) {
		__u32 rcv_window_now = tcp_receive_window(tp);

		/* Optimize, __tcp_select_window() is not cheap. */
		if (2*rcv_window_now <= tp->window_clamp) {
			__u32 new_window = __tcp_select_window(sk);

			/* Send ACK now, if this read freed lots of space
			 * in our buffer. Certainly, new_window is new window.
			 * We can advertise it now, if it is not less than current one.
			 * "Lots" means "at least twice" here.
			 */
			if (new_window && new_window >= 2 * rcv_window_now)
				time_to_ack = 1;
		}
	}
	if (time_to_ack)
		tcp_send_ack(sk);
}

static void tcp_prequeue_process(struct sock *sk)
{
	struct sk_buff *skb;
	struct tcp_sock *tp = tcp_sk(sk);

	mtcp_debug("Entering %s for pi %d\n",__FUNCTION__,
	           tp->path_index);

	NET_INC_STATS_USER(sock_net(sk), LINUX_MIB_TCPPREQUEUED);

	/* RX process wants to run with disabled BHs, though it is not
	 * necessary */
	local_bh_disable();
	while ((skb = __skb_dequeue(&tp->ucopy.prequeue)) != NULL)
		sk_backlog_rcv(sk, skb);
	local_bh_enable();

	/* Clear memory counter. */
	tp->ucopy.memory = 0;
}

#ifdef CONFIG_NET_DMA
static void tcp_service_net_dma(struct sock *sk, bool wait)
{
	dma_cookie_t done, used;
	dma_cookie_t last_issued;
	struct tcp_sock *tp = tcp_sk(sk);

	if (!tp->ucopy.dma_chan)
		return;

	last_issued = tp->ucopy.dma_cookie;
	dma_async_memcpy_issue_pending(tp->ucopy.dma_chan);

	do {
		if (dma_async_memcpy_complete(tp->ucopy.dma_chan,
					      last_issued, &done,
					      &used) == DMA_SUCCESS) {
			/* Safe to free early-copied skbs now */
			__skb_queue_purge(&sk->sk_async_wait_queue);
			break;
		} else {
			struct sk_buff *skb;
			while ((skb = skb_peek(&sk->sk_async_wait_queue)) &&
			       (dma_async_is_complete(skb->dma_cookie, done,
						      used) == DMA_SUCCESS)) {
				__skb_dequeue(&sk->sk_async_wait_queue);
				kfree_skb(skb);
			}
		}
	} while (wait);
}
#endif

static inline struct sk_buff *tcp_recv_skb(struct sock *sk, u32 seq, u32 *off)
{
	struct sk_buff *skb;
	u32 offset;

	skb_queue_walk(&sk->sk_receive_queue, skb) {
		offset = seq - TCP_SKB_CB(skb)->seq;
		if (tcp_hdr(skb)->syn)
			offset--;
		if (offset < skb->len || tcp_hdr(skb)->fin) {
			*off = offset;
			return skb;
		}
	}
	return NULL;
}

/*
 * This routine provides an alternative to tcp_recvmsg() for routines
 * that would like to handle copying from skbuffs directly in 'sendfile'
 * fashion.
 * Note:
 *	- It is assumed that the socket was locked by the caller.
 *	- The routine does not block.
 *	- At present, there is no support for reading OOB data
 *	  or for 'peeking' the socket using this routine
 *	  (although both would be easy to implement).
 */
int tcp_read_sock(struct sock *sk, read_descriptor_t *desc,
		  sk_read_actor_t recv_actor)
{
	struct sk_buff *skb;
	struct tcp_sock *tp = tcp_sk(sk);
	u32 seq = tp->copied_seq;
	u32 offset;
	int copied = 0;

	if (tp->mpc) {
		printk(KERN_ERR "tcp_read_sock primitive not yet supported\n");
		BUG();
	}

	if (sk->sk_state == TCP_LISTEN)
		return -ENOTCONN;
	while ((skb = tcp_recv_skb(sk, seq, &offset)) != NULL) {
		if (offset < skb->len) {
			int used;
			size_t len;

			len = skb->len - offset;
			/* Stop reading if we hit a patch of urgent data */
			if (tp->urg_data) {
				u32 urg_offset = tp->urg_seq - seq;
				if (urg_offset < len)
					len = urg_offset;
				if (!len)
					break;
			}
			used = recv_actor(desc, skb, offset, len);
			if (used < 0) {
				if (!copied)
					copied = used;
				break;
			} else if (used <= len) {
				seq += used;
				copied += used;
				offset += used;
			}
			/*
			 * If recv_actor drops the lock (e.g. TCP splice
			 * receive) the skb pointer might be invalid when
			 * getting here: tcp_collapse might have deleted it
			 * while aggregating skbs from the socket queue.
			 */
			skb = tcp_recv_skb(sk, seq-1, &offset);
			if (!skb || (offset+1 != skb->len))
				break;
		}
		if (tcp_hdr(skb)->fin) {
			sk_eat_skb(sk, skb, 0);
			++seq;
			break;
		}
		sk_eat_skb(sk, skb, 0);
		if (!desc->count)
			break;
		tp->copied_seq = seq;
	}
	tp->copied_seq = seq;

	tcp_rcv_space_adjust(sk);

	/* Clean up data we have read: This will do ACK frames. */
	if (copied > 0)
		tcp_cleanup_rbuf(sk, copied);
	return copied;
}

#ifndef CONFIG_MTCP
#define tcp_recvmsg_fallback tcp_recvmsg
#endif

/*
 *	This routine copies from a sock struct into the user buffer.
 *
 *	Technical note: in 2.3 we work on _locked_ socket, so that
 *	tricks with *seq access order and skb->users are not required.
 *	Probably, code can be easily improved even more.
 */

int tcp_recvmsg_fallback(struct kiocb *iocb, struct sock *sk, 
			 struct msghdr *msg,
			 size_t len, int nonblock, int flags, int *addr_len)
{
	struct tcp_sock *tp = tcp_sk(sk);
#ifdef CONFIG_MTCP
	struct multipath_pcb *mpcb=mpcb_from_tcpsock(tp);
	struct sock *mpcb_sk=(struct sock*)mpcb;
	struct tcp_sock *mpcb_tp=tcp_sk(mpcb_sk);
#else
#define mpcb tp
#endif
	int copied = 0;
	u32 peek_seq;
	u32 *seq;
	unsigned long used;
	int err;
	int target;		/* Read at least this many bytes */
	long timeo;
	struct task_struct *user_recv = NULL;
	int copied_early = 0;
	struct sk_buff *skb;
	u32 urg_hole = 0;

	lock_sock(sk);

	TCP_CHECK_TIMER(sk);

	err = -ENOTCONN;
	if (sk->sk_state == TCP_LISTEN)
		goto out;

	timeo = sock_rcvtimeo(sk, nonblock);

	/* Urgent data needs to be handled specially. */
	if (flags & MSG_OOB)
		goto recv_urg;

	seq = &tp->copied_seq;
	if (flags & MSG_PEEK) {
		peek_seq = tp->copied_seq;
		seq = &peek_seq;
	}

	target = sock_rcvlowat(sk, flags & MSG_WAITALL, len);

#ifdef CONFIG_NET_DMA
	tp->ucopy.dma_chan = NULL;
	preempt_disable();
	skb = skb_peek_tail(&sk->sk_receive_queue);
	{
		int available = 0;

		if (skb)
			available = TCP_SKB_CB(skb)->seq + skb->len - (*seq);
		if ((available < target) &&
		    (len > sysctl_tcp_dma_copybreak) && !(flags & MSG_PEEK) &&
		    !sysctl_tcp_low_latency &&
		    dma_find_channel(DMA_MEMCPY)) {
			preempt_enable_no_resched();
			tp->ucopy.pinned_list =
					dma_pin_iovec_pages(msg->msg_iov, len);
		} else {
			preempt_enable_no_resched();
		}
	}
#endif

	do {
		u32 offset;

		/* Are we at urgent data? Stop if we have read anything or have SIGURG pending. */
		if (tp->urg_data && tp->urg_seq == *seq) {
			if (copied)
				break;
			if (signal_pending(current)) {
				copied = timeo ? sock_intr_errno(timeo) : -EAGAIN;
				break;
			}
		}

		/* Next get a buffer. */

		skb_queue_walk(&sk->sk_receive_queue, skb) {
			/* Now that we have two receive queues this
			 * shouldn't happen.
			 */
			if (WARN(before(*seq, TCP_SKB_CB(skb)->seq),
			     KERN_INFO "recvmsg bug: copied %X "
				       "seq %X rcvnxt %X fl %X\n", *seq,
				       TCP_SKB_CB(skb)->seq, tp->rcv_nxt,
				       flags))
				break;

			offset = *seq - TCP_SKB_CB(skb)->seq;
			if (tcp_hdr(skb)->syn)
				offset--;
			if (offset < skb->len)
				goto found_ok_skb;
			if (tcp_hdr(skb)->fin)
				goto found_fin_ok;
			WARN(!(flags & MSG_PEEK), KERN_INFO "recvmsg bug 2: "
					"copied %X seq %X rcvnxt %X fl %X\n",
					*seq, TCP_SKB_CB(skb)->seq,
					tp->rcv_nxt, flags);
		}

		/* Well, if we have backlog, try to process it now yet. */

		if (copied >= target && !sk->sk_backlog.tail)
			break;

		if (copied) {
			if (sk->sk_err ||
			    sk->sk_state == TCP_CLOSE ||
			    (sk->sk_shutdown & RCV_SHUTDOWN) ||
			    !timeo ||
			    signal_pending(current))
				break;
		} else {
			if (sock_flag(sk, SOCK_DONE))
				break;

			if (sk->sk_err) {
				copied = sock_error(sk);
				break;
			}

			if (sk->sk_shutdown & RCV_SHUTDOWN)
				break;

			if (sk->sk_state == TCP_CLOSE) {
				if (!sock_flag(sk, SOCK_DONE)) {
					/* This occurs when user tries to read
					 * from never connected socket.
					 */
					copied = -ENOTCONN;
					break;
				}
				break;
			}

			if (!timeo) {
				copied = -EAGAIN;
				break;
			}

			if (signal_pending(current)) {
				copied = sock_intr_errno(timeo);
				break;
			}
		}

		tcp_cleanup_rbuf(sk, copied);

		if (!sysctl_tcp_low_latency && mpcb->ucopy.task == user_recv) {

			/* Install new reader */
			if (!user_recv && !(flags & (MSG_TRUNC | MSG_PEEK))) {
				user_recv = current;
				mpcb->ucopy.task = user_recv;
				mpcb->ucopy.iov = msg->msg_iov;
			}
			
			mpcb->ucopy.len = len;

			WARN_ON(tp->copied_seq != tp->rcv_nxt &&
				!(flags & (MSG_PEEK | MSG_TRUNC)));

			/* Ugly... If prequeue is not empty, we have to
			 * process it before releasing socket, otherwise
			 * order will be broken at second iteration.
			 * More elegant solution is required!!!
			 *
			 * Look: we have the following (pseudo)queues:
			 *
			 * 1. packets in flight
			 * 2. backlog
			 * 3. prequeue
			 * 4. receive_queue
			 *
			 * Each queue can be processed only if the next ones
			 * are empty. At this point we have empty receive_queue.
			 * But prequeue _can_ be not empty after 2nd iteration,
			 * when we jumped to start of loop because backlog
			 * processing added something to receive_queue.
			 * We cannot release_sock(), because backlog contains
			 * packets arrived _after_ prequeued ones.
			 *
			 * Shortly, algorithm is clear --- to process all
			 * the queues in order. We could make it more directly,
			 * requeueing packets from backlog to prequeue, if
			 * is not empty. It is more elegant, but eats cycles,
			 * unfortunately.
			 */
			if (!skb_queue_empty(&tp->ucopy.prequeue))
				goto do_prequeue;

			/* __ Set realtime policy in scheduler __ */
		}

#ifdef CONFIG_NET_DMA
		if (tp->ucopy.dma_chan)
			dma_async_memcpy_issue_pending(tp->ucopy.dma_chan);
#endif
		if (copied >= target) {
			/* Do not sleep, just process backlog. */
			release_sock(sk);
			lock_sock(sk);
		} else
			sk_wait_data(sk, &timeo);

#ifdef CONFIG_NET_DMA
		tcp_service_net_dma(sk, false);  /* Don't block */
		tp->ucopy.wakeup = 0;
#endif

		if (user_recv) {
			int chunk;

			/* __ Restore normal policy in scheduler __ */

			if ((chunk = len - mpcb->ucopy.len) != 0) {
				NET_ADD_STATS_USER(sock_net(sk), LINUX_MIB_TCPDIRECTCOPYFROMBACKLOG, chunk);
				len -= chunk;
				copied += chunk;
			}

			if (tp->rcv_nxt == tp->copied_seq &&
			    !skb_queue_empty(&tp->ucopy.prequeue)) {
do_prequeue:
				tcp_prequeue_process(sk);

				if ((chunk = len - mpcb->ucopy.len) != 0) {
					NET_ADD_STATS_USER(sock_net(sk), LINUX_MIB_TCPDIRECTCOPYFROMPREQUEUE, chunk);
					len -= chunk;
					copied += chunk;
				}
			}
		}
		if ((flags & MSG_PEEK) &&
		    (peek_seq - copied - urg_hole != tp->copied_seq)) {
			if (net_ratelimit())
				printk(KERN_DEBUG "TCP(%s:%d): Application bug, race in MSG_PEEK.\n",
				       current->comm, task_pid_nr(current));
			peek_seq = mpcb_tp->copied_seq;
		}
		continue;

	found_ok_skb:
		/* Ok so how much can we use? */
		used = skb->len - offset;
		if (len < used)
			used = len;

		/* Do we have urgent data here? */
		if (tp->urg_data) {
			u32 urg_offset = tp->urg_seq - *seq;
			if (urg_offset < used) {
				if (!urg_offset) {
					if (!sock_flag(sk, SOCK_URGINLINE)) {
						++*seq;
						urg_hole++;
						offset++;
						used--;
						if (!used)
							goto skip_copy;
					}
				} else
					used = urg_offset;
			}
		}

		if (!(flags & MSG_TRUNC)) {
#ifdef CONFIG_NET_DMA
			if (!tp->ucopy.dma_chan && tp->ucopy.pinned_list)
				tp->ucopy.dma_chan = dma_find_channel(DMA_MEMCPY);

			if (tp->ucopy.dma_chan) {
				tp->ucopy.dma_cookie = dma_skb_copy_datagram_iovec(
					tp->ucopy.dma_chan, skb, offset,
					msg->msg_iov, used,
					tp->ucopy.pinned_list);

				if (tp->ucopy.dma_cookie < 0) {

					printk(KERN_ALERT "dma_cookie < 0\n");

					/* Exception. Bailout! */
					if (!copied)
						copied = -EFAULT;
					break;
				}

				dma_async_memcpy_issue_pending(tp->ucopy.dma_chan);

				if ((offset + used) == skb->len)
					copied_early = 1;

			} else
#endif
			{
				err = skb_copy_datagram_iovec(skb, offset,
							      msg->msg_iov, 
							      used);
				if (err) {
					/* Exception. Bailout! */
					if (!copied)
						copied = -EFAULT;
					break;
				}
			}
		}

		*seq += used;
		copied += used;
		len -= used;

		tcp_rcv_space_adjust(sk);

skip_copy:
		if (tp->urg_data && after(tp->copied_seq, tp->urg_seq)) {
			tp->urg_data = 0;
			tcp_fast_path_check(sk);
		}
		if (used + offset < skb->len)
			continue;

		if (tcp_hdr(skb)->fin)
			goto found_fin_ok;
		if (!(flags & MSG_PEEK)) {
			sk_eat_skb(sk, skb, copied_early);
			copied_early = 0;
		}
		continue;

	found_fin_ok:
		/* Process the FIN. */
		++*seq;
		if (!(flags & MSG_PEEK)) {
			sk_eat_skb(sk, skb, copied_early);
			copied_early = 0;
		}
		break;
	} while (len > 0);

	if (user_recv) {
		if (!skb_queue_empty(&tp->ucopy.prequeue)) {
			int chunk;

			mpcb->ucopy.len = copied > 0 ? len : 0;

			tcp_prequeue_process(sk);

			if (copied > 0 && (chunk = len - mpcb->ucopy.len) 
			    != 0) {
				NET_ADD_STATS_USER(sock_net(sk), LINUX_MIB_TCPDIRECTCOPYFROMPREQUEUE, chunk);
				len -= chunk;
				copied += chunk;
			}
		}

		mpcb->ucopy.task = NULL;
		mpcb->ucopy.len = 0;
	}

#ifdef CONFIG_NET_DMA
	tcp_service_net_dma(sk, true);  /* Wait for queue to drain */
	tp->ucopy.dma_chan = NULL;

	if (tp->ucopy.pinned_list) {
		dma_unpin_iovec_pages(tp->ucopy.pinned_list);
		tp->ucopy.pinned_list = NULL;
	}
#endif

	/* According to UNIX98, msg_name/msg_namelen are ignored
	 * on connected socket. I was just happy when found this 8) --ANK
	 */

	/* Clean up data we have read: This will do ACK frames. */
	tcp_cleanup_rbuf(sk, copied);

	TCP_CHECK_TIMER(sk);
	release_sock(sk);
	return copied;

out:
	TCP_CHECK_TIMER(sk);
	release_sock(sk);
	return err;

recv_urg:
	err = tcp_recv_urg(sk, msg, len, flags);
	goto out;
}

#ifdef CONFIG_MTCP

/*
 *	This routine copies from a sock struct into the user buffer.
 *
 *	Technical note: in 2.3 we work on _locked_ socket, so that
 *	tricks with *seq access order and skb->users are not required.
 *	Probably, code can be easily improved even more.
 *
 *      Completely modified for MTCP: subflow demultiplexing is done here.
 *      Note that we have removed NET_DMA support at the moment.
 */

int tcp_recvmsg(struct kiocb *iocb, struct sock *master_sk, struct msghdr *msg,
		size_t len, int nonblock, int flags, int *addr_len)
{
	struct tcp_sock *master_tp = tcp_sk(master_sk);
	struct sock *sk;
	struct tcp_sock *tp;
	struct multipath_pcb *mpcb=mpcb_from_tcpsock(master_tp);
	struct sock *mpcb_sk=(struct sock*) mpcb;
	struct tcp_sock *mpcb_tp=tcp_sk(mpcb_sk);
	int copied = 0;
	u32 peek_data_seq;
	u32 *data_seq;
	int err;
	int target;		/* Read at least this many bytes */
	long timeo;
	struct task_struct *user_recv = NULL;
	
	if (!master_tp->mpc)
		return tcp_recvmsg_fallback(iocb,master_sk,msg,len,nonblock,
					    flags,addr_len);
#ifdef CONFIG_MTCP_PM
	/*Received a new list of addresses recently ?
	  announce corresponding path indices to the
	  mpcb, and start new subflows*/
	mtcp_check_new_subflow(mpcb); 
#endif
	
	/*We listen on every subflow.
	 * Here we are awoken each time
	 * any subflow wants to give work to tcp_recvmsg. To be more clear,
	 * we behave here somewhat like doing a select, but as seen by bottom 
	 * halves we are expecting data from every subflow at once.
	 */
		
	/*Locking metasocket*/
	mutex_lock(&mpcb->mutex);

	/*For every subflow, init copied to 0*/
	mtcp_for_each_tp(mpcb,tp) 
		tp->copied=0;

	/*Locking all subsockets*/
	mtcp_for_each_sk(mpcb,sk,tp) lock_sock(sk);

	err = -ENOTCONN;
	if (master_sk->sk_state == TCP_LISTEN)
		goto out; 

	/*Receive timeout, set by application. This is the same for 
	  all subflows, and the real value is stored in the master socket.*/
	timeo = sock_rcvtimeo(master_sk, nonblock);

	/* Urgent data needs to be handled specially. */
	if (flags & MSG_OOB)
		goto recv_urg; 

	/*Setting global and local seq pointer*/
	if (flags & MSG_PEEK) {	
		/*We put this because it is not sure at all that MSG_PEEK
		  works correctly.*/
		printk(KERN_ERR "Warning: MSG_PEEK is set...\n");
		peek_data_seq = mpcb_tp->copied_seq;
		data_seq = &peek_data_seq; /*global pointer*/
		mtcp_for_each_tp(mpcb,tp) {
			tp->peek_seq=tp->copied_seq;
			tp->seq=&tp->peek_seq; /*local pointer*/
		}
	}
	else {
		data_seq = &mpcb_tp->copied_seq; /*global pointer*/
		mtcp_for_each_tp(mpcb,tp)
			tp->seq=&tp->copied_seq; /*local pointer*/
	}
	
	/*low water test: minimal number of bytes that must be consumed before
	  tcp_recvmsg completes*/
	target = sock_rcvlowat(master_sk, flags & MSG_WAITALL, len);
	if (target!=1) {
		printk(KERN_ERR "SO_RCVLOWAT != 1 not yet supported\n");
		BUG();
	}

	do {
		int empty_prequeues=0;

		/*Start by checking if skbs are waiting on the mpcb 
		  receive queue*/
		err=mtcp_check_rcv_queue(mpcb,msg, &len, data_seq, &copied, flags);
		if (err<0) {
			printk(KERN_ERR "error in mtcp_check_rcv_queue\n");
			/* Exception. Bailout! */
			if (!copied)
				copied = -EFAULT;
			break;
		}
		
		/* Are we at urgent data ? 
		   Stop if we have read anything 
		   or have SIGURG pending. Note that we only accept Urgent 
		   data on the master subflow at the moment*/
		if (master_tp->urg_data && 
		    master_tp->urg_seq == master_tp->copied_seq) {
			/*urg data not managed currently*/
			BUG();
			if (copied)
				break;
			if (signal_pending(current)) {
				BUG_ON(copied);
				copied = timeo ? 
					sock_intr_errno(timeo) : 
					-EAGAIN;
				break;
			}
		}
		
		/* Well, if we have backlog, try to process it now yet. */
		if (copied >= target && 
		    !mtcp_test_any_sk(mpcb,sk,sk->sk_backlog.tail))
			break;

		/*Here we test a set of conditions to return immediately to
		  the user*/
		if (copied) {
			/*Error on any subsocket, shutdown on all subsocks,
			  timeout or pending signal*/
			if (mpcb_sk->sk_err ||
			    mpcb_sk->sk_state==TCP_CLOSE ||
			    (mpcb_sk->sk_shutdown & RCV_SHUTDOWN) ||
			    !timeo ||
			    signal_pending(current))
				break;
		} else {
			if (sock_flag(mpcb_sk,SOCK_DONE))
				break;
			
			if (mpcb_sk->sk_err) {
				copied = sock_error(mpcb_sk);
				break;
			}
			
			if (mpcb_sk->sk_shutdown & RCV_SHUTDOWN)
				break;

			if (mpcb_sk->sk_state == TCP_CLOSE) {
				if (!sock_flag(mpcb_sk,SOCK_DONE)) {
					/* This occurs when user tries to read
                                         * from never connected socket.
					 */
					copied = -ENOTCONN;
					break;
				}
				break;
			}

			if (!timeo) {
				copied = -EAGAIN;
				break;
			}

			if (signal_pending(current)) {
				copied = sock_intr_errno(timeo);
				break;
			}
		}

		mtcp_for_each_sk(mpcb,sk,tp)
			tcp_cleanup_rbuf(sk, tp->copied);

		if (!sysctl_tcp_low_latency && mpcb->ucopy.task == 
		    user_recv) {
			/* Install new reader */
			if (!user_recv && !(flags & (MSG_TRUNC | MSG_PEEK))) {
				user_recv = current;
				mpcb->ucopy.task = user_recv;
				mpcb->ucopy.iov = msg->msg_iov;
			}

			mpcb->ucopy.len = len;
			
			mtcp_for_each_tp(mpcb,tp) {
				WARN_ON(tp->copied_seq != tp->rcv_nxt &&
					!(flags & (MSG_PEEK | MSG_TRUNC)));
			}
			
			/* Ugly... If prequeue is not empty, we have to
			 * process it before releasing socket, otherwise
			 * order will be broken at second iteration.
			 * More elegant solution is required!!!
			 *
			 * Look: we have the following (pseudo)queues:
			 *
			 * 1. packets in flight
			 * 2. backlog
			 * 3. prequeue
			 * 4. receive_queue
			 *
			 * Each queue can be processed only if the next ones
			 * are empty. At this point we have empty receive_queue.
			 * But prequeue _can_ be not empty after 2nd iteration,
			 * when we jumped to start of loop because backlog
			 * processing added something to receive_queue.
			 * We cannot release_sock(), because backlog contains
			 * packets arrived _after_ prequeued ones.
			 *
			 * Shortly, algorithm is clear --- to process all
			 * the queues in order. We could make it more directly,
			 * requeueing packets from backlog to prequeue, if
			 * is not empty. It is more elegant, but eats cycles,
			 * unfortunately.
			 */
			if (mtcp_test_any_tp(mpcb,tp,
					     !skb_queue_empty(
						     &tp->ucopy.prequeue))) {
				empty_prequeues=1;
				goto do_prequeue;
			}
			/* __ Set realtime policy in scheduler __ */
		}

		if (copied >= target) {
			/* Do not sleep, just process backlog. */
			mtcp_for_each_sk(mpcb,sk,tp) {
				release_sock(sk);
				lock_sock(sk);
			}
		} else {
			/*Wait for data arriving on any subsocket*/
			mtcp_wait_data(mpcb,master_sk, &timeo,flags);
		}

		if (user_recv) {
			int chunk;
			mtcp_debug("At line %d\n",__LINE__);
			
			/* __ Restore normal policy in scheduler __ */

			if ((chunk = len - mpcb->ucopy.len) != 0) {		
				NET_ADD_STATS_USER(sock_net(master_sk), LINUX_MIB_TCPDIRECTCOPYFROMBACKLOG, chunk);
				/*TODEL*/
				mtcp_debug("backlog copy: %d\n",chunk);
				len -= chunk;
				copied += chunk;
			}
			
		do_prequeue:			
			mtcp_for_each_tp(mpcb,tp) {
				mtcp_debug("Checking prequeue for pi %d,"
				           "prequeue len:%d\n",
				           tp->path_index,
				           skb_queue_len(&tp->ucopy.prequeue));
				if ((empty_prequeues ||
				     (tp->rcv_nxt == tp->copied_seq)) &&
				    !skb_queue_empty(
					    &tp->ucopy.prequeue)) {
					
					sk=(struct sock*) tp;
					tcp_prequeue_process(sk);
					
					if ((chunk = len - mpcb->ucopy.len)
					    != 0) {
						mtcp_debug("prequeue "
						           "copy :%d, len %d,"
						           "ucopy.len %d\n",
						           chunk,(int)len,
						           mpcb->ucopy.len);/*TODEL*/
						NET_ADD_STATS_USER(
							sock_net(sk), LINUX_MIB_TCPDIRECTCOPYFROMPREQUEUE, chunk);
						BUG_ON(chunk<0);
						len -= chunk;
						copied += chunk;
					}
				}
			}
			empty_prequeues=0;
		}
		mtcp_for_each_tp(mpcb,tp) {
			if ((flags & MSG_PEEK) && 
			    tp->peek_seq != tp->copied_seq) {
				if (net_ratelimit())
					printk(KERN_ERR "TCP(%s:%d): "
					       "Application bug, race in "
					       "MSG_PEEK.\n",
					       current->comm, 
					       task_pid_nr(current));
				tp->peek_seq = tp->copied_seq;
			}
		}
	} while (len > 0);
	
	if (user_recv) {
		mtcp_for_each_sk(mpcb,sk,tp)
			if (!skb_queue_empty(&tp->ucopy.prequeue)) {
				int chunk;
				
				mpcb->ucopy.len = copied > 0 ? len : 0;
				
				tcp_prequeue_process(sk);
				
				if (copied > 0 && (chunk = len - 
						   mpcb->ucopy.len) != 0) {
					NET_ADD_STATS_USER(sock_net(sk), LINUX_MIB_TCPDIRECTCOPYFROMPREQUEUE, chunk);
					mtcp_debug("prequeue2 copy :%d\n",
					           chunk); /*TODEL*/
					len -= chunk;
					copied += chunk;
				}
			}
		
		mpcb->ucopy.task = NULL;
		mpcb->ucopy.len = 0;
	}
	
	/* According to UNIX98, msg_name/msg_namelen are ignored
	 * on connected socket. I was just happy when found this 8) --ANK
	 */
	
	/* Clean up data we have read: This will do ACK frames. */
	mtcp_for_each_sk(mpcb,sk,tp) {
		tcp_cleanup_rbuf(sk, tp->copied);
	}
	
	mtcp_for_each_sk(mpcb,sk,tp) {
		release_sock(sk);
	}
	mutex_unlock(&mpcb->mutex);

	return copied;

out:
	mtcp_for_each_sk(mpcb,sk,tp) release_sock(sk);
	mutex_unlock(&mpcb->mutex);
	mtcp_debug("At line %d\n",__LINE__);
	return err;

recv_urg:
	/*At the moment we only allow receiving urgent data on the master
	  subsocket. Makes sense ?*/
	err = tcp_recv_urg(master_sk, timeo, msg, len, flags, addr_len);
	mtcp_debug("At line %d\n",__LINE__);
	goto out;
}

#endif /*CONFIG_MTCP*/

void tcp_set_state(struct sock *sk, int state)
{
	int oldstate = sk->sk_state;
	struct tcp_sock *tp=tcp_sk(sk);

	switch (state) {
	case TCP_ESTABLISHED:
		if (oldstate != TCP_ESTABLISHED) {
			TCP_INC_STATS(sock_net(sk), TCP_MIB_CURRESTAB);
#ifdef CONFIG_MTCP
			/*mpcb is NULL if the socket is in the accept
			  queue of the mpcb.*/
			BUG_ON(!tp->mpcb && !tp->pending);
			if (tcp_sk(sk)->mpcb) {
				struct sock *mpcb_sk=
					(struct sock*)(tcp_sk(sk)->mpcb);
				if (tcp_sk(sk)->mpc && 
				    is_master_sk(tcp_sk(sk))) 
					mtcp_ask_update(sk);
				tcp_sk(sk)->mpcb->cnt_established++;
				mtcp_update_sndbuf(tcp_sk(sk)->mpcb);
				mpcb_sk->sk_state=TCP_ESTABLISHED;
			}
#endif
		}
		break;
		
	case TCP_CLOSE:
		if (oldstate == TCP_CLOSE_WAIT || oldstate == TCP_ESTABLISHED)
			TCP_INC_STATS(sock_net(sk), TCP_MIB_ESTABRESETS);

		sk->sk_prot->unhash(sk);
		if (inet_csk(sk)->icsk_bind_hash &&
		    !(sk->sk_userlocks & SOCK_BINDPORT_LOCK))
			inet_put_port(sk);
		if (tcp_sk(sk)->mpcb && oldstate != TCP_SYN_SENT &&
				oldstate != TCP_SYN_RECV && oldstate != TCP_LISTEN) {
			mtcp_debug("%s - before minus --- tcp_sk(sk)->mpcb->cnt_established:%d pi:%d\n",__FUNCTION__,tcp_sk(sk)->mpcb->cnt_established, tp->path_index);
			tcp_sk(sk)->mpcb->cnt_established--;
		}
		/* fall through */
	default:
		if (oldstate == TCP_ESTABLISHED)
			TCP_DEC_STATS(sock_net(sk), TCP_MIB_CURRESTAB);
	}

	/* Change state AFTER socket is unhashed to avoid closed
	 * socket sitting in hash tables.
	 */
	sk->sk_state = state;

#ifdef STATE_TRACE
	SOCK_DEBUG(sk, "TCP sk=%p, State %s -> %s\n", sk, statename[oldstate], statename[state]);
#endif
}
EXPORT_SYMBOL_GPL(tcp_set_state);

/*
 *	State processing on a close. This implements the state shift for
 *	sending our FIN frame. Note that we only send a FIN for some
 *	states. A shutdown() may have already sent the FIN, or we may be
 *	closed.
 */

static const unsigned char new_state[16] = {
  /* current state:        new state:      action:	*/
  /* (Invalid)		*/ TCP_CLOSE,
  /* TCP_ESTABLISHED	*/ TCP_FIN_WAIT1 | TCP_ACTION_FIN,
  /* TCP_SYN_SENT	*/ TCP_CLOSE,
  /* TCP_SYN_RECV	*/ TCP_FIN_WAIT1 | TCP_ACTION_FIN,
  /* TCP_FIN_WAIT1	*/ TCP_FIN_WAIT1,
  /* TCP_FIN_WAIT2	*/ TCP_FIN_WAIT2,
  /* TCP_TIME_WAIT	*/ TCP_CLOSE,
  /* TCP_CLOSE		*/ TCP_CLOSE,
  /* TCP_CLOSE_WAIT	*/ TCP_LAST_ACK  | TCP_ACTION_FIN,
  /* TCP_LAST_ACK	*/ TCP_LAST_ACK,
  /* TCP_LISTEN		*/ TCP_CLOSE,
  /* TCP_CLOSING	*/ TCP_CLOSING,
};

int tcp_close_state(struct sock *sk)
{
	int next = (int)new_state[sk->sk_state];
	int ns = next & TCP_STATE_MASK;

	tcp_set_state(sk, ns);

	return next & TCP_ACTION_FIN;
}

/*
 *	Shutdown the sending side of a connection. Much like close except
 *	that we don't receive shut down or sock_set_flag(sk, SOCK_DEAD).
 */

void tcp_shutdown(struct sock *sk, int how)
{
	/*	We need to grab some memory, and put together a FIN,
	 *	and then put it into the queue to be sent.
	 *		Tim MacKenzie(tym@dibbler.cs.monash.edu.au) 4 Dec '92.
	 */
	if (!(how & SEND_SHUTDOWN))
		return;
#ifdef CONFIG_MTCP
	/*if this is the master subsocket, we must first close the
	  slave subsockets*/
	if (tcp_sk(sk)->mpc && is_master_sk(tcp_sk(sk))) {
		struct multipath_pcb *mpcb=mpcb_from_tcpsock(tcp_sk(sk));
		struct sock *mpcb_sk=(struct sock*)mpcb;
		
		mtcp_debug("%s: Shutdown of master_sk\n",__FUNCTION__);
		
		lock_sock(mpcb_sk);		

		if ((1 << mpcb_sk->sk_state) &
		    (TCPF_ESTABLISHED | TCPF_SYN_SENT |
		     TCPF_SYN_RECV | TCPF_CLOSE_WAIT)) {
			if (tcp_close_state(mpcb_sk))
				mtcp_send_fin(mpcb_sk);
		}
		release_sock(mpcb_sk);
		return;
	}
#endif
	/* If we've already sent a FIN, or it's a closed state, skip this. */
	if ((1 << sk->sk_state) &
	    (TCPF_ESTABLISHED | TCPF_SYN_SENT |
	     TCPF_SYN_RECV | TCPF_CLOSE_WAIT)) {
		/* Clear out any half completed packets.  FIN if needed. */
		if (tcp_close_state(sk))
			tcp_send_fin(sk);
	}
}


/**
 * MPTCP modif: tcp_close can now be called from tcp_write_xmit()
 * In that case, timeout must be set to -1.
 * This prevents the locks from being taken, and enforces atomic operation
 * everywhere, because in tcp_write_xmit, the sk is already locked, and
 * and we may be in soft interrupt context.
 */
void tcp_close(struct sock *sk, long timeout)
{
	struct sk_buff *skb;
	int data_was_unread = 0;
	int state;
	int locked=(timeout==-1)?1:0;
		
	if (!locked) lock_sock(sk);

	sk->sk_shutdown = SHUTDOWN_MASK;

	if (sk->sk_state == TCP_LISTEN) {
		tcp_set_state(sk, TCP_CLOSE);

		/* Special case. */
		inet_csk_listen_stop(sk);

		goto adjudge_to_death;
	}

	/*  We need to flush the recv. buffs.  We do this only on the
	 *  descriptor close, not protocol-sourced closes, because the
	 *  reader process may not have drained the data yet!
	 */
	while ((skb = __skb_dequeue(&sk->sk_receive_queue)) != NULL) {
		u32 len = TCP_SKB_CB(skb)->end_seq - TCP_SKB_CB(skb)->seq -
			  tcp_hdr(skb)->fin;
		data_was_unread += len;
		__kfree_skb(skb);
	}

	sk_mem_reclaim(sk);

	/* As outlined in RFC 2525, section 2.17, we send a RST here because
	 * data was lost. To witness the awful effects of the old behavior of
	 * always doing a FIN, run an older 2.1.x kernel or 2.0.x, start a bulk
	 * GET in an FTP client, suspend the process, wait for the client to
	 * advertise a zero window, then kill -9 the FTP client, wheee...
	 * Note: timeout is always zero in such a case.
	 */
	if (data_was_unread) {
		/* Unread data was tossed, zap the connection. */
		NET_INC_STATS_USER(sock_net(sk), LINUX_MIB_TCPABORTONCLOSE);
		tcp_set_state(sk, TCP_CLOSE);
<<<<<<< HEAD
		tcp_send_active_reset(sk, sk->sk_allocation);
=======
		tcp_send_active_reset(sk, (locked)?GFP_ATOMIC:GFP_KERNEL);
>>>>>>> 3d882955
	} else if (sock_flag(sk, SOCK_LINGER) && !sk->sk_lingertime) {
		/* Check zero linger _after_ checking for unread data. */
		sk->sk_prot->disconnect(sk, 0);
		NET_INC_STATS_USER(sock_net(sk), LINUX_MIB_TCPABORTONDATA);
	} else if (tcp_close_state(sk)) {
		/* We FIN if the application ate all the data before
		 * zapping the connection.
		 */

		/* RED-PEN. Formally speaking, we have broken TCP state
		 * machine. State transitions:
		 *
		 * TCP_ESTABLISHED -> TCP_FIN_WAIT1
		 * TCP_SYN_RECV	-> TCP_FIN_WAIT1 (forget it, it's impossible)
		 * TCP_CLOSE_WAIT -> TCP_LAST_ACK
		 *
		 * are legal only when FIN has been sent (i.e. in window),
		 * rather than queued out of window. Purists blame.
		 *
		 * F.e. "RFC state" is ESTABLISHED,
		 * if Linux state is FIN-WAIT-1, but FIN is still not sent.
		 *
		 * The visible declinations are that sometimes
		 * we enter time-wait state, when it is not required really
		 * (harmless), do not send active resets, when they are
		 * required by specs (TCP_ESTABLISHED, TCP_CLOSE_WAIT, when
		 * they look as CLOSING or LAST_ACK for Linux)
		 * Probably, I missed some more holelets.
		 * 						--ANK
		 */
		tcp_send_fin(sk);
	}

	if (!locked) sk_stream_wait_close(sk, timeout);

adjudge_to_death:
	state = sk->sk_state;
	sock_hold(sk);
	sock_orphan(sk);

	/* It is the last release_sock in its life. It will remove backlog. */
	if (!locked)
		release_sock(sk);
	
	/* Now socket is owned by kernel and we acquire BH lock
	   to finish close. No need to check for user refs.
	 */
	if (!locked) {
		local_bh_disable();
		bh_lock_sock(sk);
	}
	WARN_ON(sock_owned_by_user(sk));

	percpu_counter_inc(sk->sk_prot->orphan_count);

	/* Have we already been destroyed by a softirq or backlog? */
	if (state != TCP_CLOSE && sk->sk_state == TCP_CLOSE)
		goto out;

	/*	This is a (useful) BSD violating of the RFC. There is a
	 *	problem with TCP as specified in that the other end could
	 *	keep a socket open forever with no application left this end.
	 *	We use a 3 minute timeout (about the same as BSD) then kill
	 *	our end. If they send after that then tough - BUT: long enough
	 *	that we won't make the old 4*rto = almost no time - whoops
	 *	reset mistake.
	 *
	 *	Nope, it was not mistake. It is really desired behaviour
	 *	f.e. on http servers, when such sockets are useless, but
	 *	consume significant resources. Let's do it with special
	 *	linger2	option.					--ANK
	 */

	if (sk->sk_state == TCP_FIN_WAIT2) {
		struct tcp_sock *tp = tcp_sk(sk);
		if (tp->linger2 < 0) {
			tcp_set_state(sk, TCP_CLOSE);
			tcp_send_active_reset(sk, GFP_ATOMIC);
			NET_INC_STATS_BH(sock_net(sk),
					LINUX_MIB_TCPABORTONLINGER);
		} else {
			const int tmo = tcp_fin_time(sk);

			if (tmo > TCP_TIMEWAIT_LEN) {
				inet_csk_reset_keepalive_timer(sk,
						tmo - TCP_TIMEWAIT_LEN);
			} else {
				tcp_time_wait(sk, TCP_FIN_WAIT2, tmo);
				goto out;
			}
		}
	}
	if (sk->sk_state != TCP_CLOSE) {
		int orphan_count = percpu_counter_read_positive(
						sk->sk_prot->orphan_count);

		sk_mem_reclaim(sk);
		if (tcp_too_many_orphans(sk, orphan_count)) {
			if (net_ratelimit())
				printk(KERN_INFO "TCP: too many of orphaned "
				       "sockets\n");
			tcp_set_state(sk, TCP_CLOSE);
			tcp_send_active_reset(sk, GFP_ATOMIC);
			NET_INC_STATS_BH(sock_net(sk),
					LINUX_MIB_TCPABORTONMEMORY);
		}
	}

	if (sk->sk_state == TCP_CLOSE)
		inet_csk_destroy_sock(sk);
	/* Otherwise, socket is reprieved until protocol close. */

out:
	if (!locked){
		bh_unlock_sock(sk);
		local_bh_enable();
	}
	sock_put(sk);
}

/* These states need RST on ABORT according to RFC793 */

static inline int tcp_need_reset(int state)
{
	return (1 << state) &
	       (TCPF_ESTABLISHED | TCPF_CLOSE_WAIT | TCPF_FIN_WAIT1 |
		TCPF_FIN_WAIT2 | TCPF_SYN_RECV);
}

int tcp_disconnect(struct sock *sk, int flags)
{
	struct inet_sock *inet = inet_sk(sk);
	struct inet_connection_sock *icsk = inet_csk(sk);
	struct tcp_sock *tp = tcp_sk(sk);
	int err = 0;
	int old_state = sk->sk_state;

	if (old_state != TCP_CLOSE)
		tcp_set_state(sk, TCP_CLOSE);

	/* ABORT function of RFC793 */
	if (old_state == TCP_LISTEN) {
		inet_csk_listen_stop(sk);
	} else if (tcp_need_reset(old_state) ||
		   (tp->snd_nxt != tp->write_seq &&
		    (1 << old_state) & (TCPF_CLOSING | TCPF_LAST_ACK))) {
		/* The last check adjusts for discrepancy of Linux wrt. RFC
		 * states
		 */
		/*MTCP: No need to reset half established slave subflows,
		  since a reset on any flow resets everything*/
		if (tp->mpc) BUG_ON(!tp->mpcb && !tp->pending);
		if (!tp->mpc || tp->mpcb) tcp_send_active_reset(sk, gfp_any());
		sk->sk_err = ECONNRESET;
	} else if (old_state == TCP_SYN_SENT)
		sk->sk_err = ECONNRESET;

	tcp_clear_xmit_timers(sk);
	__skb_queue_purge(&sk->sk_receive_queue);
	tcp_write_queue_purge(sk);
	__skb_queue_purge(&tp->out_of_order_queue);
#ifdef CONFIG_NET_DMA
	__skb_queue_purge(&sk->sk_async_wait_queue);
#endif

	inet->inet_dport = 0;

	if (!(sk->sk_userlocks & SOCK_BINDADDR_LOCK))
		inet_reset_saddr(sk);

	sk->sk_shutdown = 0;
	sock_reset_flag(sk, SOCK_DONE);
	tp->srtt = 0;
	if ((tp->write_seq += tp->max_window + 2) == 0)
		tp->write_seq = 1;
	icsk->icsk_backoff = 0;
	tp->snd_cwnd = 2;
	icsk->icsk_probes_out = 0;
	tp->packets_out = 0;
	tp->snd_ssthresh = TCP_INFINITE_SSTHRESH;
	tp->snd_cwnd_cnt = 0;
	tp->bytes_acked = 0;
	tp->window_clamp = 0;
	tcp_set_ca_state(sk, TCP_CA_Open);
	tcp_clear_retrans(tp);
	inet_csk_delack_init(sk);
	tcp_init_send_head(sk);
	memset(&tp->rx_opt, 0, sizeof(tp->rx_opt));
	__sk_dst_reset(sk);

	WARN_ON(inet->inet_num && !icsk->icsk_bind_hash);

	sk->sk_error_report(sk);
	return err;
}

/*
 *	Socket option code for TCP.
 */
static int do_tcp_setsockopt(struct sock *sk, int level,
		int optname, char __user *optval, unsigned int optlen)
{
	struct tcp_sock *tp = tcp_sk(sk);
	struct inet_connection_sock *icsk = inet_csk(sk);
	int val;
	int err = 0;

	/* These are data/string values, all the others are ints */
	switch (optname) {
	case TCP_CONGESTION: {
		char name[TCP_CA_NAME_MAX];

		if (optlen < 1)
			return -EINVAL;

		val = strncpy_from_user(name, optval,
					min_t(long, TCP_CA_NAME_MAX-1, optlen));
		if (val < 0)
			return -EFAULT;
		name[val] = 0;

		lock_sock(sk);
		err = tcp_set_congestion_control(sk, name);
		release_sock(sk);
		return err;
	}
	case TCP_COOKIE_TRANSACTIONS: {
		struct tcp_cookie_transactions ctd;
		struct tcp_cookie_values *cvp = NULL;

		if (sizeof(ctd) > optlen)
			return -EINVAL;
		if (copy_from_user(&ctd, optval, sizeof(ctd)))
			return -EFAULT;

		if (ctd.tcpct_used > sizeof(ctd.tcpct_value) ||
		    ctd.tcpct_s_data_desired > TCP_MSS_DESIRED)
			return -EINVAL;

		if (ctd.tcpct_cookie_desired == 0) {
			/* default to global value */
		} else if ((0x1 & ctd.tcpct_cookie_desired) ||
			   ctd.tcpct_cookie_desired > TCP_COOKIE_MAX ||
			   ctd.tcpct_cookie_desired < TCP_COOKIE_MIN) {
			return -EINVAL;
		}

		if (TCP_COOKIE_OUT_NEVER & ctd.tcpct_flags) {
			/* Supercedes all other values */
			lock_sock(sk);
			if (tp->cookie_values != NULL) {
				kref_put(&tp->cookie_values->kref,
					 tcp_cookie_values_release);
				tp->cookie_values = NULL;
			}
			tp->rx_opt.cookie_in_always = 0; /* false */
			tp->rx_opt.cookie_out_never = 1; /* true */
			release_sock(sk);
			return err;
		}

		/* Allocate ancillary memory before locking.
		 */
		if (ctd.tcpct_used > 0 ||
		    (tp->cookie_values == NULL &&
		     (sysctl_tcp_cookie_size > 0 ||
		      ctd.tcpct_cookie_desired > 0 ||
		      ctd.tcpct_s_data_desired > 0))) {
			cvp = kzalloc(sizeof(*cvp) + ctd.tcpct_used,
				      GFP_KERNEL);
			if (cvp == NULL)
				return -ENOMEM;
		}
		lock_sock(sk);
		tp->rx_opt.cookie_in_always =
			(TCP_COOKIE_IN_ALWAYS & ctd.tcpct_flags);
		tp->rx_opt.cookie_out_never = 0; /* false */

		if (tp->cookie_values != NULL) {
			if (cvp != NULL) {
				/* Changed values are recorded by a changed
				 * pointer, ensuring the cookie will differ,
				 * without separately hashing each value later.
				 */
				kref_put(&tp->cookie_values->kref,
					 tcp_cookie_values_release);
				kref_init(&cvp->kref);
				tp->cookie_values = cvp;
			} else {
				cvp = tp->cookie_values;
			}
		}
		if (cvp != NULL) {
			cvp->cookie_desired = ctd.tcpct_cookie_desired;

			if (ctd.tcpct_used > 0) {
				memcpy(cvp->s_data_payload, ctd.tcpct_value,
				       ctd.tcpct_used);
				cvp->s_data_desired = ctd.tcpct_used;
				cvp->s_data_constant = 1; /* true */
			} else {
				/* No constant payload data. */
				cvp->s_data_desired = ctd.tcpct_s_data_desired;
				cvp->s_data_constant = 0; /* false */
			}
		}
		release_sock(sk);
		return err;
	}
	default:
		/* fallthru */
		break;
	}

	if (optlen < sizeof(int))
		return -EINVAL;

	if (get_user(val, (int __user *)optval))
		return -EFAULT;

	lock_sock(sk);

	switch (optname) {
	case TCP_MAXSEG:
		/* Values greater than interface MTU won't take effect. However
		 * at the point when this call is done we typically don't yet
		 * know which interface is going to be used */
		if (val < 8 || val > MAX_TCP_WINDOW) {
			err = -EINVAL;
			break;
		}
		tp->rx_opt.user_mss = val;
		break;

	case TCP_NODELAY:
		if (val) {
			/* TCP_NODELAY is weaker than TCP_CORK, so that
			 * this option on corked socket is remembered, but
			 * it is not activated until cork is cleared.
			 *
			 * However, when TCP_NODELAY is set we make
			 * an explicit push, which overrides even TCP_CORK
			 * for currently queued segments.
			 */
			tp->nonagle |= TCP_NAGLE_OFF|TCP_NAGLE_PUSH;
			tcp_push_pending_frames(sk);
		} else {
			tp->nonagle &= ~TCP_NAGLE_OFF;
		}
		break;

	case TCP_THIN_LINEAR_TIMEOUTS:
		if (val < 0 || val > 1)
			err = -EINVAL;
		else
			tp->thin_lto = val;
		break;

	case TCP_THIN_DUPACK:
		if (val < 0 || val > 1)
			err = -EINVAL;
		else
			tp->thin_dupack = val;
		break;

	case TCP_CORK:
		/* When set indicates to always queue non-full frames.
		 * Later the user clears this option and we transmit
		 * any pending partial frames in the queue.  This is
		 * meant to be used alongside sendfile() to get properly
		 * filled frames when the user (for example) must write
		 * out headers with a write() call first and then use
		 * sendfile to send out the data parts.
		 *
		 * TCP_CORK can be set together with TCP_NODELAY and it is
		 * stronger than TCP_NODELAY.
		 */
		if (val) {
			tp->nonagle |= TCP_NAGLE_CORK;
		} else {
			tp->nonagle &= ~TCP_NAGLE_CORK;
			if (tp->nonagle&TCP_NAGLE_OFF)
				tp->nonagle |= TCP_NAGLE_PUSH;
			tcp_push_pending_frames(sk);
		}
		break;

	case TCP_KEEPIDLE:
		if (val < 1 || val > MAX_TCP_KEEPIDLE)
			err = -EINVAL;
		else {
			tp->keepalive_time = val * HZ;
			if (sock_flag(sk, SOCK_KEEPOPEN) &&
			    !((1 << sk->sk_state) &
			      (TCPF_CLOSE | TCPF_LISTEN))) {
				u32 elapsed = keepalive_time_elapsed(tp);
				if (tp->keepalive_time > elapsed)
					elapsed = tp->keepalive_time - elapsed;
				else
					elapsed = 0;
				inet_csk_reset_keepalive_timer(sk, elapsed);
			}
		}
		break;
	case TCP_KEEPINTVL:
		if (val < 1 || val > MAX_TCP_KEEPINTVL)
			err = -EINVAL;
		else
			tp->keepalive_intvl = val * HZ;
		break;
	case TCP_KEEPCNT:
		if (val < 1 || val > MAX_TCP_KEEPCNT)
			err = -EINVAL;
		else
			tp->keepalive_probes = val;
		break;
	case TCP_SYNCNT:
		if (val < 1 || val > MAX_TCP_SYNCNT)
			err = -EINVAL;
		else
			icsk->icsk_syn_retries = val;
		break;

	case TCP_LINGER2:
		if (val < 0)
			tp->linger2 = -1;
		else if (val > sysctl_tcp_fin_timeout / HZ)
			tp->linger2 = 0;
		else
			tp->linger2 = val * HZ;
		break;

	case TCP_DEFER_ACCEPT:
		/* Translate value in seconds to number of retransmits */
		icsk->icsk_accept_queue.rskq_defer_accept =
			secs_to_retrans(val, TCP_TIMEOUT_INIT / HZ,
					TCP_RTO_MAX / HZ);
		break;

	case TCP_WINDOW_CLAMP:
		if (!val) {
			if (sk->sk_state != TCP_CLOSE) {
				err = -EINVAL;
				break;
			}
			tp->window_clamp = 0;
		} else
			tp->window_clamp = val < SOCK_MIN_RCVBUF / 2 ?
						SOCK_MIN_RCVBUF / 2 : val;
		break;

	case TCP_QUICKACK:
		if (!val) {
			icsk->icsk_ack.pingpong = 1;
		} else {
			icsk->icsk_ack.pingpong = 0;
			if ((1 << sk->sk_state) &
			    (TCPF_ESTABLISHED | TCPF_CLOSE_WAIT) &&
			    inet_csk_ack_scheduled(sk)) {
				icsk->icsk_ack.pending |= ICSK_ACK_PUSHED;
				tcp_cleanup_rbuf(sk, 1);
				if (!(val & 1))
					icsk->icsk_ack.pingpong = 1;
			}
		}
		break;

#ifdef CONFIG_TCP_MD5SIG
	case TCP_MD5SIG:
		/* Read the IP->Key mappings from userspace */
		err = tp->af_specific->md5_parse(sk, optval, optlen);
		break;
#endif

	default:
		err = -ENOPROTOOPT;
		break;
	}

	release_sock(sk);
	return err;
}

int tcp_setsockopt(struct sock *sk, int level, int optname, char __user *optval,
		   unsigned int optlen)
{
	struct inet_connection_sock *icsk = inet_csk(sk);

	if (level != SOL_TCP)
		return icsk->icsk_af_ops->setsockopt(sk, level, optname,
						     optval, optlen);
	return do_tcp_setsockopt(sk, level, optname, optval, optlen);
}

#ifdef CONFIG_COMPAT
int compat_tcp_setsockopt(struct sock *sk, int level, int optname,
			  char __user *optval, unsigned int optlen)
{
	if (level != SOL_TCP)
		return inet_csk_compat_setsockopt(sk, level, optname,
						  optval, optlen);
	return do_tcp_setsockopt(sk, level, optname, optval, optlen);
}

EXPORT_SYMBOL(compat_tcp_setsockopt);
#endif

/* Return information about state of tcp endpoint in API format. */
void tcp_get_info(struct sock *sk, struct tcp_info *info)
{
	struct tcp_sock *tp = tcp_sk(sk);
	const struct inet_connection_sock *icsk = inet_csk(sk);
	u32 now = tcp_time_stamp;

	memset(info, 0, sizeof(*info));

	info->tcpi_state = sk->sk_state;
	info->tcpi_ca_state = icsk->icsk_ca_state;
	info->tcpi_retransmits = icsk->icsk_retransmits;
	info->tcpi_probes = icsk->icsk_probes_out;
	info->tcpi_backoff = icsk->icsk_backoff;

	if (tp->rx_opt.tstamp_ok)
		info->tcpi_options |= TCPI_OPT_TIMESTAMPS;
	if (tcp_is_sack(tp))
		info->tcpi_options |= TCPI_OPT_SACK;
	if (tp->rx_opt.wscale_ok) {
		info->tcpi_options |= TCPI_OPT_WSCALE;
		info->tcpi_snd_wscale = tp->rx_opt.snd_wscale;
		info->tcpi_rcv_wscale = tp->rx_opt.rcv_wscale;
	}

	if (tp->ecn_flags&TCP_ECN_OK)
		info->tcpi_options |= TCPI_OPT_ECN;

	info->tcpi_rto = jiffies_to_usecs(icsk->icsk_rto);
	info->tcpi_ato = jiffies_to_usecs(icsk->icsk_ack.ato);
	info->tcpi_snd_mss = tp->mss_cache;
	info->tcpi_rcv_mss = icsk->icsk_ack.rcv_mss;

	if (sk->sk_state == TCP_LISTEN) {
		info->tcpi_unacked = sk->sk_ack_backlog;
		info->tcpi_sacked = sk->sk_max_ack_backlog;
	} else {
		info->tcpi_unacked = tp->packets_out;
		info->tcpi_sacked = tp->sacked_out;
	}
	info->tcpi_lost = tp->lost_out;
	info->tcpi_retrans = tp->retrans_out;
	info->tcpi_fackets = tp->fackets_out;

	info->tcpi_last_data_sent = jiffies_to_msecs(now - tp->lsndtime);
	info->tcpi_last_data_recv = jiffies_to_msecs(now - icsk->icsk_ack.lrcvtime);
	info->tcpi_last_ack_recv = jiffies_to_msecs(now - tp->rcv_tstamp);

	info->tcpi_pmtu = icsk->icsk_pmtu_cookie;
	info->tcpi_rcv_ssthresh = tp->rcv_ssthresh;
	info->tcpi_rtt = jiffies_to_usecs(tp->srtt)>>3;
	info->tcpi_rttvar = jiffies_to_usecs(tp->mdev)>>2;
	info->tcpi_snd_ssthresh = tp->snd_ssthresh;
	info->tcpi_snd_cwnd = tp->snd_cwnd;
	info->tcpi_advmss = tp->advmss;
	info->tcpi_reordering = tp->reordering;

	info->tcpi_rcv_rtt = jiffies_to_usecs(tp->rcv_rtt_est.rtt)>>3;
	info->tcpi_rcv_space = tp->rcvq_space.space;

	info->tcpi_total_retrans = tp->total_retrans;
}

EXPORT_SYMBOL_GPL(tcp_get_info);

static int do_tcp_getsockopt(struct sock *sk, int level,
		int optname, char __user *optval, int __user *optlen)
{
	struct inet_connection_sock *icsk = inet_csk(sk);
	struct tcp_sock *tp = tcp_sk(sk);
	int val, len;

	if (get_user(len, optlen))
		return -EFAULT;

	len = min_t(unsigned int, len, sizeof(int));

	if (len < 0)
		return -EINVAL;

	switch (optname) {
	case TCP_MAXSEG:
		val = tp->mss_cache;
		if (!val && ((1 << sk->sk_state) & (TCPF_CLOSE | TCPF_LISTEN)))
			val = tp->rx_opt.user_mss;
		break;
	case TCP_NODELAY:
		val = !!(tp->nonagle&TCP_NAGLE_OFF);
		break;
	case TCP_CORK:
		val = !!(tp->nonagle&TCP_NAGLE_CORK);
		break;
	case TCP_KEEPIDLE:
		val = keepalive_time_when(tp) / HZ;
		break;
	case TCP_KEEPINTVL:
		val = keepalive_intvl_when(tp) / HZ;
		break;
	case TCP_KEEPCNT:
		val = keepalive_probes(tp);
		break;
	case TCP_SYNCNT:
		val = icsk->icsk_syn_retries ? : sysctl_tcp_syn_retries;
		break;
	case TCP_LINGER2:
		val = tp->linger2;
		if (val >= 0)
			val = (val ? : sysctl_tcp_fin_timeout) / HZ;
		break;
	case TCP_DEFER_ACCEPT:
		val = retrans_to_secs(icsk->icsk_accept_queue.rskq_defer_accept,
				      TCP_TIMEOUT_INIT / HZ, TCP_RTO_MAX / HZ);
		break;
	case TCP_WINDOW_CLAMP:
		val = tp->window_clamp;
		break;
	case TCP_INFO: {
		struct tcp_info info;

		if (get_user(len, optlen))
			return -EFAULT;

		tcp_get_info(sk, &info);

		len = min_t(unsigned int, len, sizeof(info));
		if (put_user(len, optlen))
			return -EFAULT;
		if (copy_to_user(optval, &info, len))
			return -EFAULT;
		return 0;
	}
	case TCP_QUICKACK:
		val = !icsk->icsk_ack.pingpong;
		break;

	case TCP_CONGESTION:
		if (get_user(len, optlen))
			return -EFAULT;
		len = min_t(unsigned int, len, TCP_CA_NAME_MAX);
		if (put_user(len, optlen))
			return -EFAULT;
		if (copy_to_user(optval, icsk->icsk_ca_ops->name, len))
			return -EFAULT;
		return 0;

	case TCP_COOKIE_TRANSACTIONS: {
		struct tcp_cookie_transactions ctd;
		struct tcp_cookie_values *cvp = tp->cookie_values;

		if (get_user(len, optlen))
			return -EFAULT;
		if (len < sizeof(ctd))
			return -EINVAL;

		memset(&ctd, 0, sizeof(ctd));
		ctd.tcpct_flags = (tp->rx_opt.cookie_in_always ?
				   TCP_COOKIE_IN_ALWAYS : 0)
				| (tp->rx_opt.cookie_out_never ?
				   TCP_COOKIE_OUT_NEVER : 0);

		if (cvp != NULL) {
			ctd.tcpct_flags |= (cvp->s_data_in ?
					    TCP_S_DATA_IN : 0)
					 | (cvp->s_data_out ?
					    TCP_S_DATA_OUT : 0);

			ctd.tcpct_cookie_desired = cvp->cookie_desired;
			ctd.tcpct_s_data_desired = cvp->s_data_desired;

			memcpy(&ctd.tcpct_value[0], &cvp->cookie_pair[0],
			       cvp->cookie_pair_size);
			ctd.tcpct_used = cvp->cookie_pair_size;
		}

		if (put_user(sizeof(ctd), optlen))
			return -EFAULT;
		if (copy_to_user(optval, &ctd, sizeof(ctd)))
			return -EFAULT;
		return 0;
	}
	default:
		return -ENOPROTOOPT;
	}

	if (put_user(len, optlen))
		return -EFAULT;
	if (copy_to_user(optval, &val, len))
		return -EFAULT;
	return 0;
}

int tcp_getsockopt(struct sock *sk, int level, int optname, char __user *optval,
		   int __user *optlen)
{
	struct inet_connection_sock *icsk = inet_csk(sk);

	if (level != SOL_TCP)
		return icsk->icsk_af_ops->getsockopt(sk, level, optname,
						     optval, optlen);
	return do_tcp_getsockopt(sk, level, optname, optval, optlen);
}

#ifdef CONFIG_COMPAT
int compat_tcp_getsockopt(struct sock *sk, int level, int optname,
			  char __user *optval, int __user *optlen)
{
	if (level != SOL_TCP)
		return inet_csk_compat_getsockopt(sk, level, optname,
						  optval, optlen);
	return do_tcp_getsockopt(sk, level, optname, optval, optlen);
}

EXPORT_SYMBOL(compat_tcp_getsockopt);
#endif

struct sk_buff *tcp_tso_segment(struct sk_buff *skb, int features)
{
	struct sk_buff *segs = ERR_PTR(-EINVAL);
	struct tcphdr *th;
	unsigned thlen;
	unsigned int seq;
	__be32 delta;
	unsigned int oldlen;
	unsigned int mss;

	if (!pskb_may_pull(skb, sizeof(*th)))
		goto out;

	th = tcp_hdr(skb);
	thlen = th->doff * 4;
	if (thlen < sizeof(*th))
		goto out;

	if (!pskb_may_pull(skb, thlen))
		goto out;

	oldlen = (u16)~skb->len;
	__skb_pull(skb, thlen);

	mss = skb_shinfo(skb)->gso_size;
	if (unlikely(skb->len <= mss))
		goto out;

	if (skb_gso_ok(skb, features | NETIF_F_GSO_ROBUST)) {
		/* Packet is from an untrusted source, reset gso_segs. */
		int type = skb_shinfo(skb)->gso_type;

		if (unlikely(type &
			     ~(SKB_GSO_TCPV4 |
			       SKB_GSO_DODGY |
			       SKB_GSO_TCP_ECN |
			       SKB_GSO_TCPV6 |
			       0) ||
			     !(type & (SKB_GSO_TCPV4 | SKB_GSO_TCPV6))))
			goto out;

		skb_shinfo(skb)->gso_segs = DIV_ROUND_UP(skb->len, mss);

		segs = NULL;
		goto out;
	}

	segs = skb_segment(skb, features);
	if (IS_ERR(segs))
		goto out;

	delta = htonl(oldlen + (thlen + mss));

	skb = segs;
	th = tcp_hdr(skb);
	seq = ntohl(th->seq);

	do {
		th->fin = th->psh = 0;

		th->check = ~csum_fold((__force __wsum)((__force u32)th->check +
				       (__force u32)delta));
		if (skb->ip_summed != CHECKSUM_PARTIAL)
			th->check =
			     csum_fold(csum_partial(skb_transport_header(skb),
						    thlen, skb->csum));

		seq += mss;
		skb = skb->next;
		th = tcp_hdr(skb);

		th->seq = htonl(seq);
		th->cwr = 0;
	} while (skb->next);

	delta = htonl(oldlen + (skb->tail - skb->transport_header) +
		      skb->data_len);
	th->check = ~csum_fold((__force __wsum)((__force u32)th->check +
				(__force u32)delta));
	if (skb->ip_summed != CHECKSUM_PARTIAL)
		th->check = csum_fold(csum_partial(skb_transport_header(skb),
						   thlen, skb->csum));

out:
	return segs;
}
EXPORT_SYMBOL(tcp_tso_segment);

struct sk_buff **tcp_gro_receive(struct sk_buff **head, struct sk_buff *skb)
{
	struct sk_buff **pp = NULL;
	struct sk_buff *p;
	struct tcphdr *th;
	struct tcphdr *th2;
	unsigned int len;
	unsigned int thlen;
	__be32 flags;
	unsigned int mss = 1;
	unsigned int hlen;
	unsigned int off;
	int flush = 1;
	int i;

	off = skb_gro_offset(skb);
	hlen = off + sizeof(*th);
	th = skb_gro_header_fast(skb, off);
	if (skb_gro_header_hard(skb, hlen)) {
		th = skb_gro_header_slow(skb, hlen, off);
		if (unlikely(!th))
			goto out;
	}

	thlen = th->doff * 4;
	if (thlen < sizeof(*th))
		goto out;

	hlen = off + thlen;
	if (skb_gro_header_hard(skb, hlen)) {
		th = skb_gro_header_slow(skb, hlen, off);
		if (unlikely(!th))
			goto out;
	}

	skb_gro_pull(skb, thlen);

	len = skb_gro_len(skb);
	flags = tcp_flag_word(th);

	for (; (p = *head); head = &p->next) {
		if (!NAPI_GRO_CB(p)->same_flow)
			continue;

		th2 = tcp_hdr(p);

		if (*(u32 *)&th->source ^ *(u32 *)&th2->source) {
			NAPI_GRO_CB(p)->same_flow = 0;
			continue;
		}

		goto found;
	}

	goto out_check_final;

found:
	flush = NAPI_GRO_CB(p)->flush;
	flush |= (__force int)(flags & TCP_FLAG_CWR);
	flush |= (__force int)((flags ^ tcp_flag_word(th2)) &
		  ~(TCP_FLAG_CWR | TCP_FLAG_FIN | TCP_FLAG_PSH));
	flush |= (__force int)(th->ack_seq ^ th2->ack_seq);
	for (i = sizeof(*th); i < thlen; i += 4)
		flush |= *(u32 *)((u8 *)th + i) ^
			 *(u32 *)((u8 *)th2 + i);

	mss = skb_shinfo(p)->gso_size;

	flush |= (len - 1) >= mss;
	flush |= (ntohl(th2->seq) + skb_gro_len(p)) ^ ntohl(th->seq);

	if (flush || skb_gro_receive(head, skb)) {
		mss = 1;
		goto out_check_final;
	}

	p = *head;
	th2 = tcp_hdr(p);
	tcp_flag_word(th2) |= flags & (TCP_FLAG_FIN | TCP_FLAG_PSH);

out_check_final:
	flush = len < mss;
	flush |= (__force int)(flags & (TCP_FLAG_URG | TCP_FLAG_PSH |
					TCP_FLAG_RST | TCP_FLAG_SYN |
					TCP_FLAG_FIN));

	if (p && (!NAPI_GRO_CB(skb)->same_flow || flush))
		pp = head;

out:
	NAPI_GRO_CB(skb)->flush |= flush;

	return pp;
}
EXPORT_SYMBOL(tcp_gro_receive);

int tcp_gro_complete(struct sk_buff *skb)
{
	struct tcphdr *th = tcp_hdr(skb);

	skb->csum_start = skb_transport_header(skb) - skb->head;
	skb->csum_offset = offsetof(struct tcphdr, check);
	skb->ip_summed = CHECKSUM_PARTIAL;

	skb_shinfo(skb)->gso_segs = NAPI_GRO_CB(skb)->count;

	if (th->cwr)
		skb_shinfo(skb)->gso_type |= SKB_GSO_TCP_ECN;

	return 0;
}
EXPORT_SYMBOL(tcp_gro_complete);

#ifdef CONFIG_TCP_MD5SIG
static unsigned long tcp_md5sig_users;
static struct tcp_md5sig_pool * __percpu *tcp_md5sig_pool;
static DEFINE_SPINLOCK(tcp_md5sig_pool_lock);

static void __tcp_free_md5sig_pool(struct tcp_md5sig_pool * __percpu *pool)
{
	int cpu;
	for_each_possible_cpu(cpu) {
		struct tcp_md5sig_pool *p = *per_cpu_ptr(pool, cpu);
		if (p) {
			if (p->md5_desc.tfm)
				crypto_free_hash(p->md5_desc.tfm);
			kfree(p);
		}
	}
	free_percpu(pool);
}

void tcp_free_md5sig_pool(void)
{
	struct tcp_md5sig_pool * __percpu *pool = NULL;

	spin_lock_bh(&tcp_md5sig_pool_lock);
	if (--tcp_md5sig_users == 0) {
		pool = tcp_md5sig_pool;
		tcp_md5sig_pool = NULL;
	}
	spin_unlock_bh(&tcp_md5sig_pool_lock);
	if (pool)
		__tcp_free_md5sig_pool(pool);
}

EXPORT_SYMBOL(tcp_free_md5sig_pool);

static struct tcp_md5sig_pool * __percpu *
__tcp_alloc_md5sig_pool(struct sock *sk)
{
	int cpu;
	struct tcp_md5sig_pool * __percpu *pool;

	pool = alloc_percpu(struct tcp_md5sig_pool *);
	if (!pool)
		return NULL;

	for_each_possible_cpu(cpu) {
		struct tcp_md5sig_pool *p;
		struct crypto_hash *hash;

		p = kzalloc(sizeof(*p), sk->sk_allocation);
		if (!p)
			goto out_free;
		*per_cpu_ptr(pool, cpu) = p;

		hash = crypto_alloc_hash("md5", 0, CRYPTO_ALG_ASYNC);
		if (!hash || IS_ERR(hash))
			goto out_free;

		p->md5_desc.tfm = hash;
	}
	return pool;
out_free:
	__tcp_free_md5sig_pool(pool);
	return NULL;
}

struct tcp_md5sig_pool * __percpu *tcp_alloc_md5sig_pool(struct sock *sk)
{
	struct tcp_md5sig_pool * __percpu *pool;
	int alloc = 0;

retry:
	spin_lock_bh(&tcp_md5sig_pool_lock);
	pool = tcp_md5sig_pool;
	if (tcp_md5sig_users++ == 0) {
		alloc = 1;
		spin_unlock_bh(&tcp_md5sig_pool_lock);
	} else if (!pool) {
		tcp_md5sig_users--;
		spin_unlock_bh(&tcp_md5sig_pool_lock);
		cpu_relax();
		goto retry;
	} else
		spin_unlock_bh(&tcp_md5sig_pool_lock);

	if (alloc) {
		/* we cannot hold spinlock here because this may sleep. */
		struct tcp_md5sig_pool * __percpu *p;

		p = __tcp_alloc_md5sig_pool(sk);
		spin_lock_bh(&tcp_md5sig_pool_lock);
		if (!p) {
			tcp_md5sig_users--;
			spin_unlock_bh(&tcp_md5sig_pool_lock);
			return NULL;
		}
		pool = tcp_md5sig_pool;
		if (pool) {
			/* oops, it has already been assigned. */
			spin_unlock_bh(&tcp_md5sig_pool_lock);
			__tcp_free_md5sig_pool(p);
		} else {
			tcp_md5sig_pool = pool = p;
			spin_unlock_bh(&tcp_md5sig_pool_lock);
		}
	}
	return pool;
}

EXPORT_SYMBOL(tcp_alloc_md5sig_pool);


/**
 *	tcp_get_md5sig_pool - get md5sig_pool for this user
 *
 *	We use percpu structure, so if we succeed, we exit with preemption
 *	and BH disabled, to make sure another thread or softirq handling
 *	wont try to get same context.
 */
struct tcp_md5sig_pool *tcp_get_md5sig_pool(void)
{
	struct tcp_md5sig_pool * __percpu *p;

	local_bh_disable();

	spin_lock(&tcp_md5sig_pool_lock);
	p = tcp_md5sig_pool;
	if (p)
		tcp_md5sig_users++;
	spin_unlock(&tcp_md5sig_pool_lock);

	if (p)
		return *per_cpu_ptr(p, smp_processor_id());

	local_bh_enable();
	return NULL;
}
EXPORT_SYMBOL(tcp_get_md5sig_pool);

void tcp_put_md5sig_pool(void)
{
	local_bh_enable();
	tcp_free_md5sig_pool();
}
EXPORT_SYMBOL(tcp_put_md5sig_pool);

int tcp_md5_hash_header(struct tcp_md5sig_pool *hp,
			struct tcphdr *th)
{
	struct scatterlist sg;
	int err;

	__sum16 old_checksum = th->check;
	th->check = 0;
	/* options aren't included in the hash */
	sg_init_one(&sg, th, sizeof(struct tcphdr));
	err = crypto_hash_update(&hp->md5_desc, &sg, sizeof(struct tcphdr));
	th->check = old_checksum;
	return err;
}

EXPORT_SYMBOL(tcp_md5_hash_header);

int tcp_md5_hash_skb_data(struct tcp_md5sig_pool *hp,
			  struct sk_buff *skb, unsigned header_len)
{
	struct scatterlist sg;
	const struct tcphdr *tp = tcp_hdr(skb);
	struct hash_desc *desc = &hp->md5_desc;
	unsigned i;
	const unsigned head_data_len = skb_headlen(skb) > header_len ?
				       skb_headlen(skb) - header_len : 0;
	const struct skb_shared_info *shi = skb_shinfo(skb);

	sg_init_table(&sg, 1);

	sg_set_buf(&sg, ((u8 *) tp) + header_len, head_data_len);
	if (crypto_hash_update(desc, &sg, head_data_len))
		return 1;

	for (i = 0; i < shi->nr_frags; ++i) {
		const struct skb_frag_struct *f = &shi->frags[i];
		sg_set_page(&sg, f->page, f->size, f->page_offset);
		if (crypto_hash_update(desc, &sg, f->size))
			return 1;
	}

	return 0;
}

EXPORT_SYMBOL(tcp_md5_hash_skb_data);

int tcp_md5_hash_key(struct tcp_md5sig_pool *hp, struct tcp_md5sig_key *key)
{
	struct scatterlist sg;

	sg_init_one(&sg, key->key, key->keylen);
	return crypto_hash_update(&hp->md5_desc, &sg, key->keylen);
}

EXPORT_SYMBOL(tcp_md5_hash_key);

#endif

/**
 * Each Responder maintains up to two secret values concurrently for
 * efficient secret rollover.  Each secret value has 4 states:
 *
 * Generating.  (tcp_secret_generating != tcp_secret_primary)
 *    Generates new Responder-Cookies, but not yet used for primary
 *    verification.  This is a short-term state, typically lasting only
 *    one round trip time (RTT).
 *
 * Primary.  (tcp_secret_generating == tcp_secret_primary)
 *    Used both for generation and primary verification.
 *
 * Retiring.  (tcp_secret_retiring != tcp_secret_secondary)
 *    Used for verification, until the first failure that can be
 *    verified by the newer Generating secret.  At that time, this
 *    cookie's state is changed to Secondary, and the Generating
 *    cookie's state is changed to Primary.  This is a short-term state,
 *    typically lasting only one round trip time (RTT).
 *
 * Secondary.  (tcp_secret_retiring == tcp_secret_secondary)
 *    Used for secondary verification, after primary verification
 *    failures.  This state lasts no more than twice the Maximum Segment
 *    Lifetime (2MSL).  Then, the secret is discarded.
 */
struct tcp_cookie_secret {
	/* The secret is divided into two parts.  The digest part is the
	 * equivalent of previously hashing a secret and saving the state,
	 * and serves as an initialization vector (IV).  The message part
	 * serves as the trailing secret.
	 */
	u32				secrets[COOKIE_WORKSPACE_WORDS];
	unsigned long			expires;
};

#define TCP_SECRET_1MSL (HZ * TCP_PAWS_MSL)
#define TCP_SECRET_2MSL (HZ * TCP_PAWS_MSL * 2)
#define TCP_SECRET_LIFE (HZ * 600)

static struct tcp_cookie_secret tcp_secret_one;
static struct tcp_cookie_secret tcp_secret_two;

/* Essentially a circular list, without dynamic allocation. */
static struct tcp_cookie_secret *tcp_secret_generating;
static struct tcp_cookie_secret *tcp_secret_primary;
static struct tcp_cookie_secret *tcp_secret_retiring;
static struct tcp_cookie_secret *tcp_secret_secondary;

static DEFINE_SPINLOCK(tcp_secret_locker);

/* Select a pseudo-random word in the cookie workspace.
 */
static inline u32 tcp_cookie_work(const u32 *ws, const int n)
{
	return ws[COOKIE_DIGEST_WORDS + ((COOKIE_MESSAGE_WORDS-1) & ws[n])];
}

/* Fill bakery[COOKIE_WORKSPACE_WORDS] with generator, updating as needed.
 * Called in softirq context.
 * Returns: 0 for success.
 */
int tcp_cookie_generator(u32 *bakery)
{
	unsigned long jiffy = jiffies;

	if (unlikely(time_after_eq(jiffy, tcp_secret_generating->expires))) {
		spin_lock_bh(&tcp_secret_locker);
		if (!time_after_eq(jiffy, tcp_secret_generating->expires)) {
			/* refreshed by another */
			memcpy(bakery,
			       &tcp_secret_generating->secrets[0],
			       COOKIE_WORKSPACE_WORDS);
		} else {
			/* still needs refreshing */
			get_random_bytes(bakery, COOKIE_WORKSPACE_WORDS);

			/* The first time, paranoia assumes that the
			 * randomization function isn't as strong.  But,
			 * this secret initialization is delayed until
			 * the last possible moment (packet arrival).
			 * Although that time is observable, it is
			 * unpredictably variable.  Mash in the most
			 * volatile clock bits available, and expire the
			 * secret extra quickly.
			 */
			if (unlikely(tcp_secret_primary->expires ==
				     tcp_secret_secondary->expires)) {
				struct timespec tv;

				getnstimeofday(&tv);
				bakery[COOKIE_DIGEST_WORDS+0] ^=
					(u32)tv.tv_nsec;

				tcp_secret_secondary->expires = jiffy
					+ TCP_SECRET_1MSL
					+ (0x0f & tcp_cookie_work(bakery, 0));
			} else {
				tcp_secret_secondary->expires = jiffy
					+ TCP_SECRET_LIFE
					+ (0xff & tcp_cookie_work(bakery, 1));
				tcp_secret_primary->expires = jiffy
					+ TCP_SECRET_2MSL
					+ (0x1f & tcp_cookie_work(bakery, 2));
			}
			memcpy(&tcp_secret_secondary->secrets[0],
			       bakery, COOKIE_WORKSPACE_WORDS);

			rcu_assign_pointer(tcp_secret_generating,
					   tcp_secret_secondary);
			rcu_assign_pointer(tcp_secret_retiring,
					   tcp_secret_primary);
			/*
			 * Neither call_rcu() nor synchronize_rcu() needed.
			 * Retiring data is not freed.  It is replaced after
			 * further (locked) pointer updates, and a quiet time
			 * (minimum 1MSL, maximum LIFE - 2MSL).
			 */
		}
		spin_unlock_bh(&tcp_secret_locker);
	} else {
		rcu_read_lock_bh();
		memcpy(bakery,
		       &rcu_dereference(tcp_secret_generating)->secrets[0],
		       COOKIE_WORKSPACE_WORDS);
		rcu_read_unlock_bh();
	}
	return 0;
}
EXPORT_SYMBOL(tcp_cookie_generator);

void tcp_done(struct sock *sk)
{
	if (sk->sk_state == TCP_SYN_SENT || sk->sk_state == TCP_SYN_RECV)
		TCP_INC_STATS_BH(sock_net(sk), TCP_MIB_ATTEMPTFAILS);
    
	tcp_set_state(sk, TCP_CLOSE);
	tcp_clear_xmit_timers(sk);

	sk->sk_shutdown = SHUTDOWN_MASK;

	if (!sock_flag(sk, SOCK_DEAD))
		sk->sk_state_change(sk);
	else
		inet_csk_destroy_sock(sk);
}
EXPORT_SYMBOL_GPL(tcp_done);

extern struct tcp_congestion_ops tcp_reno;

static __initdata unsigned long thash_entries;
static int __init set_thash_entries(char *str)
{
	if (!str)
		return 0;
	thash_entries = simple_strtoul(str, &str, 0);
	return 1;
}
__setup("thash_entries=", set_thash_entries);

void __init tcp_init(void)
{
	struct sk_buff *skb = NULL;
	unsigned long nr_pages, limit;
	int order, i, max_share;
	unsigned long jiffy = jiffies;

	BUILD_BUG_ON(sizeof(struct tcp_skb_cb) > sizeof(skb->cb));

	percpu_counter_init(&tcp_sockets_allocated, 0);
	percpu_counter_init(&tcp_orphan_count, 0);
	tcp_hashinfo.bind_bucket_cachep =
		kmem_cache_create("tcp_bind_bucket",
				  sizeof(struct inet_bind_bucket), 0,
				  SLAB_HWCACHE_ALIGN|SLAB_PANIC, NULL);

	/* Size and allocate the main established and bind bucket
	 * hash tables.
	 *
	 * The methodology is similar to that of the buffer cache.
	 */
	tcp_hashinfo.ehash =
		alloc_large_system_hash("TCP established",
					sizeof(struct inet_ehash_bucket),
					thash_entries,
					(totalram_pages >= 128 * 1024) ?
					13 : 15,
					0,
					NULL,
					&tcp_hashinfo.ehash_mask,
					thash_entries ? 0 : 512 * 1024);
	for (i = 0; i <= tcp_hashinfo.ehash_mask; i++) {
		INIT_HLIST_NULLS_HEAD(&tcp_hashinfo.ehash[i].chain, i);
		INIT_HLIST_NULLS_HEAD(&tcp_hashinfo.ehash[i].twchain, i);
	}
	if (inet_ehash_locks_alloc(&tcp_hashinfo))
		panic("TCP: failed to alloc ehash_locks");
	tcp_hashinfo.bhash =
		alloc_large_system_hash("TCP bind",
					sizeof(struct inet_bind_hashbucket),
					tcp_hashinfo.ehash_mask + 1,
					(totalram_pages >= 128 * 1024) ?
					13 : 15,
					0,
					&tcp_hashinfo.bhash_size,
					NULL,
					64 * 1024);
	tcp_hashinfo.bhash_size = 1 << tcp_hashinfo.bhash_size;
	for (i = 0; i < tcp_hashinfo.bhash_size; i++) {
		spin_lock_init(&tcp_hashinfo.bhash[i].lock);
		INIT_HLIST_HEAD(&tcp_hashinfo.bhash[i].chain);
	}

	/* Try to be a bit smarter and adjust defaults depending
	 * on available memory.
	 */
	for (order = 0; ((1 << order) << PAGE_SHIFT) <
			(tcp_hashinfo.bhash_size * sizeof(struct inet_bind_hashbucket));
			order++)
		;
	if (order >= 4) {
		tcp_death_row.sysctl_max_tw_buckets = 180000;
		sysctl_tcp_max_orphans = 4096 << (order - 4);
		sysctl_max_syn_backlog = 1024;
	} else if (order < 3) {
		tcp_death_row.sysctl_max_tw_buckets >>= (3 - order);
		sysctl_tcp_max_orphans >>= (3 - order);
		sysctl_max_syn_backlog = 128;
	}

	/* Set the pressure threshold to be a fraction of global memory that
	 * is up to 1/2 at 256 MB, decreasing toward zero with the amount of
	 * memory, with a floor of 128 pages.
	 */
	nr_pages = totalram_pages - totalhigh_pages;
	limit = min(nr_pages, 1UL<<(28-PAGE_SHIFT)) >> (20-PAGE_SHIFT);
	limit = (limit * (nr_pages >> (20-PAGE_SHIFT))) >> (PAGE_SHIFT-11);
	limit = max(limit, 128UL);
	sysctl_tcp_mem[0] = limit / 4 * 3;
	sysctl_tcp_mem[1] = limit;
	sysctl_tcp_mem[2] = sysctl_tcp_mem[0] * 2;

	/* Set per-socket limits to no more than 1/128 the pressure threshold */
	limit = ((unsigned long)sysctl_tcp_mem[1]) << (PAGE_SHIFT - 7);
	max_share = min(4UL*1024*1024, limit);

	sysctl_tcp_wmem[0] = SK_MEM_QUANTUM;
	sysctl_tcp_wmem[1] = 16*1024;
	sysctl_tcp_wmem[2] = max(64*1024, max_share);

	sysctl_tcp_rmem[0] = SK_MEM_QUANTUM;
	sysctl_tcp_rmem[1] = 87380;
	sysctl_tcp_rmem[2] = max(87380, max_share);

	printk(KERN_INFO "TCP: Hash tables configured "
	       "(established %u bind %u)\n",
	       tcp_hashinfo.ehash_mask + 1, tcp_hashinfo.bhash_size);

	tcp_register_congestion_control(&tcp_reno);

	memset(&tcp_secret_one.secrets[0], 0, sizeof(tcp_secret_one.secrets));
	memset(&tcp_secret_two.secrets[0], 0, sizeof(tcp_secret_two.secrets));
	tcp_secret_one.expires = jiffy; /* past due */
	tcp_secret_two.expires = jiffy; /* past due */
	tcp_secret_generating = &tcp_secret_one;
	tcp_secret_primary = &tcp_secret_one;
	tcp_secret_retiring = &tcp_secret_two;
	tcp_secret_secondary = &tcp_secret_two;
}

EXPORT_SYMBOL(tcp_close);
EXPORT_SYMBOL(tcp_disconnect);
EXPORT_SYMBOL(tcp_getsockopt);
EXPORT_SYMBOL(tcp_ioctl);
EXPORT_SYMBOL(tcp_poll);
EXPORT_SYMBOL(tcp_read_sock);
EXPORT_SYMBOL(tcp_recvmsg);
EXPORT_SYMBOL(tcp_sendmsg);
EXPORT_SYMBOL(tcp_splice_read);
EXPORT_SYMBOL(tcp_sendpage);
EXPORT_SYMBOL(tcp_setsockopt);
EXPORT_SYMBOL(tcp_shutdown);<|MERGE_RESOLUTION|>--- conflicted
+++ resolved
@@ -391,7 +391,7 @@
 		master_sk;
 	struct tcp_sock *mpcb_tp = tcp_sk(mpcb_sk);
 	
-	poll_wait(file, master_sk->sk_sleep, wait);
+	sock_poll_wait(file, sk_sleep(master_sk), wait);
 
 #ifdef CONFIG_MTCP_PM
 	if (master_tp->mpc)
@@ -454,7 +454,7 @@
 		if (mpcb_tp->urg_seq == mpcb_tp->copied_seq &&
 		    !sock_flag(master_sk, SOCK_URGINLINE) &&
 		    mpcb_tp->urg_data)
-			target--;
+			target++;
 		
 		/* Potential race condition. If read of tp below will
 		 * escape above sk->sk_state, we can be illegally awaken
@@ -494,12 +494,8 @@
 	struct sock *sk = sock->sk;
 	struct tcp_sock *tp = tcp_sk(sk);
 
-<<<<<<< HEAD
 	sock_poll_wait(file, sk_sleep(sk), wait);
-=======
-	poll_wait(file, sk->sk_sleep, wait);
-
->>>>>>> 3d882955
+
 	if (sk->sk_state == TCP_LISTEN)
 		return inet_csk_listen_poll(sk);
 
@@ -678,16 +674,6 @@
 void tcp_push(struct sock *sk, int flags, int mss_now,
 	      int nonagle)
 {
-<<<<<<< HEAD
-	if (tcp_send_head(sk)) {
-		struct tcp_sock *tp = tcp_sk(sk);
-
-		if (!(flags & MSG_MORE) || forced_push(tp))
-			tcp_mark_push(tp, tcp_write_queue_tail(sk));
-
-		tcp_mark_urg(tp, flags);
-		__tcp_push_pending_frames(sk, mss_now,
-=======
 	struct tcp_sock *tp=tcp_sk(sk);
 	struct sock *mpcb_sk=(tp->mpc)?(struct sock*)(tp->mpcb):sk;
 	struct tcp_sock *mpcb_tp = tcp_sk(mpcb_sk);
@@ -698,10 +684,10 @@
 
 		if (!(flags & MSG_MORE) || forced_push(mpcb_tp))
 			tcp_mark_push(mpcb_tp, skb);
-		tcp_mark_urg(mpcb_tp, flags, skb);
+		tcp_mark_urg(mpcb_tp, flags);
 		__tcp_push_pending_frames(mpcb_sk, mss_now,
->>>>>>> 3d882955
-					  (flags & MSG_MORE) ? TCP_NAGLE_CORK : nonagle);
+					  (flags & MSG_MORE) ? 
+					  TCP_NAGLE_CORK : nonagle);
 	}
 }
 
@@ -755,15 +741,12 @@
 	ssize_t spliced;
 	int ret;
 
-<<<<<<< HEAD
-	sock_rps_record_flow(sk);
-=======
 #ifdef CONFIG_MTCP
 	printk(KERN_ERR "%s not supported yet\n",__FUNCTION__);
 	BUG();
 #endif
-
->>>>>>> 3d882955
+	sock_rps_record_flow(sk);
+
 	/*
 	 * We can't seek on a socket input
 	 */
@@ -1000,7 +983,7 @@
 		if (copied)
 			tcp_push(sk, flags & ~MSG_MORE, mss_now, TCP_NAGLE_PUSH);
 
-		if (!sk->sk_sleep) {
+		if (!sk->sk_wq) {
 			printk(KERN_ERR "meta-sk:%d\n",is_meta_sk(sk));
 			BUG();
 		}
@@ -1112,20 +1095,14 @@
 	
 	/* This should be in poll */
 	clear_bit(SOCK_ASYNC_NOSPACE, &sk->sk_socket->flags);
-<<<<<<< HEAD
-
-	mss_now = tcp_send_mss(sk, &size_goal, flags);
-=======
 	
 #ifdef CONFIG_MTCP
 	/*If we want to support TSO later, we'll need 
 	  to define xmit_size_goal to something much larger*/
 	mss_now = size_goal = sysctl_mptcp_mss;
 #else
-	mss_now = tcp_current_mss(sk, !(flags&MSG_OOB));
-	size_goal = tp->xmit_size_goal;
+	mss_now = tcp_send_mss(sk, &size_goal, flags);
 #endif
->>>>>>> 3d882955
 
 	/* Ok commence sending. */
 	iovlen = msg->msg_iovlen;
@@ -1135,14 +1112,14 @@
 	err = -EPIPE;
 #ifndef CONFIG_MTCP
 	if (sk->sk_err || (sk->sk_shutdown & SEND_SHUTDOWN))
-<<<<<<< HEAD
 		goto out_err;
-
 	sg = sk->sk_route_caps & NETIF_F_SG;
-=======
-		goto do_error;
+#else
+	/*At the moment we assume sg is unavailable on any interface.
+	  In the future we should set sg to 1 if *all* interfaces support sg*/
+	sg=0;
 #endif
->>>>>>> 3d882955
+
 
 	PDEBUG_SEND("%s:line %d, size %d,iovlen %d\n",__FUNCTION__,
 	       __LINE__,(int)size,(int)iovlen);
@@ -1178,19 +1155,7 @@
 				copy = max - skb->len;
 			}
 
-<<<<<<< HEAD
-			if (copy <= 0) {
-new_segment:
-				/* Allocate new segment. If the interface is SG,
-				 * allocate skb fitting to single page.
-				 */
-				if (!sk_stream_memory_free(sk))
-					goto wait_for_sndbuf;
-
-				skb = sk_stream_alloc_skb(sk,
-							  select_size(sk, sg),
-=======
-			/*If this happen, the write queue has been emptied
+			/*If this happens, the write queue has been emptied
 			  without setting the send_head to NULL.
 			  Normally the send_head is set to NULL with 
 			  tcp_advance_send_head, called by 
@@ -1200,25 +1165,26 @@
 			  head will still point to it.*/
 			BUG_ON(!skb && tcp_send_head(sk));
 			
-			if (!tcp_send_head(sk) || 
-			    (copy = size_goal - skb->len) <= 0) {
+			if (copy <= 0) {
 			new_segment:
-				
+				/* Allocate new segment. If the interface is SG,
+				 * allocate skb fitting to single page.
+				 */
 				if (!sk_stream_memory_free(sk))
 					goto wait_for_sndbuf;
 				
-				skb = sk_stream_alloc_skb(sk, select_size(sk),
->>>>>>> 3d882955
+				skb = sk_stream_alloc_skb(sk,
+							  select_size(sk, sg),
 							  sk->sk_allocation);
 				if (!skb)
 					goto wait_for_memory;
-
+				
 				/*
 				 * Check whether we can use HW checksum.
 				 */
 				if (sk->sk_route_caps & NETIF_F_ALL_CSUM)
 					skb->ip_summed = CHECKSUM_PARTIAL;
-
+				
 				skb_entail(sk, skb);
 				copy = size_goal;
 				max = size_goal;
@@ -1351,18 +1317,12 @@
 			if ((err = sk_stream_wait_memory(sk, &timeo)) 
 			    != 0)
 				goto do_error;
-<<<<<<< HEAD
-
-			mss_now = tcp_send_mss(sk, &size_goal, flags);
-=======
-			
 			BUG_ON(!sk_stream_memory_free(sk));
 			PDEBUG_SEND("%s:line %d\n",__FUNCTION__,__LINE__);
+			
 #ifndef CONFIG_MTCP
-			mss_now = tcp_current_mss(sk, !(flags&MSG_OOB));
-			size_goal = tp->xmit_size_goal;
+			mss_now = tcp_send_mss(sk, &size_goal,flags);
 #endif
->>>>>>> 3d882955
 		}
 	}
 
@@ -2427,7 +2387,7 @@
 recv_urg:
 	/*At the moment we only allow receiving urgent data on the master
 	  subsocket. Makes sense ?*/
-	err = tcp_recv_urg(master_sk, timeo, msg, len, flags, addr_len);
+	err = tcp_recv_urg(master_sk, msg, len, flags);
 	mtcp_debug("At line %d\n",__LINE__);
 	goto out;
 }
@@ -2620,11 +2580,8 @@
 		/* Unread data was tossed, zap the connection. */
 		NET_INC_STATS_USER(sock_net(sk), LINUX_MIB_TCPABORTONCLOSE);
 		tcp_set_state(sk, TCP_CLOSE);
-<<<<<<< HEAD
-		tcp_send_active_reset(sk, sk->sk_allocation);
-=======
-		tcp_send_active_reset(sk, (locked)?GFP_ATOMIC:GFP_KERNEL);
->>>>>>> 3d882955
+		tcp_send_active_reset(sk, (locked)?
+				      GFP_ATOMIC:sk->sk_allocation);
 	} else if (sock_flag(sk, SOCK_LINGER) && !sk->sk_lingertime) {
 		/* Check zero linger _after_ checking for unread data. */
 		sk->sk_prot->disconnect(sk, 0);
