#include <linux/crypto.h>
#include <linux/err.h>
#include <linux/init.h>
#include <linux/kernel.h>
#include <linux/list.h>
#include <linux/tcp.h>
#include <linux/rcupdate.h>
#include <linux/rculist.h>
#include <net/inetpeer.h>
#include <net/tcp.h>
#include <net/mptcp.h>

int sysctl_tcp_fastopen __read_mostly = TFO_CLIENT_ENABLE;

struct tcp_fastopen_context __rcu *tcp_fastopen_ctx;

static DEFINE_SPINLOCK(tcp_fastopen_ctx_lock);

void tcp_fastopen_init_key_once(bool publish)
{
	static u8 key[TCP_FASTOPEN_KEY_LENGTH];

	/* tcp_fastopen_reset_cipher publishes the new context
	 * atomically, so we allow this race happening here.
	 *
	 * All call sites of tcp_fastopen_cookie_gen also check
	 * for a valid cookie, so this is an acceptable risk.
	 */
	if (net_get_random_once(key, sizeof(key)) && publish)
		tcp_fastopen_reset_cipher(key, sizeof(key));
}

static void tcp_fastopen_ctx_free(struct rcu_head *head)
{
	struct tcp_fastopen_context *ctx =
	    container_of(head, struct tcp_fastopen_context, rcu);
	crypto_free_cipher(ctx->tfm);
	kfree(ctx);
}

int tcp_fastopen_reset_cipher(void *key, unsigned int len)
{
	int err;
	struct tcp_fastopen_context *ctx, *octx;

	ctx = kmalloc(sizeof(*ctx), GFP_KERNEL);
	if (!ctx)
		return -ENOMEM;
	ctx->tfm = crypto_alloc_cipher("aes", 0, 0);

	if (IS_ERR(ctx->tfm)) {
		err = PTR_ERR(ctx->tfm);
error:		kfree(ctx);
		pr_err("TCP: TFO aes cipher alloc error: %d\n", err);
		return err;
	}
	err = crypto_cipher_setkey(ctx->tfm, key, len);
	if (err) {
		pr_err("TCP: TFO cipher key error: %d\n", err);
		crypto_free_cipher(ctx->tfm);
		goto error;
	}
	memcpy(ctx->key, key, len);

	spin_lock(&tcp_fastopen_ctx_lock);

	octx = rcu_dereference_protected(tcp_fastopen_ctx,
				lockdep_is_held(&tcp_fastopen_ctx_lock));
	rcu_assign_pointer(tcp_fastopen_ctx, ctx);
	spin_unlock(&tcp_fastopen_ctx_lock);

	if (octx)
		call_rcu(&octx->rcu, tcp_fastopen_ctx_free);
	return err;
}

static bool __tcp_fastopen_cookie_gen(const void *path,
				      struct tcp_fastopen_cookie *foc)
{
	struct tcp_fastopen_context *ctx;
	bool ok = false;

	rcu_read_lock();
	ctx = rcu_dereference(tcp_fastopen_ctx);
	if (ctx) {
		crypto_cipher_encrypt_one(ctx->tfm, foc->val, path);
		foc->len = TCP_FASTOPEN_COOKIE_SIZE;
		ok = true;
	}
	rcu_read_unlock();
	return ok;
}

/* Generate the fastopen cookie by doing aes128 encryption on both
 * the source and destination addresses. Pad 0s for IPv4 or IPv4-mapped-IPv6
 * addresses. For the longer IPv6 addresses use CBC-MAC.
 *
 * XXX (TFO) - refactor when TCP_FASTOPEN_COOKIE_SIZE != AES_BLOCK_SIZE.
 */
static bool tcp_fastopen_cookie_gen(struct request_sock *req,
				    struct sk_buff *syn,
				    struct tcp_fastopen_cookie *foc)
{
	if (req->rsk_ops->family == AF_INET) {
		const struct iphdr *iph = ip_hdr(syn);

		__be32 path[4] = { iph->saddr, iph->daddr, 0, 0 };
		return __tcp_fastopen_cookie_gen(path, foc);
	}

#if IS_ENABLED(CONFIG_IPV6)
	if (req->rsk_ops->family == AF_INET6) {
		const struct ipv6hdr *ip6h = ipv6_hdr(syn);
		struct tcp_fastopen_cookie tmp;

		if (__tcp_fastopen_cookie_gen(&ip6h->saddr, &tmp)) {
			struct in6_addr *buf = (struct in6_addr *) tmp.val;
			int i;

			for (i = 0; i < 4; i++)
				buf->s6_addr32[i] ^= ip6h->daddr.s6_addr32[i];
			return __tcp_fastopen_cookie_gen(buf, foc);
		}
	}
#endif
	return false;
}


/* If an incoming SYN or SYNACK frame contains a payload and/or FIN,
 * queue this additional data / FIN.
 */
void tcp_fastopen_add_skb(struct sock *sk, struct sk_buff *skb)
{
	struct tcp_sock *tp = tcp_sk(sk);

	if (TCP_SKB_CB(skb)->end_seq == tp->rcv_nxt)
		return;

	skb = skb_clone(skb, GFP_ATOMIC);
	if (!skb)
		return;

	skb_dst_drop(skb);
	/* segs_in has been initialized to 1 in tcp_create_openreq_child().
	 * Hence, reset segs_in to 0 before calling tcp_segs_in()
	 * to avoid double counting.  Also, tcp_segs_in() expects
	 * skb->len to include the tcp_hdrlen.  Hence, it should
	 * be called before __skb_pull().
	 */
	tp->segs_in = 0;
	tcp_segs_in(tp, skb);
	__skb_pull(skb, tcp_hdrlen(skb));
	sk_forced_mem_schedule(sk, skb->truesize);
	skb_set_owner_r(skb, sk);

	TCP_SKB_CB(skb)->seq++;
	TCP_SKB_CB(skb)->tcp_flags &= ~TCPHDR_SYN;

	tp->rcv_nxt = TCP_SKB_CB(skb)->end_seq;
	__skb_queue_tail(&sk->sk_receive_queue, skb);
	tp->syn_data_acked = 1;

	/* u64_stats_update_begin(&tp->syncp) not needed here,
	 * as we certainly are not changing upper 32bit value (0)
	 */
	tp->bytes_received = skb->len;

	if (TCP_SKB_CB(skb)->tcp_flags & TCPHDR_FIN)
		tcp_fin(sk);
}

static struct sock *tcp_fastopen_create_child(struct sock *sk,
					      struct sk_buff *skb,
					      struct dst_entry *dst,
					      struct request_sock *req)
{
	struct tcp_sock *tp;
	struct request_sock_queue *queue = &inet_csk(sk)->icsk_accept_queue;
	struct sock *child, *meta_sk;
	bool own_req;

	req->num_retrans = 0;
	req->num_timeout = 0;
	req->sk = NULL;

	child = inet_csk(sk)->icsk_af_ops->syn_recv_sock(sk, skb, req, NULL,
							 NULL, &own_req);
	if (!child)
		return NULL;

	spin_lock(&queue->fastopenq.lock);
	queue->fastopenq.qlen++;
	spin_unlock(&queue->fastopenq.lock);

	/* Initialize the child socket. Have to fix some values to take
	 * into account the child is a Fast Open socket and is created
	 * only out of the bits carried in the SYN packet.
	 */
	tp = tcp_sk(child);

	tp->fastopen_rsk = req;
	tcp_rsk(req)->tfo_listener = true;

	/* RFC1323: The window in SYN & SYN/ACK segments is never
	 * scaled. So correct it appropriately.
	 */
	tp->snd_wnd = ntohs(tcp_hdr(skb)->window);

	/* Activate the retrans timer so that SYNACK can be retransmitted.
	 * The request socket is not added to the ehash
	 * because it's been added to the accept queue directly.
	 */
	inet_csk_reset_xmit_timer(child, ICSK_TIME_RETRANS,
				  TCP_TIMEOUT_INIT, TCP_RTO_MAX);

	atomic_set(&req->rsk_refcnt, 2);

	tp->rcv_nxt = TCP_SKB_CB(skb)->seq + 1;

	tcp_fastopen_add_skb(child, skb);

	tcp_rsk(req)->rcv_nxt = tp->rcv_nxt;

	meta_sk = child;
	if (!mptcp_check_req_fastopen(meta_sk, req)) {
		child = tcp_sk(meta_sk)->mpcb->master_sk;
		tp = tcp_sk(child);
	}

	/* Now finish processing the fastopen child socket. */
	inet_csk(child)->icsk_af_ops->rebuild_header(child);
	tcp_init_congestion_control(child);
	tcp_mtup_init(child);
	tcp_init_metrics(child);
	tp->ops->init_buffer_space(child);

<<<<<<< HEAD
=======
	tcp_fastopen_add_skb(child, skb);

	tcp_rsk(req)->rcv_nxt = tp->rcv_nxt;
	tp->rcv_wup = tp->rcv_nxt;
>>>>>>> c8d2bc9b
	/* tcp_conn_request() is sending the SYNACK,
	 * and queues the child into listener accept queue.
	 */
	return child;
}

static bool tcp_fastopen_queue_check(struct sock *sk)
{
	struct fastopen_queue *fastopenq;

	/* Make sure the listener has enabled fastopen, and we don't
	 * exceed the max # of pending TFO requests allowed before trying
	 * to validating the cookie in order to avoid burning CPU cycles
	 * unnecessarily.
	 *
	 * XXX (TFO) - The implication of checking the max_qlen before
	 * processing a cookie request is that clients can't differentiate
	 * between qlen overflow causing Fast Open to be disabled
	 * temporarily vs a server not supporting Fast Open at all.
	 */
	fastopenq = &inet_csk(sk)->icsk_accept_queue.fastopenq;
	if (fastopenq->max_qlen == 0)
		return false;

	if (fastopenq->qlen >= fastopenq->max_qlen) {
		struct request_sock *req1;
		spin_lock(&fastopenq->lock);
		req1 = fastopenq->rskq_rst_head;
		if (!req1 || time_after(req1->rsk_timer.expires, jiffies)) {
			__NET_INC_STATS(sock_net(sk),
					LINUX_MIB_TCPFASTOPENLISTENOVERFLOW);
			spin_unlock(&fastopenq->lock);
			return false;
		}
		fastopenq->rskq_rst_head = req1->dl_next;
		fastopenq->qlen--;
		spin_unlock(&fastopenq->lock);
		reqsk_put(req1);
	}
	return true;
}

/* Returns true if we should perform Fast Open on the SYN. The cookie (foc)
 * may be updated and return the client in the SYN-ACK later. E.g., Fast Open
 * cookie request (foc->len == 0).
 */
struct sock *tcp_try_fastopen(struct sock *sk, struct sk_buff *skb,
			      struct request_sock *req,
			      struct tcp_fastopen_cookie *foc,
			      struct dst_entry *dst)
{
	struct tcp_fastopen_cookie valid_foc = { .len = -1 };
	bool syn_data = TCP_SKB_CB(skb)->end_seq != TCP_SKB_CB(skb)->seq + 1;
	struct sock *child;

	if (foc->len == 0) /* Client requests a cookie */
		NET_INC_STATS(sock_net(sk), LINUX_MIB_TCPFASTOPENCOOKIEREQD);

	if (!((sysctl_tcp_fastopen & TFO_SERVER_ENABLE) &&
	      (syn_data || foc->len >= 0) &&
	      tcp_fastopen_queue_check(sk))) {
		foc->len = -1;
		return NULL;
	}

	if (syn_data && (sysctl_tcp_fastopen & TFO_SERVER_COOKIE_NOT_REQD))
		goto fastopen;

	if (foc->len >= 0 &&  /* Client presents or requests a cookie */
	    tcp_fastopen_cookie_gen(req, skb, &valid_foc) &&
	    foc->len == TCP_FASTOPEN_COOKIE_SIZE &&
	    foc->len == valid_foc.len &&
	    !memcmp(foc->val, valid_foc.val, foc->len)) {
		/* Cookie is valid. Create a (full) child socket to accept
		 * the data in SYN before returning a SYN-ACK to ack the
		 * data. If we fail to create the socket, fall back and
		 * ack the ISN only but includes the same cookie.
		 *
		 * Note: Data-less SYN with valid cookie is allowed to send
		 * data in SYN_RECV state.
		 */
fastopen:
		child = tcp_fastopen_create_child(sk, skb, dst, req);
		if (child) {
			foc->len = -1;
			NET_INC_STATS(sock_net(sk),
				      LINUX_MIB_TCPFASTOPENPASSIVE);
			return child;
		}
		NET_INC_STATS(sock_net(sk), LINUX_MIB_TCPFASTOPENPASSIVEFAIL);
	} else if (foc->len > 0) /* Client presents an invalid cookie */
		NET_INC_STATS(sock_net(sk), LINUX_MIB_TCPFASTOPENPASSIVEFAIL);

	valid_foc.exp = foc->exp;
	*foc = valid_foc;
	return NULL;
}<|MERGE_RESOLUTION|>--- conflicted
+++ resolved
@@ -221,6 +221,7 @@
 	tcp_fastopen_add_skb(child, skb);
 
 	tcp_rsk(req)->rcv_nxt = tp->rcv_nxt;
+	tp->rcv_wup = tp->rcv_nxt;
 
 	meta_sk = child;
 	if (!mptcp_check_req_fastopen(meta_sk, req)) {
@@ -235,13 +236,6 @@
 	tcp_init_metrics(child);
 	tp->ops->init_buffer_space(child);
 
-<<<<<<< HEAD
-=======
-	tcp_fastopen_add_skb(child, skb);
-
-	tcp_rsk(req)->rcv_nxt = tp->rcv_nxt;
-	tp->rcv_wup = tp->rcv_nxt;
->>>>>>> c8d2bc9b
 	/* tcp_conn_request() is sending the SYNACK,
 	 * and queues the child into listener accept queue.
 	 */
