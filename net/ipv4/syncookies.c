/*
 *  Syncookies implementation for the Linux kernel
 *
 *  Copyright (C) 1997 Andi Kleen
 *  Based on ideas by D.J.Bernstein and Eric Schenk.
 *
 *	This program is free software; you can redistribute it and/or
 *      modify it under the terms of the GNU General Public License
 *      as published by the Free Software Foundation; either version
 *      2 of the License, or (at your option) any later version.
 */

#include <linux/tcp.h>
#include <linux/slab.h>
#include <linux/random.h>
#include <linux/cryptohash.h>
#include <linux/kernel.h>
#include <linux/export.h>
#include <net/mptcp.h>
#include <net/mptcp_v4.h>
#include <net/tcp.h>
#include <net/route.h>

extern int sysctl_tcp_syncookies;

static u32 syncookie_secret[2][16-4+SHA_DIGEST_WORDS] __read_mostly;

#define COOKIEBITS 24	/* Upper bits store count */
#define COOKIEMASK (((__u32)1 << COOKIEBITS) - 1)

/* TCP Timestamp: 6 lowest bits of timestamp sent in the cookie SYN-ACK
 * stores TCP options:
 *
 * MSB                               LSB
 * | 31 ...   6 |  5  |  4   | 3 2 1 0 |
 * |  Timestamp | ECN | SACK | WScale  |
 *
 * When we receive a valid cookie-ACK, we look at the echoed tsval (if
 * any) to figure out which TCP options we should use for the rebuilt
 * connection.
 *
 * A WScale setting of '0xf' (which is an invalid scaling value)
 * means that original syn did not include the TCP window scaling option.
 */
#define TS_OPT_WSCALE_MASK	0xf
#define TS_OPT_SACK		BIT(4)
#define TS_OPT_ECN		BIT(5)
/* There is no TS_OPT_TIMESTAMP:
 * if ACK contains timestamp option, we already know it was
 * requested/supported by the syn/synack exchange.
 */
#define TSBITS	6
#define TSMASK	(((__u32)1 << TSBITS) - 1)

static DEFINE_PER_CPU(__u32 [16 + 5 + SHA_WORKSPACE_WORDS],
		      ipv4_cookie_scratch);

static u32 cookie_hash(__be32 saddr, __be32 daddr, __be16 sport, __be16 dport,
		       u32 count, int c)
{
	__u32 *tmp;

	net_get_random_once(syncookie_secret, sizeof(syncookie_secret));

	tmp  = this_cpu_ptr(ipv4_cookie_scratch);
	memcpy(tmp + 4, syncookie_secret[c], sizeof(syncookie_secret[c]));
	tmp[0] = (__force u32)saddr;
	tmp[1] = (__force u32)daddr;
	tmp[2] = ((__force u32)sport << 16) + (__force u32)dport;
	tmp[3] = count;
	sha_transform(tmp + 16, (__u8 *)tmp, tmp + 16 + 5);

	return tmp[17];
}


/*
 * when syncookies are in effect and tcp timestamps are enabled we encode
 * tcp options in the lower bits of the timestamp value that will be
 * sent in the syn-ack.
 * Since subsequent timestamps use the normal tcp_time_stamp value, we
 * must make sure that the resulting initial timestamp is <= tcp_time_stamp.
 */
__u32 cookie_init_timestamp(struct request_sock *req)
{
	struct inet_request_sock *ireq;
	u32 ts, ts_now = tcp_time_stamp;
	u32 options = 0;

	ireq = inet_rsk(req);

	options = ireq->wscale_ok ? ireq->snd_wscale : TS_OPT_WSCALE_MASK;
	if (ireq->sack_ok)
		options |= TS_OPT_SACK;
	if (ireq->ecn_ok)
		options |= TS_OPT_ECN;

	ts = ts_now & ~TSMASK;
	ts |= options;
	if (ts > ts_now) {
		ts >>= TSBITS;
		ts--;
		ts <<= TSBITS;
		ts |= options;
	}
	return ts;
}


static __u32 secure_tcp_syn_cookie(__be32 saddr, __be32 daddr, __be16 sport,
				   __be16 dport, __u32 sseq, __u32 data)
{
	/*
	 * Compute the secure sequence number.
	 * The output should be:
	 *   HASH(sec1,saddr,sport,daddr,dport,sec1) + sseq + (count * 2^24)
	 *      + (HASH(sec2,saddr,sport,daddr,dport,count,sec2) % 2^24).
	 * Where sseq is their sequence number and count increases every
	 * minute by 1.
	 * As an extra hack, we add a small "data" value that encodes the
	 * MSS into the second hash value.
	 */
	u32 count = tcp_cookie_time();
	return (cookie_hash(saddr, daddr, sport, dport, 0, 0) +
		sseq + (count << COOKIEBITS) +
		((cookie_hash(saddr, daddr, sport, dport, count, 1) + data)
		 & COOKIEMASK));
}

/*
 * This retrieves the small "data" value from the syncookie.
 * If the syncookie is bad, the data returned will be out of
 * range.  This must be checked by the caller.
 *
 * The count value used to generate the cookie must be less than
 * MAX_SYNCOOKIE_AGE minutes in the past.
 * The return value (__u32)-1 if this test fails.
 */
static __u32 check_tcp_syn_cookie(__u32 cookie, __be32 saddr, __be32 daddr,
				  __be16 sport, __be16 dport, __u32 sseq)
{
	u32 diff, count = tcp_cookie_time();

	/* Strip away the layers from the cookie */
	cookie -= cookie_hash(saddr, daddr, sport, dport, 0, 0) + sseq;

	/* Cookie is now reduced to (count * 2^24) ^ (hash % 2^24) */
	diff = (count - (cookie >> COOKIEBITS)) & ((__u32) -1 >> COOKIEBITS);
	if (diff >= MAX_SYNCOOKIE_AGE)
		return (__u32)-1;

	return (cookie -
		cookie_hash(saddr, daddr, sport, dport, count - diff, 1))
		& COOKIEMASK;	/* Leaving the data behind */
}

/*
 * MSS Values are chosen based on the 2011 paper
 * 'An Analysis of TCP Maximum Segement Sizes' by S. Alcock and R. Nelson.
 * Values ..
 *  .. lower than 536 are rare (< 0.2%)
 *  .. between 537 and 1299 account for less than < 1.5% of observed values
 *  .. in the 1300-1349 range account for about 15 to 20% of observed mss values
 *  .. exceeding 1460 are very rare (< 0.04%)
 *
 *  1460 is the single most frequently announced mss value (30 to 46% depending
 *  on monitor location).  Table must be sorted.
 */
static __u16 const msstab[] = {
	536,
	1300,
	1440,	/* 1440, 1452: PPPoE */
	1460,
};

/*
 * Generate a syncookie.  mssp points to the mss, which is returned
 * rounded down to the value encoded in the cookie.
 */
u32 __cookie_v4_init_sequence(const struct iphdr *iph, const struct tcphdr *th,
			      u16 *mssp)
{
	int mssind;
	const __u16 mss = *mssp;

	for (mssind = ARRAY_SIZE(msstab) - 1; mssind ; mssind--)
		if (mss >= msstab[mssind])
			break;
	*mssp = msstab[mssind];

	return secure_tcp_syn_cookie(iph->saddr, iph->daddr,
				     th->source, th->dest, ntohl(th->seq),
				     mssind);
}
EXPORT_SYMBOL_GPL(__cookie_v4_init_sequence);

<<<<<<< HEAD
__u32 cookie_v4_init_sequence(struct request_sock *req, struct sock *sk,
			      const struct sk_buff *skb, __u16 *mssp)
=======
__u32 cookie_v4_init_sequence(const struct sk_buff *skb, __u16 *mssp)
>>>>>>> afd2ff9b
{
	const struct iphdr *iph = ip_hdr(skb);
	const struct tcphdr *th = tcp_hdr(skb);

	return __cookie_v4_init_sequence(iph, th, mssp);
}

/*
 * Check if a ack sequence number is a valid syncookie.
 * Return the decoded mss if it is, or 0 if not.
 */
int __cookie_v4_check(const struct iphdr *iph, const struct tcphdr *th,
		      u32 cookie)
{
	__u32 seq = ntohl(th->seq) - 1;
	__u32 mssind = check_tcp_syn_cookie(cookie, iph->saddr, iph->daddr,
					    th->source, th->dest, seq);

	return mssind < ARRAY_SIZE(msstab) ? msstab[mssind] : 0;
}
EXPORT_SYMBOL_GPL(__cookie_v4_check);

struct sock *tcp_get_cookie_sock(struct sock *sk, struct sk_buff *skb,
				 struct request_sock *req,
				 struct dst_entry *dst)
{
	struct inet_connection_sock *icsk = inet_csk(sk);
	struct sock *child;
<<<<<<< HEAD
#ifdef CONFIG_MPTCP
	int ret;
#endif

	child = icsk->icsk_af_ops->syn_recv_sock(sk, skb, req, dst);

#ifdef CONFIG_MPTCP
	if (!child)
		goto listen_overflow;

	ret = mptcp_check_req_master(sk, child, req, 0);
	if (ret < 0)
		return NULL;

	if (!ret)
		return tcp_sk(child)->mpcb->master_sk;

listen_overflow:
#endif

=======
	bool own_req;

	child = icsk->icsk_af_ops->syn_recv_sock(sk, skb, req, dst,
						 NULL, &own_req);
>>>>>>> afd2ff9b
	if (child) {
		atomic_set(&req->rsk_refcnt, 1);
		sock_rps_save_rxhash(child, skb);
		inet_csk_reqsk_queue_add(sk, req, child);
	} else {
		reqsk_free(req);
	}
	return child;
}
EXPORT_SYMBOL(tcp_get_cookie_sock);

/*
 * when syncookies are in effect and tcp timestamps are enabled we stored
 * additional tcp options in the timestamp.
 * This extracts these options from the timestamp echo.
 *
 * return false if we decode a tcp option that is disabled
 * on the host.
 */
bool cookie_timestamp_decode(struct tcp_options_received *tcp_opt)
{
	/* echoed timestamp, lowest bits contain options */
	u32 options = tcp_opt->rcv_tsecr;

	if (!tcp_opt->saw_tstamp)  {
		tcp_clear_options(tcp_opt);
		return true;
	}

	if (!sysctl_tcp_timestamps)
		return false;

	tcp_opt->sack_ok = (options & TS_OPT_SACK) ? TCP_SACK_SEEN : 0;

	if (tcp_opt->sack_ok && !sysctl_tcp_sack)
		return false;

	if ((options & TS_OPT_WSCALE_MASK) == TS_OPT_WSCALE_MASK)
		return true; /* no window scaling */

	tcp_opt->wscale_ok = 1;
	tcp_opt->snd_wscale = options & TS_OPT_WSCALE_MASK;

	return sysctl_tcp_window_scaling != 0;
}
EXPORT_SYMBOL(cookie_timestamp_decode);

bool cookie_ecn_ok(const struct tcp_options_received *tcp_opt,
		   const struct net *net, const struct dst_entry *dst)
{
	bool ecn_ok = tcp_opt->rcv_tsecr & TS_OPT_ECN;

	if (!ecn_ok)
		return false;

	if (net->ipv4.sysctl_tcp_ecn)
		return true;

	return dst_feature(dst, RTAX_FEATURE_ECN);
}
EXPORT_SYMBOL(cookie_ecn_ok);

/* On input, sk is a listener.
 * Output is listener if incoming packet would not create a child
 *           NULL if memory could not be allocated.
 */
struct sock *cookie_v4_check(struct sock *sk, struct sk_buff *skb)
{
	struct ip_options *opt = &TCP_SKB_CB(skb)->header.h4.opt;
	struct tcp_options_received tcp_opt;
	struct mptcp_options_received mopt;
	struct inet_request_sock *ireq;
	struct tcp_request_sock *treq;
	struct tcp_sock *tp = tcp_sk(sk);
	const struct tcphdr *th = tcp_hdr(skb);
	__u32 cookie = ntohl(th->ack_seq) - 1;
	struct sock *ret = sk;
	struct request_sock *req;
	int mss;
	struct rtable *rt;
	__u8 rcv_wscale;
	struct flowi4 fl4;

	if (!sysctl_tcp_syncookies || !th->ack || th->rst)
		goto out;

	if (tcp_synq_no_recent_overflow(sk))
		goto out;

	mss = __cookie_v4_check(ip_hdr(skb), th, cookie);
	if (mss == 0) {
		NET_INC_STATS_BH(sock_net(sk), LINUX_MIB_SYNCOOKIESFAILED);
		goto out;
	}

	NET_INC_STATS_BH(sock_net(sk), LINUX_MIB_SYNCOOKIESRECV);

	/* check for timestamp cookie support */
	memset(&tcp_opt, 0, sizeof(tcp_opt));
	mptcp_init_mp_opt(&mopt);
	tcp_parse_options(skb, &tcp_opt, &mopt, 0, NULL, NULL);

	if (!cookie_timestamp_decode(&tcp_opt))
		goto out;

	ret = NULL;
<<<<<<< HEAD
#ifdef CONFIG_MPTCP
	if (mopt.saw_mpc)
		req = inet_reqsk_alloc(&mptcp_request_sock_ops, sk); /* for safety */
	else
#endif
		req = inet_reqsk_alloc(&tcp_request_sock_ops, sk); /* for safety */
=======
	req = inet_reqsk_alloc(&tcp_request_sock_ops, sk, false); /* for safety */
>>>>>>> afd2ff9b
	if (!req)
		goto out;

	ireq = inet_rsk(req);
	treq = tcp_rsk(req);
	treq->rcv_isn		= ntohl(th->seq) - 1;
	treq->snt_isn		= cookie;
	req->mss		= mss;
	ireq->ir_num		= ntohs(th->dest);
	ireq->ir_rmt_port	= th->source;
	sk_rcv_saddr_set(req_to_sk(req), ip_hdr(skb)->daddr);
	sk_daddr_set(req_to_sk(req), ip_hdr(skb)->saddr);
	ireq->ir_mark		= inet_request_mark(sk, skb);
	ireq->snd_wscale	= tcp_opt.snd_wscale;
	ireq->sack_ok		= tcp_opt.sack_ok;
	ireq->wscale_ok		= tcp_opt.wscale_ok;
	ireq->tstamp_ok		= tcp_opt.saw_tstamp;
	ireq->mptcp_rqsk	= 0;
	ireq->saw_mpc		= 0;
	req->ts_recent		= tcp_opt.saw_tstamp ? tcp_opt.rcv_tsval : 0;
	treq->snt_synack.v64	= 0;
	treq->tfo_listener	= false;

	ireq->ir_iif = sk->sk_bound_dev_if;

	if (mopt.saw_mpc)
		mptcp_cookies_reqsk_init(req, &mopt, skb);

	/* We throwed the options of the initial SYN away, so we hope
	 * the ACK carries the same options again (see RFC1122 4.2.3.8)
	 */
	ireq->opt = tcp_v4_save_options(skb);

	if (security_inet_conn_request(sk, skb, req)) {
		reqsk_free(req);
		goto out;
	}

	req->num_retrans = 0;

	/*
	 * We need to lookup the route here to get at the correct
	 * window size. We should better make sure that the window size
	 * hasn't changed since we received the original syn, but I see
	 * no easy way to do this.
	 */
	flowi4_init_output(&fl4, sk->sk_bound_dev_if, ireq->ir_mark,
			   RT_CONN_FLAGS(sk), RT_SCOPE_UNIVERSE, IPPROTO_TCP,
			   inet_sk_flowi_flags(sk),
			   opt->srr ? opt->faddr : ireq->ir_rmt_addr,
			   ireq->ir_loc_addr, th->source, th->dest);
	security_req_classify_flow(req, flowi4_to_flowi(&fl4));
	rt = ip_route_output_key(sock_net(sk), &fl4);
	if (IS_ERR(rt)) {
		reqsk_free(req);
		goto out;
	}

	/* Try to redo what tcp_v4_send_synack did. */
	req->rsk_window_clamp = tp->window_clamp ? :dst_metric(&rt->dst, RTAX_WINDOW);

<<<<<<< HEAD
	tp->ops->select_initial_window(tcp_full_space(sk), req->mss,
				       &req->rcv_wnd, &req->window_clamp,
				       ireq->wscale_ok, &rcv_wscale,
				       dst_metric(&rt->dst, RTAX_INITRWND), sk);
=======
	tcp_select_initial_window(tcp_full_space(sk), req->mss,
				  &req->rsk_rcv_wnd, &req->rsk_window_clamp,
				  ireq->wscale_ok, &rcv_wscale,
				  dst_metric(&rt->dst, RTAX_INITRWND));
>>>>>>> afd2ff9b

	ireq->rcv_wscale  = rcv_wscale;
	ireq->ecn_ok = cookie_ecn_ok(&tcp_opt, sock_net(sk), &rt->dst);

	ret = tcp_get_cookie_sock(sk, skb, req, &rt->dst);
	/* ip_queue_xmit() depends on our flow being setup
	 * Normal sockets get it right from inet_csk_route_child_sock()
	 */
	if (ret)
		inet_sk(ret)->cork.fl.u.ip4 = fl4;
out:	return ret;
}<|MERGE_RESOLUTION|>--- conflicted
+++ resolved
@@ -194,12 +194,7 @@
 }
 EXPORT_SYMBOL_GPL(__cookie_v4_init_sequence);
 
-<<<<<<< HEAD
-__u32 cookie_v4_init_sequence(struct request_sock *req, struct sock *sk,
-			      const struct sk_buff *skb, __u16 *mssp)
-=======
 __u32 cookie_v4_init_sequence(const struct sk_buff *skb, __u16 *mssp)
->>>>>>> afd2ff9b
 {
 	const struct iphdr *iph = ip_hdr(skb);
 	const struct tcphdr *th = tcp_hdr(skb);
@@ -228,12 +223,13 @@
 {
 	struct inet_connection_sock *icsk = inet_csk(sk);
 	struct sock *child;
-<<<<<<< HEAD
+	bool own_req;
 #ifdef CONFIG_MPTCP
 	int ret;
 #endif
 
-	child = icsk->icsk_af_ops->syn_recv_sock(sk, skb, req, dst);
+	child = icsk->icsk_af_ops->syn_recv_sock(sk, skb, req, dst,
+						 NULL, &own_req);
 
 #ifdef CONFIG_MPTCP
 	if (!child)
@@ -249,12 +245,6 @@
 listen_overflow:
 #endif
 
-=======
-	bool own_req;
-
-	child = icsk->icsk_af_ops->syn_recv_sock(sk, skb, req, dst,
-						 NULL, &own_req);
->>>>>>> afd2ff9b
 	if (child) {
 		atomic_set(&req->rsk_refcnt, 1);
 		sock_rps_save_rxhash(child, skb);
@@ -361,16 +351,12 @@
 		goto out;
 
 	ret = NULL;
-<<<<<<< HEAD
 #ifdef CONFIG_MPTCP
 	if (mopt.saw_mpc)
-		req = inet_reqsk_alloc(&mptcp_request_sock_ops, sk); /* for safety */
+		req = inet_reqsk_alloc(&mptcp_request_sock_ops, sk, false); /* for safety */
 	else
 #endif
-		req = inet_reqsk_alloc(&tcp_request_sock_ops, sk); /* for safety */
-=======
-	req = inet_reqsk_alloc(&tcp_request_sock_ops, sk, false); /* for safety */
->>>>>>> afd2ff9b
+		req = inet_reqsk_alloc(&tcp_request_sock_ops, sk, false); /* for safety */
 	if (!req)
 		goto out;
 
@@ -432,17 +418,10 @@
 	/* Try to redo what tcp_v4_send_synack did. */
 	req->rsk_window_clamp = tp->window_clamp ? :dst_metric(&rt->dst, RTAX_WINDOW);
 
-<<<<<<< HEAD
 	tp->ops->select_initial_window(tcp_full_space(sk), req->mss,
-				       &req->rcv_wnd, &req->window_clamp,
+				       &req->rsk_rcv_wnd, &req->rsk_window_clamp,
 				       ireq->wscale_ok, &rcv_wscale,
 				       dst_metric(&rt->dst, RTAX_INITRWND), sk);
-=======
-	tcp_select_initial_window(tcp_full_space(sk), req->mss,
-				  &req->rsk_rcv_wnd, &req->rsk_window_clamp,
-				  ireq->wscale_ok, &rcv_wscale,
-				  dst_metric(&rt->dst, RTAX_INITRWND));
->>>>>>> afd2ff9b
 
 	ireq->rcv_wscale  = rcv_wscale;
 	ireq->ecn_ok = cookie_ecn_ok(&tcp_opt, sock_net(sk), &rt->dst);
