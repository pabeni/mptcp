--- conflicted
+++ resolved
@@ -2334,13 +2334,8 @@
 	if (unlikely(sk->sk_state == TCP_CLOSE))
 		return;
 
-<<<<<<< HEAD
 	if (tcp_sk(sk)->ops->write_xmit(sk, cur_mss, nonagle, 0,
-					sk_gfp_atomic(sk, GFP_ATOMIC)))
-=======
-	if (tcp_write_xmit(sk, cur_mss, nonagle, 0,
-			   sk_gfp_mask(sk, GFP_ATOMIC)))
->>>>>>> b562e44f
+					sk_gfp_mask(sk, GFP_ATOMIC)))
 		tcp_check_probe_timer(sk);
 }
 
