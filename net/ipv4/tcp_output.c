--- conflicted
+++ resolved
@@ -34,13 +34,10 @@
  *
  */
 
-<<<<<<< HEAD
+#define pr_fmt(fmt) "TCP: " fmt
+
 #include <net/mptcp.h>
 #include <net/ipv6.h>
-=======
-#define pr_fmt(fmt) "TCP: " fmt
-
->>>>>>> 28a33cbc
 #include <net/tcp.h>
 
 #include <linux/compiler.h>
@@ -390,11 +387,7 @@
 	TCP_SKB_CB(skb)->end_seq = seq;
 }
 
-<<<<<<< HEAD
-int tcp_urg_mode(const struct tcp_sock *tp)
-=======
-static inline bool tcp_urg_mode(const struct tcp_sock *tp)
->>>>>>> 28a33cbc
+bool tcp_urg_mode(const struct tcp_sock *tp)
 {
 	return tp->snd_una != tp->snd_up;
 }
@@ -796,27 +789,17 @@
 
 	eff_sacks = tp->rx_opt.num_sacks + tp->rx_opt.dsack;
 	if (unlikely(eff_sacks)) {
-<<<<<<< HEAD
 		const unsigned remaining = MAX_TCP_OPTION_SPACE - size;
 		if (remaining < TCPOLEN_SACK_BASE_ALIGNED)
 			opts->num_sack_blocks = 0;
 		else
 			opts->num_sack_blocks =
-			    min_t(unsigned, eff_sacks,
+			    min_t(unsigned int, eff_sacks,
 				  (remaining - TCPOLEN_SACK_BASE_ALIGNED) /
 				  TCPOLEN_SACK_PERBLOCK);
 		if (opts->num_sack_blocks)
 			size += TCPOLEN_SACK_BASE_ALIGNED +
 			    opts->num_sack_blocks * TCPOLEN_SACK_PERBLOCK;
-=======
-		const unsigned int remaining = MAX_TCP_OPTION_SPACE - size;
-		opts->num_sack_blocks =
-			min_t(unsigned int, eff_sacks,
-			      (remaining - TCPOLEN_SACK_BASE_ALIGNED) /
-			      TCPOLEN_SACK_PERBLOCK);
-		size += TCPOLEN_SACK_BASE_ALIGNED +
-			opts->num_sack_blocks * TCPOLEN_SACK_PERBLOCK;
->>>>>>> 28a33cbc
 	}
 
 	return size;
@@ -1480,13 +1463,8 @@
 /* Return true if the Nagle test allows this packet to be
  * sent now.
  */
-<<<<<<< HEAD
-int tcp_nagle_test(const struct tcp_sock *tp, const struct sk_buff *skb,
-		   unsigned int cur_mss, int nonagle)
-=======
-static inline bool tcp_nagle_test(const struct tcp_sock *tp, const struct sk_buff *skb,
-				  unsigned int cur_mss, int nonagle)
->>>>>>> 28a33cbc
+bool tcp_nagle_test(const struct tcp_sock *tp, const struct sk_buff *skb,
+		    unsigned int cur_mss, int nonagle)
 {
 	/* Nagle rule does not apply to frames, which sit in the middle of the
 	 * write_queue (they have no chances to get new data).
@@ -1511,14 +1489,8 @@
 }
 
 /* Does at least the first segment of SKB fit into the send window? */
-<<<<<<< HEAD
-int tcp_snd_wnd_test(const struct tcp_sock *tp, const struct sk_buff *skb,
-		     unsigned int cur_mss)
-=======
-static bool tcp_snd_wnd_test(const struct tcp_sock *tp,
-			     const struct sk_buff *skb,
-			     unsigned int cur_mss)
->>>>>>> 28a33cbc
+bool tcp_snd_wnd_test(const struct tcp_sock *tp, const struct sk_buff *skb,
+		      unsigned int cur_mss)
 {
 	u32 end_seq = TCP_SKB_CB(skb)->end_seq;
 
@@ -1624,11 +1596,7 @@
  *
  * This algorithm is from John Heffner.
  */
-<<<<<<< HEAD
-int tcp_tso_should_defer(struct sock *sk, struct sk_buff *skb)
-=======
-static bool tcp_tso_should_defer(struct sock *sk, struct sk_buff *skb)
->>>>>>> 28a33cbc
+bool tcp_tso_should_defer(struct sock *sk, struct sk_buff *skb)
 {
 	struct tcp_sock *tp = tcp_sk(sk);
 	const struct inet_connection_sock *icsk = inet_csk(sk);
