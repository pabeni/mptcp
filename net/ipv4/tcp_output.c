--- conflicted
+++ resolved
@@ -942,13 +942,8 @@
  * We are working here with either a clone of the original
  * SKB, or a fresh unique copy made by the retransmit engine.
  */
-<<<<<<< HEAD
-int tcp_transmit_skb(struct sock *sk, struct sk_buff *skb, int clone_it,
-		        gfp_t gfp_mask)
-=======
 static int __tcp_transmit_skb(struct sock *sk, struct sk_buff *skb,
 			      int clone_it, gfp_t gfp_mask, u32 rcv_nxt)
->>>>>>> 67605423
 {
 	const struct inet_connection_sock *icsk = inet_csk(sk);
 	struct inet_sock *inet;
@@ -1088,8 +1083,8 @@
 	return err;
 }
 
-static int tcp_transmit_skb(struct sock *sk, struct sk_buff *skb, int clone_it,
-			    gfp_t gfp_mask)
+int tcp_transmit_skb(struct sock *sk, struct sk_buff *skb, int clone_it,
+		     gfp_t gfp_mask)
 {
 	return __tcp_transmit_skb(sk, skb, clone_it, gfp_mask,
 				  tcp_sk(sk)->rcv_nxt);
