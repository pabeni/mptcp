--- conflicted
+++ resolved
@@ -1030,12 +1030,8 @@
 		}
 	}
 
-<<<<<<< HEAD
 	tcp_options_write((__be32 *)(th + 1), tp, &opts, skb);
-=======
-	tcp_options_write((__be32 *)(th + 1), tp, &opts);
 	skb_shinfo(skb)->gso_type = sk->sk_gso_type;
->>>>>>> 64291f7d
 	if (likely((tcb->tcp_flags & TCPHDR_SYN) == 0))
 		tcp_ecn_send(sk, skb, tcp_header_size);
 
@@ -1100,22 +1096,9 @@
 }
 
 /* Initialize TSO segments for a packet. */
-<<<<<<< HEAD
-void tcp_set_skb_tso_segs(const struct sock *sk, struct sk_buff *skb,
-			  unsigned int mss_now)
-{
-	struct skb_shared_info *shinfo = skb_shinfo(skb);
-
-	/* Make sure we own this skb before messing gso_size/gso_segs */
-	WARN_ON_ONCE(skb_cloned(skb));
-
-	if (skb->len <= mss_now || (is_meta_sk(sk) && !mptcp_sk_can_gso(sk)) ||
-	    (!is_meta_sk(sk) && !sk_can_gso(sk)) || skb->ip_summed == CHECKSUM_NONE) {
-=======
-static void tcp_set_skb_tso_segs(struct sk_buff *skb, unsigned int mss_now)
+void tcp_set_skb_tso_segs(struct sk_buff *skb, unsigned int mss_now)
 {
 	if (skb->len <= mss_now || skb->ip_summed == CHECKSUM_NONE) {
->>>>>>> 64291f7d
 		/* Avoid the costly divide in the normal
 		 * non-TSO case.
 		 */
@@ -1670,12 +1653,7 @@
  * This must be invoked the first time we consider transmitting
  * SKB onto the wire.
  */
-<<<<<<< HEAD
-int tcp_init_tso_segs(const struct sock *sk, struct sk_buff *skb,
-		      unsigned int mss_now)
-=======
-static int tcp_init_tso_segs(struct sk_buff *skb, unsigned int mss_now)
->>>>>>> 64291f7d
+int tcp_init_tso_segs(struct sk_buff *skb, unsigned int mss_now)
 {
 	int tso_segs = tcp_skb_pcount(skb);
 
@@ -3484,11 +3462,7 @@
  * one is with SEG.SEQ=SND.UNA to deliver urgent pointer, another is
  * out-of-date with SND.UNA-1 to probe window.
  */
-<<<<<<< HEAD
-int tcp_xmit_probe_skb(struct sock *sk, int urgent)
-=======
-static int tcp_xmit_probe_skb(struct sock *sk, int urgent, int mib)
->>>>>>> 64291f7d
+int tcp_xmit_probe_skb(struct sock *sk, int urgent, int mib)
 {
 	struct tcp_sock *tp = tcp_sk(sk);
 	struct sk_buff *skb;
@@ -3571,11 +3545,7 @@
 	unsigned long probe_max;
 	int err;
 
-<<<<<<< HEAD
-	err = tp->ops->write_wakeup(sk);
-=======
-	err = tcp_write_wakeup(sk, LINUX_MIB_TCPWINPROBE);
->>>>>>> 64291f7d
+	err = tp->ops->write_wakeup(sk, LINUX_MIB_TCPWINPROBE);
 
 	if (tp->packets_out || !tcp_send_head(sk)) {
 		/* Cancel probe timer, if it is not required. */
