--- conflicted
+++ resolved
@@ -1278,11 +1278,7 @@
  * eventually). The difference is that pulled data not copied, but
  * immediately discarded.
  */
-<<<<<<< HEAD
-void __pskb_trim_head(struct sk_buff *skb, int len)
-=======
-static int __pskb_trim_head(struct sk_buff *skb, int len)
->>>>>>> a97a16f1
+int __pskb_trim_head(struct sk_buff *skb, int len)
 {
 	struct skb_shared_info *shinfo;
 	int i, k, eat;
