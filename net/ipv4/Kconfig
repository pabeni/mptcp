#
# IP configuration
#
config IP_MULTICAST
	bool "IP: multicasting"
	help
	  This is code for addressing several networked computers at once,
	  enlarging your kernel by about 2 KB. You need multicasting if you
	  intend to participate in the MBONE, a high bandwidth network on top
	  of the Internet which carries audio and video broadcasts. More
	  information about the MBONE is on the WWW at
	  <http://www.savetz.com/mbone/>. For most people, it's safe to say N.

config IP_ADVANCED_ROUTER
	bool "IP: advanced router"
	---help---
	  If you intend to run your Linux box mostly as a router, i.e. as a
	  computer that forwards and redistributes network packets, say Y; you
	  will then be presented with several options that allow more precise
	  control about the routing process.

	  The answer to this question won't directly affect the kernel:
	  answering N will just cause the configurator to skip all the
	  questions about advanced routing.

	  Note that your box can only act as a router if you enable IP
	  forwarding in your kernel; you can do that by saying Y to "/proc
	  file system support" and "Sysctl support" below and executing the
	  line

	  echo "1" > /proc/sys/net/ipv4/ip_forward

	  at boot time after the /proc file system has been mounted.

	  If you turn on IP forwarding, you should consider the rp_filter, which
	  automatically rejects incoming packets if the routing table entry
	  for their source address doesn't match the network interface they're
	  arriving on. This has security advantages because it prevents the
	  so-called IP spoofing, however it can pose problems if you use
	  asymmetric routing (packets from you to a host take a different path
	  than packets from that host to you) or if you operate a non-routing
	  host which has several IP addresses on different interfaces. To turn
	  rp_filter on use:

	  echo 1 > /proc/sys/net/ipv4/conf/<device>/rp_filter
	   or
	  echo 1 > /proc/sys/net/ipv4/conf/all/rp_filter

	  Note that some distributions enable it in startup scripts.
	  For details about rp_filter strict and loose mode read
	  <file:Documentation/networking/ip-sysctl.txt>.

	  If unsure, say N here.

config IP_FIB_TRIE_STATS
	bool "FIB TRIE statistics"
	depends on IP_ADVANCED_ROUTER
	---help---
	  Keep track of statistics on structure of FIB TRIE table.
	  Useful for testing and measuring TRIE performance.

config IP_MULTIPLE_TABLES
	bool "IP: policy routing"
	depends on IP_ADVANCED_ROUTER
	select FIB_RULES
	---help---
	  Normally, a router decides what to do with a received packet based
	  solely on the packet's final destination address. If you say Y here,
	  the Linux router will also be able to take the packet's source
	  address into account. Furthermore, the TOS (Type-Of-Service) field
	  of the packet can be used for routing decisions as well.

	  If you are interested in this, please see the preliminary
	  documentation at <http://www.compendium.com.ar/policy-routing.txt>
	  and <ftp://post.tepkom.ru/pub/vol2/Linux/docs/advanced-routing.tex>.
	  You will need supporting software from
	  <ftp://ftp.tux.org/pub/net/ip-routing/>.

	  If unsure, say N.

config IP_ROUTE_MULTIPATH
	bool "IP: equal cost multipath"
	depends on IP_ADVANCED_ROUTER
	help
	  Normally, the routing tables specify a single action to be taken in
	  a deterministic manner for a given packet. If you say Y here
	  however, it becomes possible to attach several actions to a packet
	  pattern, in effect specifying several alternative paths to travel
	  for those packets. The router considers all these paths to be of
	  equal "cost" and chooses one of them in a non-deterministic fashion
	  if a matching packet arrives.

config IP_ROUTE_VERBOSE
	bool "IP: verbose route monitoring"
	depends on IP_ADVANCED_ROUTER
	help
	  If you say Y here, which is recommended, then the kernel will print
	  verbose messages regarding the routing, for example warnings about
	  received packets which look strange and could be evidence of an
	  attack or a misconfigured system somewhere. The information is
	  handled by the klogd daemon which is responsible for kernel messages
	  ("man klogd").

config IP_ROUTE_CLASSID
	bool

config IP_PNP
	bool "IP: kernel level autoconfiguration"
	help
	  This enables automatic configuration of IP addresses of devices and
	  of the routing table during kernel boot, based on either information
	  supplied on the kernel command line or by BOOTP or RARP protocols.
	  You need to say Y only for diskless machines requiring network
	  access to boot (in which case you want to say Y to "Root file system
	  on NFS" as well), because all other machines configure the network
	  in their startup scripts.

config IP_PNP_DHCP
	bool "IP: DHCP support"
	depends on IP_PNP
	---help---
	  If you want your Linux box to mount its whole root file system (the
	  one containing the directory /) from some other computer over the
	  net via NFS and you want the IP address of your computer to be
	  discovered automatically at boot time using the DHCP protocol (a
	  special protocol designed for doing this job), say Y here. In case
	  the boot ROM of your network card was designed for booting Linux and
	  does DHCP itself, providing all necessary information on the kernel
	  command line, you can say N here.

	  If unsure, say Y. Note that if you want to use DHCP, a DHCP server
	  must be operating on your network.  Read
	  <file:Documentation/filesystems/nfs/nfsroot.txt> for details.

config IP_PNP_BOOTP
	bool "IP: BOOTP support"
	depends on IP_PNP
	---help---
	  If you want your Linux box to mount its whole root file system (the
	  one containing the directory /) from some other computer over the
	  net via NFS and you want the IP address of your computer to be
	  discovered automatically at boot time using the BOOTP protocol (a
	  special protocol designed for doing this job), say Y here. In case
	  the boot ROM of your network card was designed for booting Linux and
	  does BOOTP itself, providing all necessary information on the kernel
	  command line, you can say N here. If unsure, say Y. Note that if you
	  want to use BOOTP, a BOOTP server must be operating on your network.
	  Read <file:Documentation/filesystems/nfs/nfsroot.txt> for details.

config IP_PNP_RARP
	bool "IP: RARP support"
	depends on IP_PNP
	help
	  If you want your Linux box to mount its whole root file system (the
	  one containing the directory /) from some other computer over the
	  net via NFS and you want the IP address of your computer to be
	  discovered automatically at boot time using the RARP protocol (an
	  older protocol which is being obsoleted by BOOTP and DHCP), say Y
	  here. Note that if you want to use RARP, a RARP server must be
	  operating on your network. Read
	  <file:Documentation/filesystems/nfs/nfsroot.txt> for details.

config NET_IPIP
	tristate "IP: tunneling"
	select INET_TUNNEL
	select NET_IP_TUNNEL
	---help---
	  Tunneling means encapsulating data of one protocol type within
	  another protocol and sending it over a channel that understands the
	  encapsulating protocol. This particular tunneling driver implements
	  encapsulation of IP within IP, which sounds kind of pointless, but
	  can be useful if you want to make your (or some other) machine
	  appear on a different network than it physically is, or to use
	  mobile-IP facilities (allowing laptops to seamlessly move between
	  networks without changing their IP addresses).

	  Saying Y to this option will produce two modules ( = code which can
	  be inserted in and removed from the running kernel whenever you
	  want). Most people won't need this and can say N.

config NET_IPGRE_DEMUX
	tristate "IP: GRE demultiplexer"
	help
	 This is helper module to demultiplex GRE packets on GRE version field criteria.
	 Required by ip_gre and pptp modules.

config NET_IP_TUNNEL
	tristate
	select DST_CACHE
	default n

config NET_IPGRE
	tristate "IP: GRE tunnels over IP"
	depends on (IPV6 || IPV6=n) && NET_IPGRE_DEMUX
	select NET_IP_TUNNEL
	help
	  Tunneling means encapsulating data of one protocol type within
	  another protocol and sending it over a channel that understands the
	  encapsulating protocol. This particular tunneling driver implements
	  GRE (Generic Routing Encapsulation) and at this time allows
	  encapsulating of IPv4 or IPv6 over existing IPv4 infrastructure.
	  This driver is useful if the other endpoint is a Cisco router: Cisco
	  likes GRE much better than the other Linux tunneling driver ("IP
	  tunneling" above). In addition, GRE allows multicast redistribution
	  through the tunnel.

config NET_IPGRE_BROADCAST
	bool "IP: broadcast GRE over IP"
	depends on IP_MULTICAST && NET_IPGRE
	help
	  One application of GRE/IP is to construct a broadcast WAN (Wide Area
	  Network), which looks like a normal Ethernet LAN (Local Area
	  Network), but can be distributed all over the Internet. If you want
	  to do that, say Y here and to "IP multicast routing" below.

config IP_MROUTE
	bool "IP: multicast routing"
	depends on IP_MULTICAST
	help
	  This is used if you want your machine to act as a router for IP
	  packets that have several destination addresses. It is needed on the
	  MBONE, a high bandwidth network on top of the Internet which carries
	  audio and video broadcasts. In order to do that, you would most
	  likely run the program mrouted. If you haven't heard about it, you
	  don't need it.

config IP_MROUTE_MULTIPLE_TABLES
	bool "IP: multicast policy routing"
	depends on IP_MROUTE && IP_ADVANCED_ROUTER
	select FIB_RULES
	help
	  Normally, a multicast router runs a userspace daemon and decides
	  what to do with a multicast packet based on the source and
	  destination addresses. If you say Y here, the multicast router
	  will also be able to take interfaces and packet marks into
	  account and run multiple instances of userspace daemons
	  simultaneously, each one handling a single table.

	  If unsure, say N.

config IP_PIMSM_V1
	bool "IP: PIM-SM version 1 support"
	depends on IP_MROUTE
	help
	  Kernel side support for Sparse Mode PIM (Protocol Independent
	  Multicast) version 1. This multicast routing protocol is used widely
	  because Cisco supports it. You need special software to use it
	  (pimd-v1). Please see <http://netweb.usc.edu/pim/> for more
	  information about PIM.

	  Say Y if you want to use PIM-SM v1. Note that you can say N here if
	  you just want to use Dense Mode PIM.

config IP_PIMSM_V2
	bool "IP: PIM-SM version 2 support"
	depends on IP_MROUTE
	help
	  Kernel side support for Sparse Mode PIM version 2. In order to use
	  this, you need an experimental routing daemon supporting it (pimd or
	  gated-5). This routing protocol is not used widely, so say N unless
	  you want to play with it.

config SYN_COOKIES
	bool "IP: TCP syncookie support"
	---help---
	  Normal TCP/IP networking is open to an attack known as "SYN
	  flooding". This denial-of-service attack prevents legitimate remote
	  users from being able to connect to your computer during an ongoing
	  attack and requires very little work from the attacker, who can
	  operate from anywhere on the Internet.

	  SYN cookies provide protection against this type of attack. If you
	  say Y here, the TCP/IP stack will use a cryptographic challenge
	  protocol known as "SYN cookies" to enable legitimate users to
	  continue to connect, even when your machine is under attack. There
	  is no need for the legitimate users to change their TCP/IP software;
	  SYN cookies work transparently to them. For technical information
	  about SYN cookies, check out <http://cr.yp.to/syncookies.html>.

	  If you are SYN flooded, the source address reported by the kernel is
	  likely to have been forged by the attacker; it is only reported as
	  an aid in tracing the packets to their actual source and should not
	  be taken as absolute truth.

	  SYN cookies may prevent correct error reporting on clients when the
	  server is really overloaded. If this happens frequently better turn
	  them off.

	  If you say Y here, you can disable SYN cookies at run time by
	  saying Y to "/proc file system support" and
	  "Sysctl support" below and executing the command

	  echo 0 > /proc/sys/net/ipv4/tcp_syncookies

	  after the /proc file system has been mounted.

	  If unsure, say N.

config NET_IPVTI
	tristate "Virtual (secure) IP: tunneling"
	select INET_TUNNEL
	select NET_IP_TUNNEL
	depends on INET_XFRM_MODE_TUNNEL
	---help---
	  Tunneling means encapsulating data of one protocol type within
	  another protocol and sending it over a channel that understands the
	  encapsulating protocol. This can be used with xfrm mode tunnel to give
	  the notion of a secure tunnel for IPSEC and then use routing protocol
	  on top.

config NET_UDP_TUNNEL
	tristate
	select NET_IP_TUNNEL
	default n

config NET_FOU
	tristate "IP: Foo (IP protocols) over UDP"
	select XFRM
	select NET_UDP_TUNNEL
	---help---
	  Foo over UDP allows any IP protocol to be directly encapsulated
	  over UDP include tunnels (IPIP, GRE, SIT). By encapsulating in UDP
	  network mechanisms and optimizations for UDP (such as ECMP
	  and RSS) can be leveraged to provide better service.

config NET_FOU_IP_TUNNELS
	bool "IP: FOU encapsulation of IP tunnels"
	depends on NET_IPIP || NET_IPGRE || IPV6_SIT
	select NET_FOU
	---help---
	  Allow configuration of FOU or GUE encapsulation for IP tunnels.
	  When this option is enabled IP tunnels can be configured to use
	  FOU or GUE encapsulation.

config INET_AH
	tristate "IP: AH transformation"
	select XFRM_ALGO
	select CRYPTO
	select CRYPTO_HMAC
	select CRYPTO_MD5
	select CRYPTO_SHA1
	---help---
	  Support for IPsec AH.

	  If unsure, say Y.

config INET_ESP
	tristate "IP: ESP transformation"
	select XFRM_ALGO
	select CRYPTO
	select CRYPTO_AUTHENC
	select CRYPTO_HMAC
	select CRYPTO_MD5
	select CRYPTO_CBC
	select CRYPTO_SHA1
	select CRYPTO_DES
	select CRYPTO_ECHAINIV
	---help---
	  Support for IPsec ESP.

	  If unsure, say Y.

config INET_IPCOMP
	tristate "IP: IPComp transformation"
	select INET_XFRM_TUNNEL
	select XFRM_IPCOMP
	---help---
	  Support for IP Payload Compression Protocol (IPComp) (RFC3173),
	  typically needed for IPsec.

	  If unsure, say Y.

config INET_XFRM_TUNNEL
	tristate
	select INET_TUNNEL
	default n

config INET_TUNNEL
	tristate
	default n

config INET_XFRM_MODE_TRANSPORT
	tristate "IP: IPsec transport mode"
	default y
	select XFRM
	---help---
	  Support for IPsec transport mode.

	  If unsure, say Y.

config INET_XFRM_MODE_TUNNEL
	tristate "IP: IPsec tunnel mode"
	default y
	select XFRM
	---help---
	  Support for IPsec tunnel mode.

	  If unsure, say Y.

config INET_XFRM_MODE_BEET
	tristate "IP: IPsec BEET mode"
	default y
	select XFRM
	---help---
	  Support for IPsec BEET mode.

	  If unsure, say Y.

config INET_DIAG
	tristate "INET: socket monitoring interface"
	default y
	---help---
	  Support for INET (TCP, DCCP, etc) socket monitoring interface used by
	  native Linux tools such as ss. ss is included in iproute2, currently
	  downloadable at:
	  
	    http://www.linuxfoundation.org/collaborate/workgroups/networking/iproute2

	  If unsure, say Y.

config INET_TCP_DIAG
	depends on INET_DIAG
	def_tristate INET_DIAG

config INET_UDP_DIAG
	tristate "UDP: socket monitoring interface"
	depends on INET_DIAG && (IPV6 || IPV6=n)
	default n
	---help---
	  Support for UDP socket monitoring interface used by the ss tool.
	  If unsure, say Y.

config INET_DIAG_DESTROY
	bool "INET: allow privileged process to administratively close sockets"
	depends on INET_DIAG
	default n
	---help---
	  Provides a SOCK_DESTROY operation that allows privileged processes
	  (e.g., a connection manager or a network administration tool such as
	  ss) to close sockets opened by other processes. Closing a socket in
	  this way interrupts any blocking read/write/connect operations on
	  the socket and causes future socket calls to behave as if the socket
	  had been disconnected.
	  If unsure, say N.

menuconfig TCP_CONG_ADVANCED
	bool "TCP: advanced congestion control"
	---help---
	  Support for selection of various TCP congestion control
	  modules.

	  Nearly all users can safely say no here, and a safe default
	  selection will be made (CUBIC with new Reno as a fallback).

	  If unsure, say N.

if TCP_CONG_ADVANCED

config TCP_CONG_BIC
	tristate "Binary Increase Congestion (BIC) control"
	default m
	---help---
	BIC-TCP is a sender-side only change that ensures a linear RTT
	fairness under large windows while offering both scalability and
	bounded TCP-friendliness. The protocol combines two schemes
	called additive increase and binary search increase. When the
	congestion window is large, additive increase with a large
	increment ensures linear RTT fairness as well as good
	scalability. Under small congestion windows, binary search
	increase provides TCP friendliness.
	See http://www.csc.ncsu.edu/faculty/rhee/export/bitcp/

config TCP_CONG_CUBIC
	tristate "CUBIC TCP"
	default y
	---help---
	This is version 2.0 of BIC-TCP which uses a cubic growth function
	among other techniques.
	See http://www.csc.ncsu.edu/faculty/rhee/export/bitcp/cubic-paper.pdf

config TCP_CONG_WESTWOOD
	tristate "TCP Westwood+"
	default m
	---help---
	TCP Westwood+ is a sender-side only modification of the TCP Reno
	protocol stack that optimizes the performance of TCP congestion
	control. It is based on end-to-end bandwidth estimation to set
	congestion window and slow start threshold after a congestion
	episode. Using this estimation, TCP Westwood+ adaptively sets a
	slow start threshold and a congestion window which takes into
	account the bandwidth used  at the time congestion is experienced.
	TCP Westwood+ significantly increases fairness wrt TCP Reno in
	wired networks and throughput over wireless links.

config TCP_CONG_HTCP
        tristate "H-TCP"
        default m
	---help---
	H-TCP is a send-side only modifications of the TCP Reno
	protocol stack that optimizes the performance of TCP
	congestion control for high speed network links. It uses a
	modeswitch to change the alpha and beta parameters of TCP Reno
	based on network conditions and in a way so as to be fair with
	other Reno and H-TCP flows.

config TCP_CONG_HSTCP
	tristate "High Speed TCP"
	default n
	---help---
	Sally Floyd's High Speed TCP (RFC 3649) congestion control.
	A modification to TCP's congestion control mechanism for use
	with large congestion windows. A table indicates how much to
	increase the congestion window by when an ACK is received.
 	For more detail	see http://www.icir.org/floyd/hstcp.html

config TCP_CONG_HYBLA
	tristate "TCP-Hybla congestion control algorithm"
	default n
	---help---
	TCP-Hybla is a sender-side only change that eliminates penalization of
	long-RTT, large-bandwidth connections, like when satellite legs are
	involved, especially when sharing a common bottleneck with normal
	terrestrial connections.

config TCP_CONG_VEGAS
	tristate "TCP Vegas"
	default n
	---help---
	TCP Vegas is a sender-side only change to TCP that anticipates
	the onset of congestion by estimating the bandwidth. TCP Vegas
	adjusts the sending rate by modifying the congestion
	window. TCP Vegas should provide less packet loss, but it is
	not as aggressive as TCP Reno.

config TCP_CONG_NV
       tristate "TCP NV"
       default n
       ---help---
       TCP NV is a follow up to TCP Vegas. It has been modified to deal with
       10G networks, measurement noise introduced by LRO, GRO and interrupt
       coalescence. In addition, it will decrease its cwnd multiplicatively
       instead of linearly.

       Note that in general congestion avoidance (cwnd decreased when # packets
       queued grows) cannot coexist with congestion control (cwnd decreased only
       when there is packet loss) due to fairness issues. One scenario when they
       can coexist safely is when the CA flows have RTTs << CC flows RTTs.

       For further details see http://www.brakmo.org/networking/tcp-nv/

config TCP_CONG_SCALABLE
	tristate "Scalable TCP"
	default n
	---help---
	Scalable TCP is a sender-side only change to TCP which uses a
	MIMD congestion control algorithm which has some nice scaling
	properties, though is known to have fairness issues.
	See http://www.deneholme.net/tom/scalable/

config TCP_CONG_LP
	tristate "TCP Low Priority"
	default n
	---help---
	TCP Low Priority (TCP-LP), a distributed algorithm whose goal is
	to utilize only the excess network bandwidth as compared to the
	``fair share`` of bandwidth as targeted by TCP.
	See http://www-ece.rice.edu/networks/TCP-LP/

config TCP_CONG_VENO
	tristate "TCP Veno"
	default n
	---help---
	TCP Veno is a sender-side only enhancement of TCP to obtain better
	throughput over wireless networks. TCP Veno makes use of state
	distinguishing to circumvent the difficult judgment of the packet loss
	type. TCP Veno cuts down less congestion window in response to random
	loss packets.
	See <http://ieeexplore.ieee.org/xpl/freeabs_all.jsp?arnumber=1177186> 

config TCP_CONG_YEAH
	tristate "YeAH TCP"
	select TCP_CONG_VEGAS
	default n
	---help---
	YeAH-TCP is a sender-side high-speed enabled TCP congestion control
	algorithm, which uses a mixed loss/delay approach to compute the
	congestion window. It's design goals target high efficiency,
	internal, RTT and Reno fairness, resilience to link loss while
	keeping network elements load as low as possible.

	For further details look here:
	  http://wil.cs.caltech.edu/pfldnet2007/paper/YeAH_TCP.pdf

config TCP_CONG_ILLINOIS
	tristate "TCP Illinois"
	default n
	---help---
	TCP-Illinois is a sender-side modification of TCP Reno for
	high speed long delay links. It uses round-trip-time to
	adjust the alpha and beta parameters to achieve a higher average
	throughput and maintain fairness.

	For further details see:
	  http://www.ews.uiuc.edu/~shaoliu/tcpillinois/index.html

config TCP_CONG_DCTCP
	tristate "DataCenter TCP (DCTCP)"
	default n
	---help---
	DCTCP leverages Explicit Congestion Notification (ECN) in the network to
	provide multi-bit feedback to the end hosts. It is designed to provide:

	- High burst tolerance (incast due to partition/aggregate),
	- Low latency (short flows, queries),
	- High throughput (continuous data updates, large file transfers) with
	  commodity, shallow-buffered switches.

	All switches in the data center network running DCTCP must support
	ECN marking and be configured for marking when reaching defined switch
	buffer thresholds. The default ECN marking threshold heuristic for
	DCTCP on switches is 20 packets (30KB) at 1Gbps, and 65 packets
	(~100KB) at 10Gbps, but might need further careful tweaking.

	For further details see:
	  http://simula.stanford.edu/~alizade/Site/DCTCP_files/dctcp-final.pdf

config TCP_CONG_CDG
	tristate "CAIA Delay-Gradient (CDG)"
	default n
	---help---
	CAIA Delay-Gradient (CDG) is a TCP congestion control that modifies
	the TCP sender in order to:

	  o Use the delay gradient as a congestion signal.
	  o Back off with an average probability that is independent of the RTT.
	  o Coexist with flows that use loss-based congestion control.
	  o Tolerate packet loss unrelated to congestion.

	For further details see:
	  D.A. Hayes and G. Armitage. "Revisiting TCP congestion control using
	  delay gradients." In Networking 2011. Preprint: http://goo.gl/No3vdg

<<<<<<< HEAD
config TCP_CONG_LIA
	tristate "MPTCP Linked Increase"
	depends on MPTCP
	default n
	---help---
	MultiPath TCP Linked Increase Congestion Control
	To enable it, just put 'lia' in tcp_congestion_control

config TCP_CONG_OLIA
	tristate "MPTCP Opportunistic Linked Increase"
	depends on MPTCP
	default n
	---help---
	MultiPath TCP Opportunistic Linked Increase Congestion Control
	To enable it, just put 'olia' in tcp_congestion_control

config TCP_CONG_WVEGAS
	tristate "MPTCP WVEGAS CONGESTION CONTROL"
	depends on MPTCP
	default n
	---help---
	wVegas congestion control for MPTCP
	To enable it, just put 'wvegas' in tcp_congestion_control

config TCP_CONG_BALIA
	tristate "MPTCP BALIA CONGESTION CONTROL"
	depends on MPTCP
	default n
	---help---
	Multipath TCP Balanced Linked Adaptation Congestion Control
	To enable it, just put 'balia' in tcp_congestion_control
=======
config TCP_CONG_BBR
	tristate "BBR TCP"
	default n
	---help---

	BBR (Bottleneck Bandwidth and RTT) TCP congestion control aims to
	maximize network utilization and minimize queues. It builds an explicit
	model of the the bottleneck delivery rate and path round-trip
	propagation delay. It tolerates packet loss and delay unrelated to
	congestion. It can operate over LAN, WAN, cellular, wifi, or cable
	modem links. It can coexist with flows that use loss-based congestion
	control, and can operate with shallow buffers, deep buffers,
	bufferbloat, policers, or AQM schemes that do not provide a delay
	signal. It requires the fq ("Fair Queue") pacing packet scheduler.
>>>>>>> 69973b83

choice
	prompt "Default TCP congestion control"
	default DEFAULT_CUBIC
	help
	  Select the TCP congestion control that will be used by default
	  for all connections.

	config DEFAULT_BIC
		bool "Bic" if TCP_CONG_BIC=y

	config DEFAULT_CUBIC
		bool "Cubic" if TCP_CONG_CUBIC=y

	config DEFAULT_HTCP
		bool "Htcp" if TCP_CONG_HTCP=y

	config DEFAULT_HYBLA
		bool "Hybla" if TCP_CONG_HYBLA=y

	config DEFAULT_VEGAS
		bool "Vegas" if TCP_CONG_VEGAS=y

	config DEFAULT_VENO
		bool "Veno" if TCP_CONG_VENO=y

	config DEFAULT_WESTWOOD
		bool "Westwood" if TCP_CONG_WESTWOOD=y

	config DEFAULT_DCTCP
		bool "DCTCP" if TCP_CONG_DCTCP=y

	config DEFAULT_CDG
		bool "CDG" if TCP_CONG_CDG=y

<<<<<<< HEAD
	config DEFAULT_LIA
		bool "Lia" if TCP_CONG_LIA=y

	config DEFAULT_OLIA
		bool "Olia" if TCP_CONG_OLIA=y

	config DEFAULT_WVEGAS
		bool "Wvegas" if TCP_CONG_WVEGAS=y

	config DEFAULT_BALIA
		bool "Balia" if TCP_CONG_BALIA=y
=======
	config DEFAULT_BBR
		bool "BBR" if TCP_CONG_BBR=y
>>>>>>> 69973b83

	config DEFAULT_RENO
		bool "Reno"
endchoice

endif

config TCP_CONG_CUBIC
	tristate
	depends on !TCP_CONG_ADVANCED
	default y

config DEFAULT_TCP_CONG
	string
	default "bic" if DEFAULT_BIC
	default "cubic" if DEFAULT_CUBIC
	default "htcp" if DEFAULT_HTCP
	default "hybla" if DEFAULT_HYBLA
	default "vegas" if DEFAULT_VEGAS
	default "westwood" if DEFAULT_WESTWOOD
	default "veno" if DEFAULT_VENO
	default "lia" if DEFAULT_LIA
	default "olia" if DEFAULT_OLIA
	default "wvegas" if DEFAULT_WVEGAS
	default "balia" if DEFAULT_BALIA
	default "reno" if DEFAULT_RENO
	default "dctcp" if DEFAULT_DCTCP
	default "cdg" if DEFAULT_CDG
	default "bbr" if DEFAULT_BBR
	default "cubic"

config TCP_MD5SIG
	bool "TCP: MD5 Signature Option support (RFC2385)"
	select CRYPTO
	select CRYPTO_MD5
	---help---
	  RFC2385 specifies a method of giving MD5 protection to TCP sessions.
	  Its main (only?) use is to protect BGP sessions between core routers
	  on the Internet.

	  If unsure, say N.<|MERGE_RESOLUTION|>--- conflicted
+++ resolved
@@ -640,39 +640,6 @@
 	  D.A. Hayes and G. Armitage. "Revisiting TCP congestion control using
 	  delay gradients." In Networking 2011. Preprint: http://goo.gl/No3vdg
 
-<<<<<<< HEAD
-config TCP_CONG_LIA
-	tristate "MPTCP Linked Increase"
-	depends on MPTCP
-	default n
-	---help---
-	MultiPath TCP Linked Increase Congestion Control
-	To enable it, just put 'lia' in tcp_congestion_control
-
-config TCP_CONG_OLIA
-	tristate "MPTCP Opportunistic Linked Increase"
-	depends on MPTCP
-	default n
-	---help---
-	MultiPath TCP Opportunistic Linked Increase Congestion Control
-	To enable it, just put 'olia' in tcp_congestion_control
-
-config TCP_CONG_WVEGAS
-	tristate "MPTCP WVEGAS CONGESTION CONTROL"
-	depends on MPTCP
-	default n
-	---help---
-	wVegas congestion control for MPTCP
-	To enable it, just put 'wvegas' in tcp_congestion_control
-
-config TCP_CONG_BALIA
-	tristate "MPTCP BALIA CONGESTION CONTROL"
-	depends on MPTCP
-	default n
-	---help---
-	Multipath TCP Balanced Linked Adaptation Congestion Control
-	To enable it, just put 'balia' in tcp_congestion_control
-=======
 config TCP_CONG_BBR
 	tristate "BBR TCP"
 	default n
@@ -687,7 +654,38 @@
 	control, and can operate with shallow buffers, deep buffers,
 	bufferbloat, policers, or AQM schemes that do not provide a delay
 	signal. It requires the fq ("Fair Queue") pacing packet scheduler.
->>>>>>> 69973b83
+
+config TCP_CONG_LIA
+	tristate "MPTCP Linked Increase"
+	depends on MPTCP
+	default n
+	---help---
+	MultiPath TCP Linked Increase Congestion Control
+	To enable it, just put 'lia' in tcp_congestion_control
+
+config TCP_CONG_OLIA
+	tristate "MPTCP Opportunistic Linked Increase"
+	depends on MPTCP
+	default n
+	---help---
+	MultiPath TCP Opportunistic Linked Increase Congestion Control
+	To enable it, just put 'olia' in tcp_congestion_control
+
+config TCP_CONG_WVEGAS
+	tristate "MPTCP WVEGAS CONGESTION CONTROL"
+	depends on MPTCP
+	default n
+	---help---
+	wVegas congestion control for MPTCP
+	To enable it, just put 'wvegas' in tcp_congestion_control
+
+config TCP_CONG_BALIA
+	tristate "MPTCP BALIA CONGESTION CONTROL"
+	depends on MPTCP
+	default n
+	---help---
+	Multipath TCP Balanced Linked Adaptation Congestion Control
+	To enable it, just put 'balia' in tcp_congestion_control
 
 choice
 	prompt "Default TCP congestion control"
@@ -723,7 +721,9 @@
 	config DEFAULT_CDG
 		bool "CDG" if TCP_CONG_CDG=y
 
-<<<<<<< HEAD
+	config DEFAULT_BBR
+		bool "BBR" if TCP_CONG_BBR=y
+
 	config DEFAULT_LIA
 		bool "Lia" if TCP_CONG_LIA=y
 
@@ -735,10 +735,6 @@
 
 	config DEFAULT_BALIA
 		bool "Balia" if TCP_CONG_BALIA=y
-=======
-	config DEFAULT_BBR
-		bool "BBR" if TCP_CONG_BBR=y
->>>>>>> 69973b83
 
 	config DEFAULT_RENO
 		bool "Reno"
