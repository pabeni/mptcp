// SPDX-License-Identifier: GPL-2.0
/*
 * INET		An implementation of the TCP/IP protocol suite for the LINUX
 *		operating system.  INET is implemented using the  BSD Socket
 *		interface as the means of communication with the user level.
 *
 *		Implementation of the Transmission Control Protocol(TCP).
 *
 * Authors:	Ross Biro
 *		Fred N. van Kempen, <waltje@uWalt.NL.Mugnet.ORG>
 *		Mark Evans, <evansmp@uhura.aston.ac.uk>
 *		Corey Minyard <wf-rch!minyard@relay.EU.net>
 *		Florian La Roche, <flla@stud.uni-sb.de>
 *		Charles Hedrick, <hedrick@klinzhai.rutgers.edu>
 *		Linus Torvalds, <torvalds@cs.helsinki.fi>
 *		Alan Cox, <gw4pts@gw4pts.ampr.org>
 *		Matthew Dillon, <dillon@apollo.west.oic.com>
 *		Arnt Gulbrandsen, <agulbra@nvg.unit.no>
 *		Jorge Cwik, <jorge@laser.satlink.net>
 */

/*
 * Changes:
 *		Pedro Roque	:	Fast Retransmit/Recovery.
 *					Two receive queues.
 *					Retransmit queue handled by TCP.
 *					Better retransmit timer handling.
 *					New congestion avoidance.
 *					Header prediction.
 *					Variable renaming.
 *
 *		Eric		:	Fast Retransmit.
 *		Randy Scott	:	MSS option defines.
 *		Eric Schenk	:	Fixes to slow start algorithm.
 *		Eric Schenk	:	Yet another double ACK bug.
 *		Eric Schenk	:	Delayed ACK bug fixes.
 *		Eric Schenk	:	Floyd style fast retrans war avoidance.
 *		David S. Miller	:	Don't allow zero congestion window.
 *		Eric Schenk	:	Fix retransmitter so that it sends
 *					next packet on ack of previous packet.
 *		Andi Kleen	:	Moved open_request checking here
 *					and process RSTs for open_requests.
 *		Andi Kleen	:	Better prune_queue, and other fixes.
 *		Andrey Savochkin:	Fix RTT measurements in the presence of
 *					timestamps.
 *		Andrey Savochkin:	Check sequence numbers correctly when
 *					removing SACKs due to in sequence incoming
 *					data segments.
 *		Andi Kleen:		Make sure we never ack data there is not
 *					enough room for. Also make this condition
 *					a fatal error if it might still happen.
 *		Andi Kleen:		Add tcp_measure_rcv_mss to make
 *					connections with MSS<min(MTU,ann. MSS)
 *					work without delayed acks.
 *		Andi Kleen:		Process packets with PSH set in the
 *					fast path.
 *		J Hadi Salim:		ECN support
 *	 	Andrei Gurtov,
 *		Pasi Sarolahti,
 *		Panu Kuhlberg:		Experimental audit of TCP (re)transmission
 *					engine. Lots of bugs are found.
 *		Pasi Sarolahti:		F-RTO for dealing with spurious RTOs
 */

#define pr_fmt(fmt) "TCP: " fmt

#include <linux/mm.h>
#include <linux/slab.h>
#include <linux/module.h>
#include <linux/sysctl.h>
#include <linux/kernel.h>
#include <linux/prefetch.h>
#include <net/dst.h>
#include <net/tcp.h>
#include <net/inet_common.h>
#include <linux/ipsec.h>
#include <asm/unaligned.h>
#include <linux/errqueue.h>
#include <net/mptcp.h>
#include <net/mptcp_v4.h>
#include <net/mptcp_v6.h>

int sysctl_tcp_fack __read_mostly;
int sysctl_tcp_max_reordering __read_mostly = 300;
int sysctl_tcp_dsack __read_mostly = 1;
int sysctl_tcp_app_win __read_mostly = 31;
int sysctl_tcp_adv_win_scale __read_mostly = 1;
EXPORT_SYMBOL(sysctl_tcp_adv_win_scale);

/* rfc5961 challenge ack rate limiting */
int sysctl_tcp_challenge_ack_limit = 1000;

int sysctl_tcp_stdurg __read_mostly;
int sysctl_tcp_rfc1337 __read_mostly;
int sysctl_tcp_max_orphans __read_mostly = NR_FILE;
int sysctl_tcp_frto __read_mostly = 2;
int sysctl_tcp_min_rtt_wlen __read_mostly = 300;
int sysctl_tcp_moderate_rcvbuf __read_mostly = 1;
int sysctl_tcp_early_retrans __read_mostly = 3;
int sysctl_tcp_invalid_ratelimit __read_mostly = HZ/2;

#define TCP_REMNANT (TCP_FLAG_FIN|TCP_FLAG_URG|TCP_FLAG_SYN|TCP_FLAG_PSH)
#define TCP_HP_BITS (~(TCP_RESERVED_BITS|TCP_FLAG_PSH))

#define REXMIT_NONE	0 /* no loss recovery to do */
#define REXMIT_LOST	1 /* retransmit packets marked lost */
#define REXMIT_NEW	2 /* FRTO-style transmit of unsent/new packets */

static void tcp_gro_dev_warn(struct sock *sk, const struct sk_buff *skb,
			     unsigned int len)
{
	static bool __once __read_mostly;

	if (!__once) {
		struct net_device *dev;

		__once = true;

		rcu_read_lock();
		dev = dev_get_by_index_rcu(sock_net(sk), skb->skb_iif);
		if (!dev || len >= dev->mtu)
			pr_warn("%s: Driver has suspect GRO implementation, TCP performance may be compromised.\n",
				dev ? dev->name : "Unknown driver");
		rcu_read_unlock();
	}
}

/* Adapt the MSS value used to make delayed ack decision to the
 * real world.
 */
static void tcp_measure_rcv_mss(struct sock *sk, const struct sk_buff *skb)
{
	struct inet_connection_sock *icsk = inet_csk(sk);
	const unsigned int lss = icsk->icsk_ack.last_seg_size;
	unsigned int len;

	icsk->icsk_ack.last_seg_size = 0;

	/* skb->len may jitter because of SACKs, even if peer
	 * sends good full-sized frames.
	 */
	len = skb_shinfo(skb)->gso_size ? : skb->len;
	if (len >= icsk->icsk_ack.rcv_mss) {
		icsk->icsk_ack.rcv_mss = min_t(unsigned int, len,
					       tcp_sk(sk)->advmss);
		/* Account for possibly-removed options */
		if (unlikely(len > icsk->icsk_ack.rcv_mss +
				   MAX_TCP_OPTION_SPACE))
			tcp_gro_dev_warn(sk, skb, len);
	} else {
		/* Otherwise, we make more careful check taking into account,
		 * that SACKs block is variable.
		 *
		 * "len" is invariant segment length, including TCP header.
		 */
		len += skb->data - skb_transport_header(skb);
		if (len >= TCP_MSS_DEFAULT + sizeof(struct tcphdr) ||
		    /* If PSH is not set, packet should be
		     * full sized, provided peer TCP is not badly broken.
		     * This observation (if it is correct 8)) allows
		     * to handle super-low mtu links fairly.
		     */
		    (len >= TCP_MIN_MSS + sizeof(struct tcphdr) &&
		     !(tcp_flag_word(tcp_hdr(skb)) & TCP_REMNANT))) {
			/* Subtract also invariant (if peer is RFC compliant),
			 * tcp header plus fixed timestamp option length.
			 * Resulting "len" is MSS free of SACK jitter.
			 */
			len -= tcp_sk(sk)->tcp_header_len;
			icsk->icsk_ack.last_seg_size = len;
			if (len == lss) {
				icsk->icsk_ack.rcv_mss = len;
				return;
			}
		}
		if (icsk->icsk_ack.pending & ICSK_ACK_PUSHED)
			icsk->icsk_ack.pending |= ICSK_ACK_PUSHED2;
		icsk->icsk_ack.pending |= ICSK_ACK_PUSHED;
	}
}

static void tcp_incr_quickack(struct sock *sk, unsigned int max_quickacks)
{
	struct inet_connection_sock *icsk = inet_csk(sk);
	unsigned int quickacks = tcp_sk(sk)->rcv_wnd / (2 * icsk->icsk_ack.rcv_mss);

	if (quickacks == 0)
		quickacks = 2;
	quickacks = min(quickacks, max_quickacks);
	if (quickacks > icsk->icsk_ack.quick)
		icsk->icsk_ack.quick = quickacks;
}

<<<<<<< HEAD
void tcp_enter_quickack_mode(struct sock *sk)
=======
void tcp_enter_quickack_mode(struct sock *sk, unsigned int max_quickacks)
>>>>>>> 7251bd56
{
	struct inet_connection_sock *icsk = inet_csk(sk);

	tcp_incr_quickack(sk, max_quickacks);
	icsk->icsk_ack.pingpong = 0;
	icsk->icsk_ack.ato = TCP_ATO_MIN;
}
EXPORT_SYMBOL(tcp_enter_quickack_mode);

/* Send ACKs quickly, if "quick" count is not exhausted
 * and the session is not interactive.
 */

static bool tcp_in_quickack_mode(struct sock *sk)
{
	const struct inet_connection_sock *icsk = inet_csk(sk);
	const struct dst_entry *dst = __sk_dst_get(sk);

	return (dst && dst_metric(dst, RTAX_QUICKACK)) ||
		(icsk->icsk_ack.quick && !icsk->icsk_ack.pingpong);
}

static void tcp_ecn_queue_cwr(struct tcp_sock *tp)
{
	if (tp->ecn_flags & TCP_ECN_OK)
		tp->ecn_flags |= TCP_ECN_QUEUE_CWR;
}

static void tcp_ecn_accept_cwr(struct tcp_sock *tp, const struct sk_buff *skb)
{
	if (tcp_hdr(skb)->cwr)
		tp->ecn_flags &= ~TCP_ECN_DEMAND_CWR;
}

static void tcp_ecn_withdraw_cwr(struct tcp_sock *tp)
{
	tp->ecn_flags &= ~TCP_ECN_DEMAND_CWR;
}

static void __tcp_ecn_check_ce(struct sock *sk, const struct sk_buff *skb)
{
	struct tcp_sock *tp = tcp_sk(sk);

	switch (TCP_SKB_CB(skb)->ip_dsfield & INET_ECN_MASK) {
	case INET_ECN_NOT_ECT:
		/* Funny extension: if ECT is not set on a segment,
		 * and we already seen ECT on a previous segment,
		 * it is probably a retransmit.
		 */
		if (tp->ecn_flags & TCP_ECN_SEEN)
			tcp_enter_quickack_mode(sk, 2);
		break;
	case INET_ECN_CE:
		if (tcp_ca_needs_ecn(sk))
			tcp_ca_event(sk, CA_EVENT_ECN_IS_CE);

		if (!(tp->ecn_flags & TCP_ECN_DEMAND_CWR)) {
			/* Better not delay acks, sender can have a very low cwnd */
			tcp_enter_quickack_mode(sk, 2);
			tp->ecn_flags |= TCP_ECN_DEMAND_CWR;
		}
		tp->ecn_flags |= TCP_ECN_SEEN;
		break;
	default:
		if (tcp_ca_needs_ecn(sk))
			tcp_ca_event(sk, CA_EVENT_ECN_NO_CE);
		tp->ecn_flags |= TCP_ECN_SEEN;
		break;
	}
}

static void tcp_ecn_check_ce(struct sock *sk, const struct sk_buff *skb)
{
	if (tcp_sk(sk)->ecn_flags & TCP_ECN_OK)
		__tcp_ecn_check_ce(sk, skb);
}

static void tcp_ecn_rcv_synack(struct tcp_sock *tp, const struct tcphdr *th)
{
	if ((tp->ecn_flags & TCP_ECN_OK) && (!th->ece || th->cwr))
		tp->ecn_flags &= ~TCP_ECN_OK;
}

static void tcp_ecn_rcv_syn(struct tcp_sock *tp, const struct tcphdr *th)
{
	if ((tp->ecn_flags & TCP_ECN_OK) && (!th->ece || !th->cwr))
		tp->ecn_flags &= ~TCP_ECN_OK;
}

static bool tcp_ecn_rcv_ecn_echo(const struct tcp_sock *tp, const struct tcphdr *th)
{
	if (th->ece && !th->syn && (tp->ecn_flags & TCP_ECN_OK))
		return true;
	return false;
}

/* Buffer size and advertised window tuning.
 *
 * 1. Tuning sk->sk_sndbuf, when connection enters established state.
 */

static void tcp_sndbuf_expand(struct sock *sk)
{
	const struct tcp_sock *tp = tcp_sk(sk);
	const struct tcp_congestion_ops *ca_ops = inet_csk(sk)->icsk_ca_ops;
	int sndmem, per_mss;
	u32 nr_segs;

	/* Worst case is non GSO/TSO : each frame consumes one skb
	 * and skb->head is kmalloced using power of two area of memory
	 */
	per_mss = max_t(u32, tp->rx_opt.mss_clamp, tp->mss_cache) +
		  MAX_TCP_HEADER +
		  SKB_DATA_ALIGN(sizeof(struct skb_shared_info));

	per_mss = roundup_pow_of_two(per_mss) +
		  SKB_DATA_ALIGN(sizeof(struct sk_buff));

	if (mptcp(tp)) {
		nr_segs = mptcp_check_snd_buf(tp);
	} else {
		nr_segs = max_t(u32, TCP_INIT_CWND, tp->snd_cwnd);
		nr_segs = max_t(u32, nr_segs, tp->reordering + 1);
	}

	/* Fast Recovery (RFC 5681 3.2) :
	 * Cubic needs 1.7 factor, rounded to 2 to include
	 * extra cushion (application might react slowly to POLLOUT)
	 */
	sndmem = ca_ops->sndbuf_expand ? ca_ops->sndbuf_expand(sk) : 2;
	sndmem *= nr_segs * per_mss;

	/* MPTCP: after this sndmem is the new contribution of the
	 * current subflow to the aggregated sndbuf */
	if (sk->sk_sndbuf < sndmem) {
		int old_sndbuf = sk->sk_sndbuf;
		sk->sk_sndbuf = min(sndmem, sysctl_tcp_wmem[2]);
		/* MPTCP: ok, the subflow sndbuf has grown, reflect
		 * this in the aggregate buffer.*/
		if (mptcp(tp) && old_sndbuf != sk->sk_sndbuf)
			mptcp_update_sndbuf(tp);
	}
}

/* 2. Tuning advertised window (window_clamp, rcv_ssthresh)
 *
 * All tcp_full_space() is split to two parts: "network" buffer, allocated
 * forward and advertised in receiver window (tp->rcv_wnd) and
 * "application buffer", required to isolate scheduling/application
 * latencies from network.
 * window_clamp is maximal advertised window. It can be less than
 * tcp_full_space(), in this case tcp_full_space() - window_clamp
 * is reserved for "application" buffer. The less window_clamp is
 * the smoother our behaviour from viewpoint of network, but the lower
 * throughput and the higher sensitivity of the connection to losses. 8)
 *
 * rcv_ssthresh is more strict window_clamp used at "slow start"
 * phase to predict further behaviour of this connection.
 * It is used for two goals:
 * - to enforce header prediction at sender, even when application
 *   requires some significant "application buffer". It is check #1.
 * - to prevent pruning of receive queue because of misprediction
 *   of receiver window. Check #2.
 *
 * The scheme does not work when sender sends good segments opening
 * window and then starts to feed us spaghetti. But it should work
 * in common situations. Otherwise, we have to rely on queue collapsing.
 */

/* Slow part of check#2. */
static int __tcp_grow_window(const struct sock *sk, const struct sk_buff *skb)
{
	struct tcp_sock *tp = tcp_sk(sk);
	/* Optimize this! */
	int truesize = tcp_win_from_space(skb->truesize) >> 1;
	int window = tcp_win_from_space(sysctl_tcp_rmem[2]) >> 1;

	while (tp->rcv_ssthresh <= window) {
		if (truesize <= skb->len)
			return 2 * inet_csk(sk)->icsk_ack.rcv_mss;

		truesize >>= 1;
		window >>= 1;
	}
	return 0;
}

static void tcp_grow_window(struct sock *sk, const struct sk_buff *skb)
{
	struct tcp_sock *tp = tcp_sk(sk);
	struct sock *meta_sk = mptcp(tp) ? mptcp_meta_sk(sk) : sk;
	struct tcp_sock *meta_tp = tcp_sk(meta_sk);

	if (is_meta_sk(sk))
		return;

	/* Check #1 */
	if (meta_tp->rcv_ssthresh < meta_tp->window_clamp &&
	    (int)meta_tp->rcv_ssthresh < tcp_space(meta_sk) &&
	    !tcp_under_memory_pressure(sk)) {
		int incr;

		/* Check #2. Increase window, if skb with such overhead
		 * will fit to rcvbuf in future.
		 */
		if (tcp_win_from_space(skb->truesize) <= skb->len)
			incr = 2 * meta_tp->advmss;
		else
			incr = __tcp_grow_window(meta_sk, skb);

		if (incr) {
			incr = max_t(int, incr, 2 * skb->len);
			meta_tp->rcv_ssthresh = min(meta_tp->rcv_ssthresh + incr,
					            meta_tp->window_clamp);
			inet_csk(sk)->icsk_ack.quick |= 1;
		}
	}
}

/* 3. Tuning rcvbuf, when connection enters established state. */
static void tcp_fixup_rcvbuf(struct sock *sk)
{
	u32 mss = tcp_sk(sk)->advmss;
	int rcvmem;

	rcvmem = 2 * SKB_TRUESIZE(mss + MAX_TCP_HEADER) *
		 tcp_default_init_rwnd(mss);

	/* Dynamic Right Sizing (DRS) has 2 to 3 RTT latency
	 * Allow enough cushion so that sender is not limited by our window
	 */
	if (sysctl_tcp_moderate_rcvbuf)
		rcvmem <<= 2;

	if (sk->sk_rcvbuf < rcvmem)
		sk->sk_rcvbuf = min(rcvmem, sysctl_tcp_rmem[2]);
}

/* 4. Try to fixup all. It is made immediately after connection enters
 *    established state.
 */
void tcp_init_buffer_space(struct sock *sk)
{
	struct tcp_sock *tp = tcp_sk(sk);
	int maxwin;

	if (!(sk->sk_userlocks & SOCK_RCVBUF_LOCK))
		tcp_fixup_rcvbuf(sk);
	if (!(sk->sk_userlocks & SOCK_SNDBUF_LOCK))
		tcp_sndbuf_expand(sk);

	tp->rcvq_space.space = tp->rcv_wnd;
	tcp_mstamp_refresh(tp);
	tp->rcvq_space.time = tp->tcp_mstamp;
	tp->rcvq_space.seq = tp->copied_seq;

	maxwin = tcp_full_space(sk);

	if (tp->window_clamp >= maxwin) {
		tp->window_clamp = maxwin;

		if (sysctl_tcp_app_win && maxwin > 4 * tp->advmss)
			tp->window_clamp = max(maxwin -
					       (maxwin >> sysctl_tcp_app_win),
					       4 * tp->advmss);
	}

	/* Force reservation of one segment. */
	if (sysctl_tcp_app_win &&
	    tp->window_clamp > 2 * tp->advmss &&
	    tp->window_clamp + tp->advmss > maxwin)
		tp->window_clamp = max(2 * tp->advmss, maxwin - tp->advmss);

	tp->rcv_ssthresh = min(tp->rcv_ssthresh, tp->window_clamp);
	tp->snd_cwnd_stamp = tcp_jiffies32;
}

/* 5. Recalculate window clamp after socket hit its memory bounds. */
static void tcp_clamp_window(struct sock *sk)
{
	struct tcp_sock *tp = tcp_sk(sk);
	struct inet_connection_sock *icsk = inet_csk(sk);

	icsk->icsk_ack.quick = 0;

	if (sk->sk_rcvbuf < sysctl_tcp_rmem[2] &&
	    !(sk->sk_userlocks & SOCK_RCVBUF_LOCK) &&
	    !tcp_under_memory_pressure(sk) &&
	    sk_memory_allocated(sk) < sk_prot_mem_limits(sk, 0)) {
		sk->sk_rcvbuf = min(atomic_read(&sk->sk_rmem_alloc),
				    sysctl_tcp_rmem[2]);
	}
	if (atomic_read(&sk->sk_rmem_alloc) > sk->sk_rcvbuf)
		tp->rcv_ssthresh = min(tp->window_clamp, 2U * tp->advmss);
}

/* Initialize RCV_MSS value.
 * RCV_MSS is an our guess about MSS used by the peer.
 * We haven't any direct information about the MSS.
 * It's better to underestimate the RCV_MSS rather than overestimate.
 * Overestimations make us ACKing less frequently than needed.
 * Underestimations are more easy to detect and fix by tcp_measure_rcv_mss().
 */
void tcp_initialize_rcv_mss(struct sock *sk)
{
	const struct tcp_sock *tp = tcp_sk(sk);
	unsigned int hint = min_t(unsigned int, tp->advmss, tp->mss_cache);

	hint = min(hint, tp->rcv_wnd / 2);
	hint = min(hint, TCP_MSS_DEFAULT);
	hint = max(hint, TCP_MIN_MSS);

	inet_csk(sk)->icsk_ack.rcv_mss = hint;
}
EXPORT_SYMBOL(tcp_initialize_rcv_mss);

/* Receiver "autotuning" code.
 *
 * The algorithm for RTT estimation w/o timestamps is based on
 * Dynamic Right-Sizing (DRS) by Wu Feng and Mike Fisk of LANL.
 * <http://public.lanl.gov/radiant/pubs.html#DRS>
 *
 * More detail on this code can be found at
 * <http://staff.psc.edu/jheffner/>,
 * though this reference is out of date.  A new paper
 * is pending.
 */
static void tcp_rcv_rtt_update(struct tcp_sock *tp, u32 sample, int win_dep)
{
	u32 new_sample = tp->rcv_rtt_est.rtt_us;
	long m = sample;

	if (new_sample != 0) {
		/* If we sample in larger samples in the non-timestamp
		 * case, we could grossly overestimate the RTT especially
		 * with chatty applications or bulk transfer apps which
		 * are stalled on filesystem I/O.
		 *
		 * Also, since we are only going for a minimum in the
		 * non-timestamp case, we do not smooth things out
		 * else with timestamps disabled convergence takes too
		 * long.
		 */
		if (!win_dep) {
			m -= (new_sample >> 3);
			new_sample += m;
		} else {
			m <<= 3;
			if (m < new_sample)
				new_sample = m;
		}
	} else {
		/* No previous measure. */
		new_sample = m << 3;
	}

	tp->rcv_rtt_est.rtt_us = new_sample;
}

static inline void tcp_rcv_rtt_measure(struct tcp_sock *tp)
{
	u32 delta_us;

	if (tp->rcv_rtt_est.time == 0)
		goto new_measure;
	if (before(tp->rcv_nxt, tp->rcv_rtt_est.seq))
		return;
	delta_us = tcp_stamp_us_delta(tp->tcp_mstamp, tp->rcv_rtt_est.time);
	if (!delta_us)
		delta_us = 1;
	tcp_rcv_rtt_update(tp, delta_us, 1);

new_measure:
	tp->rcv_rtt_est.seq = tp->rcv_nxt + tp->rcv_wnd;
	tp->rcv_rtt_est.time = tp->tcp_mstamp;
}

static inline void tcp_rcv_rtt_measure_ts(struct sock *sk,
					  const struct sk_buff *skb)
{
	struct tcp_sock *tp = tcp_sk(sk);

	if (tp->rx_opt.rcv_tsecr &&
	    (TCP_SKB_CB(skb)->end_seq -
	     TCP_SKB_CB(skb)->seq >= inet_csk(sk)->icsk_ack.rcv_mss)) {
		u32 delta = tcp_time_stamp(tp) - tp->rx_opt.rcv_tsecr;
		u32 delta_us;

		if (!delta)
			delta = 1;
		delta_us = delta * (USEC_PER_SEC / TCP_TS_HZ);
		tcp_rcv_rtt_update(tp, delta_us, 0);
	}
}

/*
 * This function should be called every time data is copied to user space.
 * It calculates the appropriate TCP receive buffer space.
 */
void tcp_rcv_space_adjust(struct sock *sk)
{
	struct tcp_sock *tp = tcp_sk(sk);
	u32 copied;
	int time;

	tcp_mstamp_refresh(tp);
	time = tcp_stamp_us_delta(tp->tcp_mstamp, tp->rcvq_space.time);
	if (mptcp(tp)) {
		if (mptcp_check_rtt(tp, time))
			return;
	} else if (time < (tp->rcv_rtt_est.rtt_us >> 3) || tp->rcv_rtt_est.rtt_us == 0)
		return;

	/* Number of bytes copied to user in last RTT */
	copied = tp->copied_seq - tp->rcvq_space.seq;
	if (copied <= tp->rcvq_space.space)
		goto new_measure;

	/* A bit of theory :
	 * copied = bytes received in previous RTT, our base window
	 * To cope with packet losses, we need a 2x factor
	 * To cope with slow start, and sender growing its cwin by 100 %
	 * every RTT, we need a 4x factor, because the ACK we are sending
	 * now is for the next RTT, not the current one :
	 * <prev RTT . ><current RTT .. ><next RTT .... >
	 */

	if (sysctl_tcp_moderate_rcvbuf &&
	    !(sk->sk_userlocks & SOCK_RCVBUF_LOCK)) {
		int rcvmem, rcvbuf;
		u64 rcvwin;

		/* minimal window to cope with packet losses, assuming
		 * steady state. Add some cushion because of small variations.
		 */
		rcvwin = ((u64)copied << 1) + 16 * tp->advmss;

		/* If rate increased by 25%,
		 *	assume slow start, rcvwin = 3 * copied
		 * If rate increased by 50%,
		 *	assume sender can use 2x growth, rcvwin = 4 * copied
		 */
		if (copied >=
		    tp->rcvq_space.space + (tp->rcvq_space.space >> 2)) {
			if (copied >=
			    tp->rcvq_space.space + (tp->rcvq_space.space >> 1))
				rcvwin <<= 1;
			else
				rcvwin += (rcvwin >> 1);
		}

		rcvmem = SKB_TRUESIZE(tp->advmss + MAX_TCP_HEADER);
		while (tcp_win_from_space(rcvmem) < tp->advmss)
			rcvmem += 128;

		do_div(rcvwin, tp->advmss);
		rcvbuf = min_t(u64, rcvwin * rcvmem, sysctl_tcp_rmem[2]);
		if (rcvbuf > sk->sk_rcvbuf) {
			sk->sk_rcvbuf = rcvbuf;

			/* Make the window clamp follow along.  */
			tp->window_clamp = tcp_win_from_space(rcvbuf);
		}
	}
	tp->rcvq_space.space = copied;

new_measure:
	tp->rcvq_space.seq = tp->copied_seq;
	tp->rcvq_space.time = tp->tcp_mstamp;
}

/* There is something which you must keep in mind when you analyze the
 * behavior of the tp->ato delayed ack timeout interval.  When a
 * connection starts up, we want to ack as quickly as possible.  The
 * problem is that "good" TCP's do slow start at the beginning of data
 * transmission.  The means that until we send the first few ACK's the
 * sender will sit on his end and only queue most of his data, because
 * he can only send snd_cwnd unacked packets at any given time.  For
 * each ACK we send, he increments snd_cwnd and transmits more of his
 * queue.  -DaveM
 */
static void tcp_event_data_recv(struct sock *sk, struct sk_buff *skb)
{
	struct tcp_sock *tp = tcp_sk(sk);
	struct inet_connection_sock *icsk = inet_csk(sk);
	u32 now;

	inet_csk_schedule_ack(sk);

	tcp_measure_rcv_mss(sk, skb);

	tcp_rcv_rtt_measure(tp);

	now = tcp_jiffies32;

	if (!icsk->icsk_ack.ato) {
		/* The _first_ data packet received, initialize
		 * delayed ACK engine.
		 */
		tcp_incr_quickack(sk, TCP_MAX_QUICKACKS);
		icsk->icsk_ack.ato = TCP_ATO_MIN;
	} else {
		int m = now - icsk->icsk_ack.lrcvtime;

		if (m <= TCP_ATO_MIN / 2) {
			/* The fastest case is the first. */
			icsk->icsk_ack.ato = (icsk->icsk_ack.ato >> 1) + TCP_ATO_MIN / 2;
		} else if (m < icsk->icsk_ack.ato) {
			icsk->icsk_ack.ato = (icsk->icsk_ack.ato >> 1) + m;
			if (icsk->icsk_ack.ato > icsk->icsk_rto)
				icsk->icsk_ack.ato = icsk->icsk_rto;
		} else if (m > icsk->icsk_rto) {
			/* Too long gap. Apparently sender failed to
			 * restart window, so that we send ACKs quickly.
			 */
			tcp_incr_quickack(sk, TCP_MAX_QUICKACKS);
			sk_mem_reclaim(sk);
		}
	}
	icsk->icsk_ack.lrcvtime = now;

	tcp_ecn_check_ce(sk, skb);

	if (skb->len >= 128)
		tcp_grow_window(sk, skb);
}

/* Called to compute a smoothed rtt estimate. The data fed to this
 * routine either comes from timestamps, or from segments that were
 * known _not_ to have been retransmitted [see Karn/Partridge
 * Proceedings SIGCOMM 87]. The algorithm is from the SIGCOMM 88
 * piece by Van Jacobson.
 * NOTE: the next three routines used to be one big routine.
 * To save cycles in the RFC 1323 implementation it was better to break
 * it up into three procedures. -- erics
 */
static void tcp_rtt_estimator(struct sock *sk, long mrtt_us)
{
	struct tcp_sock *tp = tcp_sk(sk);
	long m = mrtt_us; /* RTT */
	u32 srtt = tp->srtt_us;

	/*	The following amusing code comes from Jacobson's
	 *	article in SIGCOMM '88.  Note that rtt and mdev
	 *	are scaled versions of rtt and mean deviation.
	 *	This is designed to be as fast as possible
	 *	m stands for "measurement".
	 *
	 *	On a 1990 paper the rto value is changed to:
	 *	RTO = rtt + 4 * mdev
	 *
	 * Funny. This algorithm seems to be very broken.
	 * These formulae increase RTO, when it should be decreased, increase
	 * too slowly, when it should be increased quickly, decrease too quickly
	 * etc. I guess in BSD RTO takes ONE value, so that it is absolutely
	 * does not matter how to _calculate_ it. Seems, it was trap
	 * that VJ failed to avoid. 8)
	 */
	if (srtt != 0) {
		m -= (srtt >> 3);	/* m is now error in rtt est */
		srtt += m;		/* rtt = 7/8 rtt + 1/8 new */
		if (m < 0) {
			m = -m;		/* m is now abs(error) */
			m -= (tp->mdev_us >> 2);   /* similar update on mdev */
			/* This is similar to one of Eifel findings.
			 * Eifel blocks mdev updates when rtt decreases.
			 * This solution is a bit different: we use finer gain
			 * for mdev in this case (alpha*beta).
			 * Like Eifel it also prevents growth of rto,
			 * but also it limits too fast rto decreases,
			 * happening in pure Eifel.
			 */
			if (m > 0)
				m >>= 3;
		} else {
			m -= (tp->mdev_us >> 2);   /* similar update on mdev */
		}
		tp->mdev_us += m;		/* mdev = 3/4 mdev + 1/4 new */
		if (tp->mdev_us > tp->mdev_max_us) {
			tp->mdev_max_us = tp->mdev_us;
			if (tp->mdev_max_us > tp->rttvar_us)
				tp->rttvar_us = tp->mdev_max_us;
		}
		if (after(tp->snd_una, tp->rtt_seq)) {
			if (tp->mdev_max_us < tp->rttvar_us)
				tp->rttvar_us -= (tp->rttvar_us - tp->mdev_max_us) >> 2;
			tp->rtt_seq = tp->snd_nxt;
			tp->mdev_max_us = tcp_rto_min_us(sk);
		}
	} else {
		/* no previous measure. */
		srtt = m << 3;		/* take the measured time to be rtt */
		tp->mdev_us = m << 1;	/* make sure rto = 3*rtt */
		tp->rttvar_us = max(tp->mdev_us, tcp_rto_min_us(sk));
		tp->mdev_max_us = tp->rttvar_us;
		tp->rtt_seq = tp->snd_nxt;
	}
	tp->srtt_us = max(1U, srtt);
}

/* Set the sk_pacing_rate to allow proper sizing of TSO packets.
 * Note: TCP stack does not yet implement pacing.
 * FQ packet scheduler can be used to implement cheap but effective
 * TCP pacing, to smooth the burst on large writes when packets
 * in flight is significantly lower than cwnd (or rwin)
 */
int sysctl_tcp_pacing_ss_ratio __read_mostly = 200;
int sysctl_tcp_pacing_ca_ratio __read_mostly = 120;

static void tcp_update_pacing_rate(struct sock *sk)
{
	const struct tcp_sock *tp = tcp_sk(sk);
	u64 rate;

	/* set sk_pacing_rate to 200 % of current rate (mss * cwnd / srtt) */
	rate = (u64)tp->mss_cache * ((USEC_PER_SEC / 100) << 3);

	/* current rate is (cwnd * mss) / srtt
	 * In Slow Start [1], set sk_pacing_rate to 200 % the current rate.
	 * In Congestion Avoidance phase, set it to 120 % the current rate.
	 *
	 * [1] : Normal Slow Start condition is (tp->snd_cwnd < tp->snd_ssthresh)
	 *	 If snd_cwnd >= (tp->snd_ssthresh / 2), we are approaching
	 *	 end of slow start and should slow down.
	 */
	if (tp->snd_cwnd < tp->snd_ssthresh / 2)
		rate *= sysctl_tcp_pacing_ss_ratio;
	else
		rate *= sysctl_tcp_pacing_ca_ratio;

	rate *= max(tp->snd_cwnd, tp->packets_out);

	if (likely(tp->srtt_us))
		do_div(rate, tp->srtt_us);

	/* ACCESS_ONCE() is needed because sch_fq fetches sk_pacing_rate
	 * without any lock. We want to make sure compiler wont store
	 * intermediate values in this location.
	 */
	ACCESS_ONCE(sk->sk_pacing_rate) = min_t(u64, rate,
						sk->sk_max_pacing_rate);
}

/* Calculate rto without backoff.  This is the second half of Van Jacobson's
 * routine referred to above.
 */
void tcp_set_rto(struct sock *sk)
{
	const struct tcp_sock *tp = tcp_sk(sk);
	/* Old crap is replaced with new one. 8)
	 *
	 * More seriously:
	 * 1. If rtt variance happened to be less 50msec, it is hallucination.
	 *    It cannot be less due to utterly erratic ACK generation made
	 *    at least by solaris and freebsd. "Erratic ACKs" has _nothing_
	 *    to do with delayed acks, because at cwnd>2 true delack timeout
	 *    is invisible. Actually, Linux-2.4 also generates erratic
	 *    ACKs in some circumstances.
	 */
	inet_csk(sk)->icsk_rto = __tcp_set_rto(tp);

	/* 2. Fixups made earlier cannot be right.
	 *    If we do not estimate RTO correctly without them,
	 *    all the algo is pure shit and should be replaced
	 *    with correct one. It is exactly, which we pretend to do.
	 */

	/* NOTE: clamping at TCP_RTO_MIN is not required, current algo
	 * guarantees that rto is higher.
	 */
	tcp_bound_rto(sk);
}

__u32 tcp_init_cwnd(const struct tcp_sock *tp, const struct dst_entry *dst)
{
	__u32 cwnd = (dst ? dst_metric(dst, RTAX_INITCWND) : 0);

	if (!cwnd)
		cwnd = TCP_INIT_CWND;
	return min_t(__u32, cwnd, tp->snd_cwnd_clamp);
}

/*
 * Packet counting of FACK is based on in-order assumptions, therefore TCP
 * disables it when reordering is detected
 */
void tcp_disable_fack(struct tcp_sock *tp)
{
	/* RFC3517 uses different metric in lost marker => reset on change */
	if (tcp_is_fack(tp))
		tp->lost_skb_hint = NULL;
	tp->rx_opt.sack_ok &= ~TCP_FACK_ENABLED;
}

/* Take a notice that peer is sending D-SACKs */
static void tcp_dsack_seen(struct tcp_sock *tp)
{
	tp->rx_opt.sack_ok |= TCP_DSACK_SEEN;
}

static void tcp_update_reordering(struct sock *sk, const int metric,
				  const int ts)
{
	struct tcp_sock *tp = tcp_sk(sk);
	int mib_idx;

	if (WARN_ON_ONCE(metric < 0))
		return;

	if (metric > tp->reordering) {
		tp->reordering = min(sysctl_tcp_max_reordering, metric);

#if FASTRETRANS_DEBUG > 1
		pr_debug("Disorder%d %d %u f%u s%u rr%d\n",
			 tp->rx_opt.sack_ok, inet_csk(sk)->icsk_ca_state,
			 tp->reordering,
			 tp->fackets_out,
			 tp->sacked_out,
			 tp->undo_marker ? tp->undo_retrans : 0);
#endif
		tcp_disable_fack(tp);
	}

	tp->rack.reord = 1;

	/* This exciting event is worth to be remembered. 8) */
	if (ts)
		mib_idx = LINUX_MIB_TCPTSREORDER;
	else if (tcp_is_reno(tp))
		mib_idx = LINUX_MIB_TCPRENOREORDER;
	else if (tcp_is_fack(tp))
		mib_idx = LINUX_MIB_TCPFACKREORDER;
	else
		mib_idx = LINUX_MIB_TCPSACKREORDER;

	NET_INC_STATS(sock_net(sk), mib_idx);
}

/* This must be called before lost_out is incremented */
static void tcp_verify_retransmit_hint(struct tcp_sock *tp, struct sk_buff *skb)
{
	if (!tp->retransmit_skb_hint ||
	    before(TCP_SKB_CB(skb)->seq,
		   TCP_SKB_CB(tp->retransmit_skb_hint)->seq))
		tp->retransmit_skb_hint = skb;
}

/* Sum the number of packets on the wire we have marked as lost.
 * There are two cases we care about here:
 * a) Packet hasn't been marked lost (nor retransmitted),
 *    and this is the first loss.
 * b) Packet has been marked both lost and retransmitted,
 *    and this means we think it was lost again.
 */
static void tcp_sum_lost(struct tcp_sock *tp, struct sk_buff *skb)
{
	__u8 sacked = TCP_SKB_CB(skb)->sacked;

	if (!(sacked & TCPCB_LOST) ||
	    ((sacked & TCPCB_LOST) && (sacked & TCPCB_SACKED_RETRANS)))
		tp->lost += tcp_skb_pcount(skb);
}

static void tcp_skb_mark_lost(struct tcp_sock *tp, struct sk_buff *skb)
{
	if (!(TCP_SKB_CB(skb)->sacked & (TCPCB_LOST|TCPCB_SACKED_ACKED))) {
		tcp_verify_retransmit_hint(tp, skb);

		tp->lost_out += tcp_skb_pcount(skb);
		tcp_sum_lost(tp, skb);
		TCP_SKB_CB(skb)->sacked |= TCPCB_LOST;
	}
}

void tcp_skb_mark_lost_uncond_verify(struct tcp_sock *tp, struct sk_buff *skb)
{
	tcp_verify_retransmit_hint(tp, skb);

	tcp_sum_lost(tp, skb);
	if (!(TCP_SKB_CB(skb)->sacked & (TCPCB_LOST|TCPCB_SACKED_ACKED))) {
		tp->lost_out += tcp_skb_pcount(skb);
		TCP_SKB_CB(skb)->sacked |= TCPCB_LOST;
	}
}

/* This procedure tags the retransmission queue when SACKs arrive.
 *
 * We have three tag bits: SACKED(S), RETRANS(R) and LOST(L).
 * Packets in queue with these bits set are counted in variables
 * sacked_out, retrans_out and lost_out, correspondingly.
 *
 * Valid combinations are:
 * Tag  InFlight	Description
 * 0	1		- orig segment is in flight.
 * S	0		- nothing flies, orig reached receiver.
 * L	0		- nothing flies, orig lost by net.
 * R	2		- both orig and retransmit are in flight.
 * L|R	1		- orig is lost, retransmit is in flight.
 * S|R  1		- orig reached receiver, retrans is still in flight.
 * (L|S|R is logically valid, it could occur when L|R is sacked,
 *  but it is equivalent to plain S and code short-curcuits it to S.
 *  L|S is logically invalid, it would mean -1 packet in flight 8))
 *
 * These 6 states form finite state machine, controlled by the following events:
 * 1. New ACK (+SACK) arrives. (tcp_sacktag_write_queue())
 * 2. Retransmission. (tcp_retransmit_skb(), tcp_xmit_retransmit_queue())
 * 3. Loss detection event of two flavors:
 *	A. Scoreboard estimator decided the packet is lost.
 *	   A'. Reno "three dupacks" marks head of queue lost.
 *	   A''. Its FACK modification, head until snd.fack is lost.
 *	B. SACK arrives sacking SND.NXT at the moment, when the
 *	   segment was retransmitted.
 * 4. D-SACK added new rule: D-SACK changes any tag to S.
 *
 * It is pleasant to note, that state diagram turns out to be commutative,
 * so that we are allowed not to be bothered by order of our actions,
 * when multiple events arrive simultaneously. (see the function below).
 *
 * Reordering detection.
 * --------------------
 * Reordering metric is maximal distance, which a packet can be displaced
 * in packet stream. With SACKs we can estimate it:
 *
 * 1. SACK fills old hole and the corresponding segment was not
 *    ever retransmitted -> reordering. Alas, we cannot use it
 *    when segment was retransmitted.
 * 2. The last flaw is solved with D-SACK. D-SACK arrives
 *    for retransmitted and already SACKed segment -> reordering..
 * Both of these heuristics are not used in Loss state, when we cannot
 * account for retransmits accurately.
 *
 * SACK block validation.
 * ----------------------
 *
 * SACK block range validation checks that the received SACK block fits to
 * the expected sequence limits, i.e., it is between SND.UNA and SND.NXT.
 * Note that SND.UNA is not included to the range though being valid because
 * it means that the receiver is rather inconsistent with itself reporting
 * SACK reneging when it should advance SND.UNA. Such SACK block this is
 * perfectly valid, however, in light of RFC2018 which explicitly states
 * that "SACK block MUST reflect the newest segment.  Even if the newest
 * segment is going to be discarded ...", not that it looks very clever
 * in case of head skb. Due to potentional receiver driven attacks, we
 * choose to avoid immediate execution of a walk in write queue due to
 * reneging and defer head skb's loss recovery to standard loss recovery
 * procedure that will eventually trigger (nothing forbids us doing this).
 *
 * Implements also blockage to start_seq wrap-around. Problem lies in the
 * fact that though start_seq (s) is before end_seq (i.e., not reversed),
 * there's no guarantee that it will be before snd_nxt (n). The problem
 * happens when start_seq resides between end_seq wrap (e_w) and snd_nxt
 * wrap (s_w):
 *
 *         <- outs wnd ->                          <- wrapzone ->
 *         u     e      n                         u_w   e_w  s n_w
 *         |     |      |                          |     |   |  |
 * |<------------+------+----- TCP seqno space --------------+---------->|
 * ...-- <2^31 ->|                                           |<--------...
 * ...---- >2^31 ------>|                                    |<--------...
 *
 * Current code wouldn't be vulnerable but it's better still to discard such
 * crazy SACK blocks. Doing this check for start_seq alone closes somewhat
 * similar case (end_seq after snd_nxt wrap) as earlier reversed check in
 * snd_nxt wrap -> snd_una region will then become "well defined", i.e.,
 * equal to the ideal case (infinite seqno space without wrap caused issues).
 *
 * With D-SACK the lower bound is extended to cover sequence space below
 * SND.UNA down to undo_marker, which is the last point of interest. Yet
 * again, D-SACK block must not to go across snd_una (for the same reason as
 * for the normal SACK blocks, explained above). But there all simplicity
 * ends, TCP might receive valid D-SACKs below that. As long as they reside
 * fully below undo_marker they do not affect behavior in anyway and can
 * therefore be safely ignored. In rare cases (which are more or less
 * theoretical ones), the D-SACK will nicely cross that boundary due to skb
 * fragmentation and packet reordering past skb's retransmission. To consider
 * them correctly, the acceptable range must be extended even more though
 * the exact amount is rather hard to quantify. However, tp->max_window can
 * be used as an exaggerated estimate.
 */
static bool tcp_is_sackblock_valid(struct tcp_sock *tp, bool is_dsack,
				   u32 start_seq, u32 end_seq)
{
	/* Too far in future, or reversed (interpretation is ambiguous) */
	if (after(end_seq, tp->snd_nxt) || !before(start_seq, end_seq))
		return false;

	/* Nasty start_seq wrap-around check (see comments above) */
	if (!before(start_seq, tp->snd_nxt))
		return false;

	/* In outstanding window? ...This is valid exit for D-SACKs too.
	 * start_seq == snd_una is non-sensical (see comments above)
	 */
	if (after(start_seq, tp->snd_una))
		return true;

	if (!is_dsack || !tp->undo_marker)
		return false;

	/* ...Then it's D-SACK, and must reside below snd_una completely */
	if (after(end_seq, tp->snd_una))
		return false;

	if (!before(start_seq, tp->undo_marker))
		return true;

	/* Too old */
	if (!after(end_seq, tp->undo_marker))
		return false;

	/* Undo_marker boundary crossing (overestimates a lot). Known already:
	 *   start_seq < undo_marker and end_seq >= undo_marker.
	 */
	return !before(start_seq, end_seq - tp->max_window);
}

static bool tcp_check_dsack(struct sock *sk, const struct sk_buff *ack_skb,
			    struct tcp_sack_block_wire *sp, int num_sacks,
			    u32 prior_snd_una)
{
	struct tcp_sock *tp = tcp_sk(sk);
	u32 start_seq_0 = get_unaligned_be32(&sp[0].start_seq);
	u32 end_seq_0 = get_unaligned_be32(&sp[0].end_seq);
	bool dup_sack = false;

	if (before(start_seq_0, TCP_SKB_CB(ack_skb)->ack_seq)) {
		dup_sack = true;
		tcp_dsack_seen(tp);
		NET_INC_STATS(sock_net(sk), LINUX_MIB_TCPDSACKRECV);
	} else if (num_sacks > 1) {
		u32 end_seq_1 = get_unaligned_be32(&sp[1].end_seq);
		u32 start_seq_1 = get_unaligned_be32(&sp[1].start_seq);

		if (!after(end_seq_0, end_seq_1) &&
		    !before(start_seq_0, start_seq_1)) {
			dup_sack = true;
			tcp_dsack_seen(tp);
			NET_INC_STATS(sock_net(sk),
					LINUX_MIB_TCPDSACKOFORECV);
		}
	}

	/* D-SACK for already forgotten data... Do dumb counting. */
	if (dup_sack && tp->undo_marker && tp->undo_retrans > 0 &&
	    !after(end_seq_0, prior_snd_una) &&
	    after(end_seq_0, tp->undo_marker))
		tp->undo_retrans--;

	return dup_sack;
}

struct tcp_sacktag_state {
	int	reord;
	int	fack_count;
	/* Timestamps for earliest and latest never-retransmitted segment
	 * that was SACKed. RTO needs the earliest RTT to stay conservative,
	 * but congestion control should still get an accurate delay signal.
	 */
	u64	first_sackt;
	u64	last_sackt;
	struct rate_sample *rate;
	int	flag;
};

/* Check if skb is fully within the SACK block. In presence of GSO skbs,
 * the incoming SACK may not exactly match but we can find smaller MSS
 * aligned portion of it that matches. Therefore we might need to fragment
 * which may fail and creates some hassle (caller must handle error case
 * returns).
 *
 * FIXME: this could be merged to shift decision code
 */
static int tcp_match_skb_to_sack(struct sock *sk, struct sk_buff *skb,
				  u32 start_seq, u32 end_seq)
{
	int err;
	bool in_sack;
	unsigned int pkt_len;
	unsigned int mss;

	in_sack = !after(start_seq, TCP_SKB_CB(skb)->seq) &&
		  !before(end_seq, TCP_SKB_CB(skb)->end_seq);

	if (tcp_skb_pcount(skb) > 1 && !in_sack &&
	    after(TCP_SKB_CB(skb)->end_seq, start_seq)) {
		mss = tcp_skb_mss(skb);
		in_sack = !after(start_seq, TCP_SKB_CB(skb)->seq);

		if (!in_sack) {
			pkt_len = start_seq - TCP_SKB_CB(skb)->seq;
			if (pkt_len < mss)
				pkt_len = mss;
		} else {
			pkt_len = end_seq - TCP_SKB_CB(skb)->seq;
			if (pkt_len < mss)
				return -EINVAL;
		}

		/* Round if necessary so that SACKs cover only full MSSes
		 * and/or the remaining small portion (if present)
		 */
		if (pkt_len > mss) {
			unsigned int new_len = (pkt_len / mss) * mss;
			if (!in_sack && new_len < pkt_len)
				new_len += mss;
			pkt_len = new_len;
		}

		if (pkt_len >= skb->len && !in_sack)
			return 0;

		err = tcp_fragment(sk, skb, pkt_len, mss, GFP_ATOMIC);
		if (err < 0)
			return err;
	}

	return in_sack;
}

/* Mark the given newly-SACKed range as such, adjusting counters and hints. */
static u8 tcp_sacktag_one(struct sock *sk,
			  struct tcp_sacktag_state *state, u8 sacked,
			  u32 start_seq, u32 end_seq,
			  int dup_sack, int pcount,
			  u64 xmit_time)
{
	struct tcp_sock *tp = tcp_sk(sk);
	int fack_count = state->fack_count;

	/* Account D-SACK for retransmitted packet. */
	if (dup_sack && (sacked & TCPCB_RETRANS)) {
		if (tp->undo_marker && tp->undo_retrans > 0 &&
		    after(end_seq, tp->undo_marker))
			tp->undo_retrans--;
		if (sacked & TCPCB_SACKED_ACKED)
			state->reord = min(fack_count, state->reord);
	}

	/* Nothing to do; acked frame is about to be dropped (was ACKed). */
	if (!after(end_seq, tp->snd_una))
		return sacked;

	if (!(sacked & TCPCB_SACKED_ACKED)) {
		tcp_rack_advance(tp, sacked, end_seq, xmit_time);

		if (sacked & TCPCB_SACKED_RETRANS) {
			/* If the segment is not tagged as lost,
			 * we do not clear RETRANS, believing
			 * that retransmission is still in flight.
			 */
			if (sacked & TCPCB_LOST) {
				sacked &= ~(TCPCB_LOST|TCPCB_SACKED_RETRANS);
				tp->lost_out -= pcount;
				tp->retrans_out -= pcount;
			}
		} else {
			if (!(sacked & TCPCB_RETRANS)) {
				/* New sack for not retransmitted frame,
				 * which was in hole. It is reordering.
				 */
				if (before(start_seq,
					   tcp_highest_sack_seq(tp)))
					state->reord = min(fack_count,
							   state->reord);
				if (!after(end_seq, tp->high_seq))
					state->flag |= FLAG_ORIG_SACK_ACKED;
				if (state->first_sackt == 0)
					state->first_sackt = xmit_time;
				state->last_sackt = xmit_time;
			}

			if (sacked & TCPCB_LOST) {
				sacked &= ~TCPCB_LOST;
				tp->lost_out -= pcount;
			}
		}

		sacked |= TCPCB_SACKED_ACKED;
		state->flag |= FLAG_DATA_SACKED;
		tp->sacked_out += pcount;
		tp->delivered += pcount;  /* Out-of-order packets delivered */

		fack_count += pcount;

		/* Lost marker hint past SACKed? Tweak RFC3517 cnt */
		if (!tcp_is_fack(tp) && tp->lost_skb_hint &&
		    before(start_seq, TCP_SKB_CB(tp->lost_skb_hint)->seq))
			tp->lost_cnt_hint += pcount;

		if (fack_count > tp->fackets_out)
			tp->fackets_out = fack_count;
	}

	/* D-SACK. We can detect redundant retransmission in S|R and plain R
	 * frames and clear it. undo_retrans is decreased above, L|R frames
	 * are accounted above as well.
	 */
	if (dup_sack && (sacked & TCPCB_SACKED_RETRANS)) {
		sacked &= ~TCPCB_SACKED_RETRANS;
		tp->retrans_out -= pcount;
	}

	return sacked;
}

/* Shift newly-SACKed bytes from this skb to the immediately previous
 * already-SACKed sk_buff. Mark the newly-SACKed bytes as such.
 */
static bool tcp_shifted_skb(struct sock *sk, struct sk_buff *skb,
			    struct tcp_sacktag_state *state,
			    unsigned int pcount, int shifted, int mss,
			    bool dup_sack)
{
	struct tcp_sock *tp = tcp_sk(sk);
	struct sk_buff *prev = tcp_write_queue_prev(sk, skb);
	u32 start_seq = TCP_SKB_CB(skb)->seq;	/* start of newly-SACKed */
	u32 end_seq = start_seq + shifted;	/* end of newly-SACKed */

	BUG_ON(!pcount);

	/* Adjust counters and hints for the newly sacked sequence
	 * range but discard the return value since prev is already
	 * marked. We must tag the range first because the seq
	 * advancement below implicitly advances
	 * tcp_highest_sack_seq() when skb is highest_sack.
	 */
	tcp_sacktag_one(sk, state, TCP_SKB_CB(skb)->sacked,
			start_seq, end_seq, dup_sack, pcount,
			skb->skb_mstamp);
	tcp_rate_skb_delivered(sk, skb, state->rate);

	if (skb == tp->lost_skb_hint)
		tp->lost_cnt_hint += pcount;

	TCP_SKB_CB(prev)->end_seq += shifted;
	TCP_SKB_CB(skb)->seq += shifted;

	tcp_skb_pcount_add(prev, pcount);
	BUG_ON(tcp_skb_pcount(skb) < pcount);
	tcp_skb_pcount_add(skb, -pcount);

	/* When we're adding to gso_segs == 1, gso_size will be zero,
	 * in theory this shouldn't be necessary but as long as DSACK
	 * code can come after this skb later on it's better to keep
	 * setting gso_size to something.
	 */
	if (!TCP_SKB_CB(prev)->tcp_gso_size)
		TCP_SKB_CB(prev)->tcp_gso_size = mss;

	/* CHECKME: To clear or not to clear? Mimics normal skb currently */
	if (tcp_skb_pcount(skb) <= 1)
		TCP_SKB_CB(skb)->tcp_gso_size = 0;

	/* Difference in this won't matter, both ACKed by the same cumul. ACK */
	TCP_SKB_CB(prev)->sacked |= (TCP_SKB_CB(skb)->sacked & TCPCB_EVER_RETRANS);

	if (skb->len > 0) {
		BUG_ON(!tcp_skb_pcount(skb));
		NET_INC_STATS(sock_net(sk), LINUX_MIB_SACKSHIFTED);
		return false;
	}

	/* Whole SKB was eaten :-) */

	if (skb == tp->retransmit_skb_hint)
		tp->retransmit_skb_hint = prev;
	if (skb == tp->lost_skb_hint) {
		tp->lost_skb_hint = prev;
		tp->lost_cnt_hint -= tcp_skb_pcount(prev);
	}

	TCP_SKB_CB(prev)->tcp_flags |= TCP_SKB_CB(skb)->tcp_flags;
	TCP_SKB_CB(prev)->eor = TCP_SKB_CB(skb)->eor;
	if (TCP_SKB_CB(skb)->tcp_flags & TCPHDR_FIN)
		TCP_SKB_CB(prev)->end_seq++;

	if (skb == tcp_highest_sack(sk))
		tcp_advance_highest_sack(sk, skb);

	tcp_skb_collapse_tstamp(prev, skb);
	if (unlikely(TCP_SKB_CB(prev)->tx.delivered_mstamp))
		TCP_SKB_CB(prev)->tx.delivered_mstamp = 0;

	tcp_unlink_write_queue(skb, sk);
	sk_wmem_free_skb(sk, skb);

	NET_INC_STATS(sock_net(sk), LINUX_MIB_SACKMERGED);

	return true;
}

/* I wish gso_size would have a bit more sane initialization than
 * something-or-zero which complicates things
 */
static int tcp_skb_seglen(const struct sk_buff *skb)
{
	return tcp_skb_pcount(skb) == 1 ? skb->len : tcp_skb_mss(skb);
}

/* Shifting pages past head area doesn't work */
static int skb_can_shift(const struct sk_buff *skb)
{
	return !skb_headlen(skb) && skb_is_nonlinear(skb);
}

/* Try collapsing SACK blocks spanning across multiple skbs to a single
 * skb.
 */
static struct sk_buff *tcp_shift_skb_data(struct sock *sk, struct sk_buff *skb,
					  struct tcp_sacktag_state *state,
					  u32 start_seq, u32 end_seq,
					  bool dup_sack)
{
	struct tcp_sock *tp = tcp_sk(sk);
	struct sk_buff *prev;
	int mss;
	int pcount = 0;
	int len;
	int in_sack;

	/* For MPTCP we cannot shift skb-data and remove one skb from the
	 * send-queue, because this will make us loose the DSS-option (which
	 * is stored in TCP_SKB_CB(skb)->dss) of the skb we are removing.
	 */
	if (!sk_can_gso(sk) || mptcp(tp))
		goto fallback;

	/* Normally R but no L won't result in plain S */
	if (!dup_sack &&
	    (TCP_SKB_CB(skb)->sacked & (TCPCB_LOST|TCPCB_SACKED_RETRANS)) == TCPCB_SACKED_RETRANS)
		goto fallback;
	if (!skb_can_shift(skb))
		goto fallback;
	/* This frame is about to be dropped (was ACKed). */
	if (!after(TCP_SKB_CB(skb)->end_seq, tp->snd_una))
		goto fallback;

	/* Can only happen with delayed DSACK + discard craziness */
	if (unlikely(skb == tcp_write_queue_head(sk)))
		goto fallback;
	prev = tcp_write_queue_prev(sk, skb);

	if ((TCP_SKB_CB(prev)->sacked & TCPCB_TAGBITS) != TCPCB_SACKED_ACKED)
		goto fallback;

	if (!tcp_skb_can_collapse_to(prev))
		goto fallback;

	in_sack = !after(start_seq, TCP_SKB_CB(skb)->seq) &&
		  !before(end_seq, TCP_SKB_CB(skb)->end_seq);

	if (in_sack) {
		len = skb->len;
		pcount = tcp_skb_pcount(skb);
		mss = tcp_skb_seglen(skb);

		/* TODO: Fix DSACKs to not fragment already SACKed and we can
		 * drop this restriction as unnecessary
		 */
		if (mss != tcp_skb_seglen(prev))
			goto fallback;
	} else {
		if (!after(TCP_SKB_CB(skb)->end_seq, start_seq))
			goto noop;
		/* CHECKME: This is non-MSS split case only?, this will
		 * cause skipped skbs due to advancing loop btw, original
		 * has that feature too
		 */
		if (tcp_skb_pcount(skb) <= 1)
			goto noop;

		in_sack = !after(start_seq, TCP_SKB_CB(skb)->seq);
		if (!in_sack) {
			/* TODO: head merge to next could be attempted here
			 * if (!after(TCP_SKB_CB(skb)->end_seq, end_seq)),
			 * though it might not be worth of the additional hassle
			 *
			 * ...we can probably just fallback to what was done
			 * previously. We could try merging non-SACKed ones
			 * as well but it probably isn't going to buy off
			 * because later SACKs might again split them, and
			 * it would make skb timestamp tracking considerably
			 * harder problem.
			 */
			goto fallback;
		}

		len = end_seq - TCP_SKB_CB(skb)->seq;
		BUG_ON(len < 0);
		BUG_ON(len > skb->len);

		/* MSS boundaries should be honoured or else pcount will
		 * severely break even though it makes things bit trickier.
		 * Optimize common case to avoid most of the divides
		 */
		mss = tcp_skb_mss(skb);

		/* TODO: Fix DSACKs to not fragment already SACKed and we can
		 * drop this restriction as unnecessary
		 */
		if (mss != tcp_skb_seglen(prev))
			goto fallback;

		if (len == mss) {
			pcount = 1;
		} else if (len < mss) {
			goto noop;
		} else {
			pcount = len / mss;
			len = pcount * mss;
		}
	}

	/* tcp_sacktag_one() won't SACK-tag ranges below snd_una */
	if (!after(TCP_SKB_CB(skb)->seq + len, tp->snd_una))
		goto fallback;

	if (!skb_shift(prev, skb, len))
		goto fallback;
	if (!tcp_shifted_skb(sk, skb, state, pcount, len, mss, dup_sack))
		goto out;

	/* Hole filled allows collapsing with the next as well, this is very
	 * useful when hole on every nth skb pattern happens
	 */
	if (prev == tcp_write_queue_tail(sk))
		goto out;
	skb = tcp_write_queue_next(sk, prev);

	if (!skb_can_shift(skb) ||
	    (skb == tcp_send_head(sk)) ||
	    ((TCP_SKB_CB(skb)->sacked & TCPCB_TAGBITS) != TCPCB_SACKED_ACKED) ||
	    (mss != tcp_skb_seglen(skb)))
		goto out;

	len = skb->len;
	if (skb_shift(prev, skb, len)) {
		pcount += tcp_skb_pcount(skb);
		tcp_shifted_skb(sk, skb, state, tcp_skb_pcount(skb), len, mss, 0);
	}

out:
	state->fack_count += pcount;
	return prev;

noop:
	return skb;

fallback:
	NET_INC_STATS(sock_net(sk), LINUX_MIB_SACKSHIFTFALLBACK);
	return NULL;
}

static struct sk_buff *tcp_sacktag_walk(struct sk_buff *skb, struct sock *sk,
					struct tcp_sack_block *next_dup,
					struct tcp_sacktag_state *state,
					u32 start_seq, u32 end_seq,
					bool dup_sack_in)
{
	struct tcp_sock *tp = tcp_sk(sk);
	struct sk_buff *tmp;

	tcp_for_write_queue_from(skb, sk) {
		int in_sack = 0;
		bool dup_sack = dup_sack_in;

		if (skb == tcp_send_head(sk))
			break;

		/* queue is in-order => we can short-circuit the walk early */
		if (!before(TCP_SKB_CB(skb)->seq, end_seq))
			break;

		if (next_dup  &&
		    before(TCP_SKB_CB(skb)->seq, next_dup->end_seq)) {
			in_sack = tcp_match_skb_to_sack(sk, skb,
							next_dup->start_seq,
							next_dup->end_seq);
			if (in_sack > 0)
				dup_sack = true;
		}

		/* skb reference here is a bit tricky to get right, since
		 * shifting can eat and free both this skb and the next,
		 * so not even _safe variant of the loop is enough.
		 */
		if (in_sack <= 0) {
			tmp = tcp_shift_skb_data(sk, skb, state,
						 start_seq, end_seq, dup_sack);
			if (tmp) {
				if (tmp != skb) {
					skb = tmp;
					continue;
				}

				in_sack = 0;
			} else {
				in_sack = tcp_match_skb_to_sack(sk, skb,
								start_seq,
								end_seq);
			}
		}

		if (unlikely(in_sack < 0))
			break;

		if (in_sack) {
			TCP_SKB_CB(skb)->sacked =
				tcp_sacktag_one(sk,
						state,
						TCP_SKB_CB(skb)->sacked,
						TCP_SKB_CB(skb)->seq,
						TCP_SKB_CB(skb)->end_seq,
						dup_sack,
						tcp_skb_pcount(skb),
						skb->skb_mstamp);
			tcp_rate_skb_delivered(sk, skb, state->rate);

			if (!before(TCP_SKB_CB(skb)->seq,
				    tcp_highest_sack_seq(tp)))
				tcp_advance_highest_sack(sk, skb);
		}

		state->fack_count += tcp_skb_pcount(skb);
	}
	return skb;
}

/* Avoid all extra work that is being done by sacktag while walking in
 * a normal way
 */
static struct sk_buff *tcp_sacktag_skip(struct sk_buff *skb, struct sock *sk,
					struct tcp_sacktag_state *state,
					u32 skip_to_seq)
{
	tcp_for_write_queue_from(skb, sk) {
		if (skb == tcp_send_head(sk))
			break;

		if (after(TCP_SKB_CB(skb)->end_seq, skip_to_seq))
			break;

		state->fack_count += tcp_skb_pcount(skb);
	}
	return skb;
}

static struct sk_buff *tcp_maybe_skipping_dsack(struct sk_buff *skb,
						struct sock *sk,
						struct tcp_sack_block *next_dup,
						struct tcp_sacktag_state *state,
						u32 skip_to_seq)
{
	if (!next_dup)
		return skb;

	if (before(next_dup->start_seq, skip_to_seq)) {
		skb = tcp_sacktag_skip(skb, sk, state, next_dup->start_seq);
		skb = tcp_sacktag_walk(skb, sk, NULL, state,
				       next_dup->start_seq, next_dup->end_seq,
				       1);
	}

	return skb;
}

static int tcp_sack_cache_ok(const struct tcp_sock *tp, const struct tcp_sack_block *cache)
{
	return cache < tp->recv_sack_cache + ARRAY_SIZE(tp->recv_sack_cache);
}

static int
tcp_sacktag_write_queue(struct sock *sk, const struct sk_buff *ack_skb,
			u32 prior_snd_una, struct tcp_sacktag_state *state)
{
	struct tcp_sock *tp = tcp_sk(sk);
	const unsigned char *ptr = (skb_transport_header(ack_skb) +
				    TCP_SKB_CB(ack_skb)->sacked);
	struct tcp_sack_block_wire *sp_wire = (struct tcp_sack_block_wire *)(ptr+2);
	struct tcp_sack_block sp[TCP_NUM_SACKS];
	struct tcp_sack_block *cache;
	struct sk_buff *skb;
	int num_sacks = min(TCP_NUM_SACKS, (ptr[1] - TCPOLEN_SACK_BASE) >> 3);
	int used_sacks;
	bool found_dup_sack = false;
	int i, j;
	int first_sack_index;

	state->flag = 0;
	state->reord = tp->packets_out;

	if (!tp->sacked_out) {
		if (WARN_ON(tp->fackets_out))
			tp->fackets_out = 0;
		tcp_highest_sack_reset(sk);
	}

	found_dup_sack = tcp_check_dsack(sk, ack_skb, sp_wire,
					 num_sacks, prior_snd_una);
	if (found_dup_sack) {
		state->flag |= FLAG_DSACKING_ACK;
		tp->delivered++; /* A spurious retransmission is delivered */
	}

	/* Eliminate too old ACKs, but take into
	 * account more or less fresh ones, they can
	 * contain valid SACK info.
	 */
	if (before(TCP_SKB_CB(ack_skb)->ack_seq, prior_snd_una - tp->max_window))
		return 0;

	if (!tp->packets_out)
		goto out;

	used_sacks = 0;
	first_sack_index = 0;
	for (i = 0; i < num_sacks; i++) {
		bool dup_sack = !i && found_dup_sack;

		sp[used_sacks].start_seq = get_unaligned_be32(&sp_wire[i].start_seq);
		sp[used_sacks].end_seq = get_unaligned_be32(&sp_wire[i].end_seq);

		if (!tcp_is_sackblock_valid(tp, dup_sack,
					    sp[used_sacks].start_seq,
					    sp[used_sacks].end_seq)) {
			int mib_idx;

			if (dup_sack) {
				if (!tp->undo_marker)
					mib_idx = LINUX_MIB_TCPDSACKIGNOREDNOUNDO;
				else
					mib_idx = LINUX_MIB_TCPDSACKIGNOREDOLD;
			} else {
				/* Don't count olds caused by ACK reordering */
				if ((TCP_SKB_CB(ack_skb)->ack_seq != tp->snd_una) &&
				    !after(sp[used_sacks].end_seq, tp->snd_una))
					continue;
				mib_idx = LINUX_MIB_TCPSACKDISCARD;
			}

			NET_INC_STATS(sock_net(sk), mib_idx);
			if (i == 0)
				first_sack_index = -1;
			continue;
		}

		/* Ignore very old stuff early */
		if (!after(sp[used_sacks].end_seq, prior_snd_una))
			continue;

		used_sacks++;
	}

	/* order SACK blocks to allow in order walk of the retrans queue */
	for (i = used_sacks - 1; i > 0; i--) {
		for (j = 0; j < i; j++) {
			if (after(sp[j].start_seq, sp[j + 1].start_seq)) {
				swap(sp[j], sp[j + 1]);

				/* Track where the first SACK block goes to */
				if (j == first_sack_index)
					first_sack_index = j + 1;
			}
		}
	}

	skb = tcp_write_queue_head(sk);
	state->fack_count = 0;
	i = 0;

	if (!tp->sacked_out) {
		/* It's already past, so skip checking against it */
		cache = tp->recv_sack_cache + ARRAY_SIZE(tp->recv_sack_cache);
	} else {
		cache = tp->recv_sack_cache;
		/* Skip empty blocks in at head of the cache */
		while (tcp_sack_cache_ok(tp, cache) && !cache->start_seq &&
		       !cache->end_seq)
			cache++;
	}

	while (i < used_sacks) {
		u32 start_seq = sp[i].start_seq;
		u32 end_seq = sp[i].end_seq;
		bool dup_sack = (found_dup_sack && (i == first_sack_index));
		struct tcp_sack_block *next_dup = NULL;

		if (found_dup_sack && ((i + 1) == first_sack_index))
			next_dup = &sp[i + 1];

		/* Skip too early cached blocks */
		while (tcp_sack_cache_ok(tp, cache) &&
		       !before(start_seq, cache->end_seq))
			cache++;

		/* Can skip some work by looking recv_sack_cache? */
		if (tcp_sack_cache_ok(tp, cache) && !dup_sack &&
		    after(end_seq, cache->start_seq)) {

			/* Head todo? */
			if (before(start_seq, cache->start_seq)) {
				skb = tcp_sacktag_skip(skb, sk, state,
						       start_seq);
				skb = tcp_sacktag_walk(skb, sk, next_dup,
						       state,
						       start_seq,
						       cache->start_seq,
						       dup_sack);
			}

			/* Rest of the block already fully processed? */
			if (!after(end_seq, cache->end_seq))
				goto advance_sp;

			skb = tcp_maybe_skipping_dsack(skb, sk, next_dup,
						       state,
						       cache->end_seq);

			/* ...tail remains todo... */
			if (tcp_highest_sack_seq(tp) == cache->end_seq) {
				/* ...but better entrypoint exists! */
				skb = tcp_highest_sack(sk);
				if (!skb)
					break;
				state->fack_count = tp->fackets_out;
				cache++;
				goto walk;
			}

			skb = tcp_sacktag_skip(skb, sk, state, cache->end_seq);
			/* Check overlap against next cached too (past this one already) */
			cache++;
			continue;
		}

		if (!before(start_seq, tcp_highest_sack_seq(tp))) {
			skb = tcp_highest_sack(sk);
			if (!skb)
				break;
			state->fack_count = tp->fackets_out;
		}
		skb = tcp_sacktag_skip(skb, sk, state, start_seq);

walk:
		skb = tcp_sacktag_walk(skb, sk, next_dup, state,
				       start_seq, end_seq, dup_sack);

advance_sp:
		i++;
	}

	/* Clear the head of the cache sack blocks so we can skip it next time */
	for (i = 0; i < ARRAY_SIZE(tp->recv_sack_cache) - used_sacks; i++) {
		tp->recv_sack_cache[i].start_seq = 0;
		tp->recv_sack_cache[i].end_seq = 0;
	}
	for (j = 0; j < used_sacks; j++)
		tp->recv_sack_cache[i++] = sp[j];

	if ((state->reord < tp->fackets_out) &&
	    ((inet_csk(sk)->icsk_ca_state != TCP_CA_Loss) || tp->undo_marker))
		tcp_update_reordering(sk, tp->fackets_out - state->reord, 0);

	tcp_verify_left_out(tp);
out:

#if FASTRETRANS_DEBUG > 0
	WARN_ON((int)tp->sacked_out < 0);
	WARN_ON((int)tp->lost_out < 0);
	WARN_ON((int)tp->retrans_out < 0);
	WARN_ON((int)tcp_packets_in_flight(tp) < 0);
#endif
	return state->flag;
}

/* Limits sacked_out so that sum with lost_out isn't ever larger than
 * packets_out. Returns false if sacked_out adjustement wasn't necessary.
 */
static bool tcp_limit_reno_sacked(struct tcp_sock *tp)
{
	u32 holes;

	holes = max(tp->lost_out, 1U);
	holes = min(holes, tp->packets_out);

	if ((tp->sacked_out + holes) > tp->packets_out) {
		tp->sacked_out = tp->packets_out - holes;
		return true;
	}
	return false;
}

/* If we receive more dupacks than we expected counting segments
 * in assumption of absent reordering, interpret this as reordering.
 * The only another reason could be bug in receiver TCP.
 */
static void tcp_check_reno_reordering(struct sock *sk, const int addend)
{
	struct tcp_sock *tp = tcp_sk(sk);
	if (tcp_limit_reno_sacked(tp))
		tcp_update_reordering(sk, tp->packets_out + addend, 0);
}

/* Emulate SACKs for SACKless connection: account for a new dupack. */

static void tcp_add_reno_sack(struct sock *sk)
{
	struct tcp_sock *tp = tcp_sk(sk);
	u32 prior_sacked = tp->sacked_out;

	tp->sacked_out++;
	tcp_check_reno_reordering(sk, 0);
	if (tp->sacked_out > prior_sacked)
		tp->delivered++; /* Some out-of-order packet is delivered */
	tcp_verify_left_out(tp);
}

/* Account for ACK, ACKing some data in Reno Recovery phase. */

static void tcp_remove_reno_sacks(struct sock *sk, int acked)
{
	struct tcp_sock *tp = tcp_sk(sk);

	if (acked > 0) {
		/* One ACK acked hole. The rest eat duplicate ACKs. */
		tp->delivered += max_t(int, acked - tp->sacked_out, 1);
		if (acked - 1 >= tp->sacked_out)
			tp->sacked_out = 0;
		else
			tp->sacked_out -= acked - 1;
	}
	tcp_check_reno_reordering(sk, acked);
	tcp_verify_left_out(tp);
}

static inline void tcp_reset_reno_sack(struct tcp_sock *tp)
{
	tp->sacked_out = 0;
}

void tcp_clear_retrans(struct tcp_sock *tp)
{
	tp->retrans_out = 0;
	tp->lost_out = 0;
	tp->undo_marker = 0;
	tp->undo_retrans = -1;
	tp->fackets_out = 0;
	tp->sacked_out = 0;
}

static inline void tcp_init_undo(struct tcp_sock *tp)
{
	tp->undo_marker = tp->snd_una;
	/* Retransmission still in flight may cause DSACKs later. */
	tp->undo_retrans = tp->retrans_out ? : -1;
}

/* Enter Loss state. If we detect SACK reneging, forget all SACK information
 * and reset tags completely, otherwise preserve SACKs. If receiver
 * dropped its ofo queue, we will know this due to reneging detection.
 */
void tcp_enter_loss(struct sock *sk)
{
	const struct inet_connection_sock *icsk = inet_csk(sk);
	struct tcp_sock *tp = tcp_sk(sk);
	struct net *net = sock_net(sk);
	struct sk_buff *skb;
	bool new_recovery = icsk->icsk_ca_state < TCP_CA_Recovery;
	bool is_reneg;			/* is receiver reneging on SACKs? */
	bool mark_lost;

	/* Reduce ssthresh if it has not yet been made inside this window. */
	if (icsk->icsk_ca_state <= TCP_CA_Disorder ||
	    !after(tp->high_seq, tp->snd_una) ||
	    (icsk->icsk_ca_state == TCP_CA_Loss && !icsk->icsk_retransmits)) {
		tp->prior_ssthresh = tcp_current_ssthresh(sk);
		tp->prior_cwnd = tp->snd_cwnd;
		tp->snd_ssthresh = icsk->icsk_ca_ops->ssthresh(sk);
		tcp_ca_event(sk, CA_EVENT_LOSS);
		tcp_init_undo(tp);
	}
	tp->snd_cwnd	   = 1;
	tp->snd_cwnd_cnt   = 0;
	tp->snd_cwnd_stamp = tcp_jiffies32;

	tp->retrans_out = 0;
	tp->lost_out = 0;

	if (tcp_is_reno(tp))
		tcp_reset_reno_sack(tp);

	skb = tcp_write_queue_head(sk);
	is_reneg = skb && (TCP_SKB_CB(skb)->sacked & TCPCB_SACKED_ACKED);
	if (is_reneg) {
		NET_INC_STATS(sock_net(sk), LINUX_MIB_TCPSACKRENEGING);
		tp->sacked_out = 0;
		tp->fackets_out = 0;
		/* Mark SACK reneging until we recover from this loss event. */
		tp->is_sack_reneg = 1;
	}
	tcp_clear_all_retrans_hints(tp);

	tcp_for_write_queue(skb, sk) {
		if (skb == tcp_send_head(sk))
			break;

		mark_lost = (!(TCP_SKB_CB(skb)->sacked & TCPCB_SACKED_ACKED) ||
			     is_reneg);
		if (mark_lost)
			tcp_sum_lost(tp, skb);
		TCP_SKB_CB(skb)->sacked &= (~TCPCB_TAGBITS)|TCPCB_SACKED_ACKED;
		if (mark_lost) {
			TCP_SKB_CB(skb)->sacked &= ~TCPCB_SACKED_ACKED;
			TCP_SKB_CB(skb)->sacked |= TCPCB_LOST;
			tp->lost_out += tcp_skb_pcount(skb);
		}
	}
	tcp_verify_left_out(tp);

	/* Timeout in disordered state after receiving substantial DUPACKs
	 * suggests that the degree of reordering is over-estimated.
	 */
	if (icsk->icsk_ca_state <= TCP_CA_Disorder &&
	    tp->sacked_out >= net->ipv4.sysctl_tcp_reordering)
		tp->reordering = min_t(unsigned int, tp->reordering,
				       net->ipv4.sysctl_tcp_reordering);
	tcp_set_ca_state(sk, TCP_CA_Loss);
	tp->high_seq = tp->snd_nxt;
	tcp_ecn_queue_cwr(tp);

	/* F-RTO RFC5682 sec 3.1 step 1: retransmit SND.UNA if no previous
	 * loss recovery is underway except recurring timeout(s) on
	 * the same SND.UNA (sec 3.2). Disable F-RTO on path MTU probing
	 */
	tp->frto = sysctl_tcp_frto &&
		   (new_recovery || icsk->icsk_retransmits) &&
		   !inet_csk(sk)->icsk_mtup.probe_size;
}

/* If ACK arrived pointing to a remembered SACK, it means that our
 * remembered SACKs do not reflect real state of receiver i.e.
 * receiver _host_ is heavily congested (or buggy).
 *
 * To avoid big spurious retransmission bursts due to transient SACK
 * scoreboard oddities that look like reneging, we give the receiver a
 * little time (max(RTT/2, 10ms)) to send us some more ACKs that will
 * restore sanity to the SACK scoreboard. If the apparent reneging
 * persists until this RTO then we'll clear the SACK scoreboard.
 */
static bool tcp_check_sack_reneging(struct sock *sk, int flag)
{
	if (flag & FLAG_SACK_RENEGING) {
		struct tcp_sock *tp = tcp_sk(sk);
		unsigned long delay = max(usecs_to_jiffies(tp->srtt_us >> 4),
					  msecs_to_jiffies(10));

		inet_csk_reset_xmit_timer(sk, ICSK_TIME_RETRANS,
					  delay, TCP_RTO_MAX);
		return true;
	}
	return false;
}

static inline int tcp_fackets_out(const struct tcp_sock *tp)
{
	return tcp_is_reno(tp) ? tp->sacked_out + 1 : tp->fackets_out;
}

/* Heurestics to calculate number of duplicate ACKs. There's no dupACKs
 * counter when SACK is enabled (without SACK, sacked_out is used for
 * that purpose).
 *
 * Instead, with FACK TCP uses fackets_out that includes both SACKed
 * segments up to the highest received SACK block so far and holes in
 * between them.
 *
 * With reordering, holes may still be in flight, so RFC3517 recovery
 * uses pure sacked_out (total number of SACKed segments) even though
 * it violates the RFC that uses duplicate ACKs, often these are equal
 * but when e.g. out-of-window ACKs or packet duplication occurs,
 * they differ. Since neither occurs due to loss, TCP should really
 * ignore them.
 */
static inline int tcp_dupack_heuristics(const struct tcp_sock *tp)
{
	return tcp_is_fack(tp) ? tp->fackets_out : tp->sacked_out + 1;
}

/* Linux NewReno/SACK/FACK/ECN state machine.
 * --------------------------------------
 *
 * "Open"	Normal state, no dubious events, fast path.
 * "Disorder"   In all the respects it is "Open",
 *		but requires a bit more attention. It is entered when
 *		we see some SACKs or dupacks. It is split of "Open"
 *		mainly to move some processing from fast path to slow one.
 * "CWR"	CWND was reduced due to some Congestion Notification event.
 *		It can be ECN, ICMP source quench, local device congestion.
 * "Recovery"	CWND was reduced, we are fast-retransmitting.
 * "Loss"	CWND was reduced due to RTO timeout or SACK reneging.
 *
 * tcp_fastretrans_alert() is entered:
 * - each incoming ACK, if state is not "Open"
 * - when arrived ACK is unusual, namely:
 *	* SACK
 *	* Duplicate ACK.
 *	* ECN ECE.
 *
 * Counting packets in flight is pretty simple.
 *
 *	in_flight = packets_out - left_out + retrans_out
 *
 *	packets_out is SND.NXT-SND.UNA counted in packets.
 *
 *	retrans_out is number of retransmitted segments.
 *
 *	left_out is number of segments left network, but not ACKed yet.
 *
 *		left_out = sacked_out + lost_out
 *
 *     sacked_out: Packets, which arrived to receiver out of order
 *		   and hence not ACKed. With SACKs this number is simply
 *		   amount of SACKed data. Even without SACKs
 *		   it is easy to give pretty reliable estimate of this number,
 *		   counting duplicate ACKs.
 *
 *       lost_out: Packets lost by network. TCP has no explicit
 *		   "loss notification" feedback from network (for now).
 *		   It means that this number can be only _guessed_.
 *		   Actually, it is the heuristics to predict lossage that
 *		   distinguishes different algorithms.
 *
 *	F.e. after RTO, when all the queue is considered as lost,
 *	lost_out = packets_out and in_flight = retrans_out.
 *
 *		Essentially, we have now a few algorithms detecting
 *		lost packets.
 *
 *		If the receiver supports SACK:
 *
 *		RFC6675/3517: It is the conventional algorithm. A packet is
 *		considered lost if the number of higher sequence packets
 *		SACKed is greater than or equal the DUPACK thoreshold
 *		(reordering). This is implemented in tcp_mark_head_lost and
 *		tcp_update_scoreboard.
 *
 *		RACK (draft-ietf-tcpm-rack-01): it is a newer algorithm
 *		(2017-) that checks timing instead of counting DUPACKs.
 *		Essentially a packet is considered lost if it's not S/ACKed
 *		after RTT + reordering_window, where both metrics are
 *		dynamically measured and adjusted. This is implemented in
 *		tcp_rack_mark_lost.
 *
 *		FACK (Disabled by default. Subsumbed by RACK):
 *		It is the simplest heuristics. As soon as we decided
 *		that something is lost, we decide that _all_ not SACKed
 *		packets until the most forward SACK are lost. I.e.
 *		lost_out = fackets_out - sacked_out and left_out = fackets_out.
 *		It is absolutely correct estimate, if network does not reorder
 *		packets. And it loses any connection to reality when reordering
 *		takes place. We use FACK by default until reordering
 *		is suspected on the path to this destination.
 *
 *		If the receiver does not support SACK:
 *
 *		NewReno (RFC6582): in Recovery we assume that one segment
 *		is lost (classic Reno). While we are in Recovery and
 *		a partial ACK arrives, we assume that one more packet
 *		is lost (NewReno). This heuristics are the same in NewReno
 *		and SACK.
 *
 * Really tricky (and requiring careful tuning) part of algorithm
 * is hidden in functions tcp_time_to_recover() and tcp_xmit_retransmit_queue().
 * The first determines the moment _when_ we should reduce CWND and,
 * hence, slow down forward transmission. In fact, it determines the moment
 * when we decide that hole is caused by loss, rather than by a reorder.
 *
 * tcp_xmit_retransmit_queue() decides, _what_ we should retransmit to fill
 * holes, caused by lost packets.
 *
 * And the most logically complicated part of algorithm is undo
 * heuristics. We detect false retransmits due to both too early
 * fast retransmit (reordering) and underestimated RTO, analyzing
 * timestamps and D-SACKs. When we detect that some segments were
 * retransmitted by mistake and CWND reduction was wrong, we undo
 * window reduction and abort recovery phase. This logic is hidden
 * inside several functions named tcp_try_undo_<something>.
 */

/* This function decides, when we should leave Disordered state
 * and enter Recovery phase, reducing congestion window.
 *
 * Main question: may we further continue forward transmission
 * with the same cwnd?
 */
static bool tcp_time_to_recover(struct sock *sk, int flag)
{
	struct tcp_sock *tp = tcp_sk(sk);

	/* Trick#1: The loss is proven. */
	if (tp->lost_out)
		return true;

	/* Not-A-Trick#2 : Classic rule... */
	if (tcp_dupack_heuristics(tp) > tp->reordering)
		return true;

	return false;
}

/* Detect loss in event "A" above by marking head of queue up as lost.
 * For FACK or non-SACK(Reno) senders, the first "packets" number of segments
 * are considered lost. For RFC3517 SACK, a segment is considered lost if it
 * has at least tp->reordering SACKed seqments above it; "packets" refers to
 * the maximum SACKed segments to pass before reaching this limit.
 */
static void tcp_mark_head_lost(struct sock *sk, int packets, int mark_head)
{
	struct tcp_sock *tp = tcp_sk(sk);
	struct sk_buff *skb;
	int cnt, oldcnt, lost;
	unsigned int mss;
	/* Use SACK to deduce losses of new sequences sent during recovery */
	const u32 loss_high = tcp_is_sack(tp) ?  tp->snd_nxt : tp->high_seq;

	WARN_ON(packets > tp->packets_out);
	if (tp->lost_skb_hint) {
		skb = tp->lost_skb_hint;
		cnt = tp->lost_cnt_hint;
		/* Head already handled? */
		if (mark_head && skb != tcp_write_queue_head(sk))
			return;
	} else {
		skb = tcp_write_queue_head(sk);
		cnt = 0;
	}

	tcp_for_write_queue_from(skb, sk) {
		if (skb == tcp_send_head(sk))
			break;
		/* TODO: do this better */
		/* this is not the most efficient way to do this... */
		tp->lost_skb_hint = skb;
		tp->lost_cnt_hint = cnt;

		if (after(TCP_SKB_CB(skb)->end_seq, loss_high))
			break;

		oldcnt = cnt;
		if (tcp_is_fack(tp) || tcp_is_reno(tp) ||
		    (TCP_SKB_CB(skb)->sacked & TCPCB_SACKED_ACKED))
			cnt += tcp_skb_pcount(skb);

		if (cnt > packets) {
			if ((tcp_is_sack(tp) && !tcp_is_fack(tp)) ||
			    (TCP_SKB_CB(skb)->sacked & TCPCB_SACKED_ACKED) ||
			    (oldcnt >= packets))
				break;

			mss = tcp_skb_mss(skb);
			/* If needed, chop off the prefix to mark as lost. */
			lost = (packets - oldcnt) * mss;
			if (lost < skb->len &&
			    tcp_fragment(sk, skb, lost, mss, GFP_ATOMIC) < 0)
				break;
			cnt = packets;
		}

		tcp_skb_mark_lost(tp, skb);

		if (mark_head)
			break;
	}
	tcp_verify_left_out(tp);
}

/* Account newly detected lost packet(s) */

static void tcp_update_scoreboard(struct sock *sk, int fast_rexmit)
{
	struct tcp_sock *tp = tcp_sk(sk);

	if (tcp_is_reno(tp)) {
		tcp_mark_head_lost(sk, 1, 1);
	} else if (tcp_is_fack(tp)) {
		int lost = tp->fackets_out - tp->reordering;
		if (lost <= 0)
			lost = 1;
		tcp_mark_head_lost(sk, lost, 0);
	} else {
		int sacked_upto = tp->sacked_out - tp->reordering;
		if (sacked_upto >= 0)
			tcp_mark_head_lost(sk, sacked_upto, 0);
		else if (fast_rexmit)
			tcp_mark_head_lost(sk, 1, 1);
	}
}

static bool tcp_tsopt_ecr_before(const struct tcp_sock *tp, u32 when)
{
	return tp->rx_opt.saw_tstamp && tp->rx_opt.rcv_tsecr &&
	       before(tp->rx_opt.rcv_tsecr, when);
}

/* skb is spurious retransmitted if the returned timestamp echo
 * reply is prior to the skb transmission time
 */
static bool tcp_skb_spurious_retrans(const struct tcp_sock *tp,
				     const struct sk_buff *skb)
{
	return (TCP_SKB_CB(skb)->sacked & TCPCB_RETRANS) &&
	       tcp_tsopt_ecr_before(tp, tcp_skb_timestamp(skb));
}

/* Nothing was retransmitted or returned timestamp is less
 * than timestamp of the first retransmission.
 */
static inline bool tcp_packet_delayed(const struct tcp_sock *tp)
{
	return !tp->retrans_stamp ||
	       tcp_tsopt_ecr_before(tp, tp->retrans_stamp);
}

/* Undo procedures. */

/* We can clear retrans_stamp when there are no retransmissions in the
 * window. It would seem that it is trivially available for us in
 * tp->retrans_out, however, that kind of assumptions doesn't consider
 * what will happen if errors occur when sending retransmission for the
 * second time. ...It could the that such segment has only
 * TCPCB_EVER_RETRANS set at the present time. It seems that checking
 * the head skb is enough except for some reneging corner cases that
 * are not worth the effort.
 *
 * Main reason for all this complexity is the fact that connection dying
 * time now depends on the validity of the retrans_stamp, in particular,
 * that successive retransmissions of a segment must not advance
 * retrans_stamp under any conditions.
 */
static bool tcp_any_retrans_done(const struct sock *sk)
{
	const struct tcp_sock *tp = tcp_sk(sk);
	struct sk_buff *skb;

	if (tp->retrans_out)
		return true;

	skb = tcp_write_queue_head(sk);
	if (unlikely(skb && TCP_SKB_CB(skb)->sacked & TCPCB_EVER_RETRANS))
		return true;

	return false;
}

#if FASTRETRANS_DEBUG > 1
static void DBGUNDO(struct sock *sk, const char *msg)
{
	struct tcp_sock *tp = tcp_sk(sk);
	struct inet_sock *inet = inet_sk(sk);

	if (sk->sk_family == AF_INET) {
		pr_debug("Undo %s %pI4/%u c%u l%u ss%u/%u p%u\n",
			 msg,
			 &inet->inet_daddr, ntohs(inet->inet_dport),
			 tp->snd_cwnd, tcp_left_out(tp),
			 tp->snd_ssthresh, tp->prior_ssthresh,
			 tp->packets_out);
	}
#if IS_ENABLED(CONFIG_IPV6)
	else if (sk->sk_family == AF_INET6) {
		pr_debug("Undo %s %pI6/%u c%u l%u ss%u/%u p%u\n",
			 msg,
			 &sk->sk_v6_daddr, ntohs(inet->inet_dport),
			 tp->snd_cwnd, tcp_left_out(tp),
			 tp->snd_ssthresh, tp->prior_ssthresh,
			 tp->packets_out);
	}
#endif
}
#else
#define DBGUNDO(x...) do { } while (0)
#endif

static void tcp_undo_cwnd_reduction(struct sock *sk, bool unmark_loss)
{
	struct tcp_sock *tp = tcp_sk(sk);

	if (unmark_loss) {
		struct sk_buff *skb;

		tcp_for_write_queue(skb, sk) {
			if (skb == tcp_send_head(sk))
				break;
			TCP_SKB_CB(skb)->sacked &= ~TCPCB_LOST;
		}
		tp->lost_out = 0;
		tcp_clear_all_retrans_hints(tp);
	}

	if (tp->prior_ssthresh) {
		const struct inet_connection_sock *icsk = inet_csk(sk);

		tp->snd_cwnd = icsk->icsk_ca_ops->undo_cwnd(sk);

		if (tp->prior_ssthresh > tp->snd_ssthresh) {
			tp->snd_ssthresh = tp->prior_ssthresh;
			tcp_ecn_withdraw_cwr(tp);
		}
	}
	tp->snd_cwnd_stamp = tcp_jiffies32;
	tp->undo_marker = 0;
}

static inline bool tcp_may_undo(const struct tcp_sock *tp)
{
	return tp->undo_marker && (!tp->undo_retrans || tcp_packet_delayed(tp));
}

/* People celebrate: "We love our President!" */
static bool tcp_try_undo_recovery(struct sock *sk)
{
	struct tcp_sock *tp = tcp_sk(sk);

	if (tcp_may_undo(tp)) {
		int mib_idx;

		/* Happy end! We did not retransmit anything
		 * or our original transmission succeeded.
		 */
		DBGUNDO(sk, inet_csk(sk)->icsk_ca_state == TCP_CA_Loss ? "loss" : "retrans");
		tcp_undo_cwnd_reduction(sk, false);
		if (inet_csk(sk)->icsk_ca_state == TCP_CA_Loss)
			mib_idx = LINUX_MIB_TCPLOSSUNDO;
		else
			mib_idx = LINUX_MIB_TCPFULLUNDO;

		NET_INC_STATS(sock_net(sk), mib_idx);
	}
	if (tp->snd_una == tp->high_seq && tcp_is_reno(tp)) {
		/* Hold old state until something *above* high_seq
		 * is ACKed. For Reno it is MUST to prevent false
		 * fast retransmits (RFC2582). SACK TCP is safe. */
		if (!tcp_any_retrans_done(sk))
			tp->retrans_stamp = 0;
		return true;
	}
	tcp_set_ca_state(sk, TCP_CA_Open);
	tp->is_sack_reneg = 0;
	return false;
}

/* Try to undo cwnd reduction, because D-SACKs acked all retransmitted data */
static bool tcp_try_undo_dsack(struct sock *sk)
{
	struct tcp_sock *tp = tcp_sk(sk);

	if (tp->undo_marker && !tp->undo_retrans) {
		DBGUNDO(sk, "D-SACK");
		tcp_undo_cwnd_reduction(sk, false);
		NET_INC_STATS(sock_net(sk), LINUX_MIB_TCPDSACKUNDO);
		return true;
	}
	return false;
}

/* Undo during loss recovery after partial ACK or using F-RTO. */
static bool tcp_try_undo_loss(struct sock *sk, bool frto_undo)
{
	struct tcp_sock *tp = tcp_sk(sk);

	if (frto_undo || tcp_may_undo(tp)) {
		tcp_undo_cwnd_reduction(sk, true);

		DBGUNDO(sk, "partial loss");
		NET_INC_STATS(sock_net(sk), LINUX_MIB_TCPLOSSUNDO);
		if (frto_undo)
			NET_INC_STATS(sock_net(sk),
					LINUX_MIB_TCPSPURIOUSRTOS);
		inet_csk(sk)->icsk_retransmits = 0;
		if (frto_undo || tcp_is_sack(tp)) {
			tcp_set_ca_state(sk, TCP_CA_Open);
			tp->is_sack_reneg = 0;
		}
		return true;
	}
	return false;
}

/* The cwnd reduction in CWR and Recovery uses the PRR algorithm in RFC 6937.
 * It computes the number of packets to send (sndcnt) based on packets newly
 * delivered:
 *   1) If the packets in flight is larger than ssthresh, PRR spreads the
 *	cwnd reductions across a full RTT.
 *   2) Otherwise PRR uses packet conservation to send as much as delivered.
 *      But when the retransmits are acked without further losses, PRR
 *      slow starts cwnd up to ssthresh to speed up the recovery.
 */
static void tcp_init_cwnd_reduction(struct sock *sk)
{
	struct tcp_sock *tp = tcp_sk(sk);

	tp->high_seq = tp->snd_nxt;
	tp->tlp_high_seq = 0;
	tp->snd_cwnd_cnt = 0;
	tp->prior_cwnd = tp->snd_cwnd;
	tp->prr_delivered = 0;
	tp->prr_out = 0;
	tp->snd_ssthresh = inet_csk(sk)->icsk_ca_ops->ssthresh(sk);
	tcp_ecn_queue_cwr(tp);
}

void tcp_cwnd_reduction(struct sock *sk, int newly_acked_sacked, int flag)
{
	struct tcp_sock *tp = tcp_sk(sk);
	int sndcnt = 0;
	int delta = tp->snd_ssthresh - tcp_packets_in_flight(tp);

	if (newly_acked_sacked <= 0 || WARN_ON_ONCE(!tp->prior_cwnd))
		return;

	tp->prr_delivered += newly_acked_sacked;
	if (delta < 0) {
		u64 dividend = (u64)tp->snd_ssthresh * tp->prr_delivered +
			       tp->prior_cwnd - 1;
		sndcnt = div_u64(dividend, tp->prior_cwnd) - tp->prr_out;
	} else if ((flag & FLAG_RETRANS_DATA_ACKED) &&
		   !(flag & FLAG_LOST_RETRANS)) {
		sndcnt = min_t(int, delta,
			       max_t(int, tp->prr_delivered - tp->prr_out,
				     newly_acked_sacked) + 1);
	} else {
		sndcnt = min(delta, newly_acked_sacked);
	}
	/* Force a fast retransmit upon entering fast recovery */
	sndcnt = max(sndcnt, (tp->prr_out ? 0 : 1));
	tp->snd_cwnd = tcp_packets_in_flight(tp) + sndcnt;
}

static inline void tcp_end_cwnd_reduction(struct sock *sk)
{
	struct tcp_sock *tp = tcp_sk(sk);

	if (inet_csk(sk)->icsk_ca_ops->cong_control)
		return;

	/* Reset cwnd to ssthresh in CWR or Recovery (unless it's undone) */
	if (tp->snd_ssthresh < TCP_INFINITE_SSTHRESH &&
	    (inet_csk(sk)->icsk_ca_state == TCP_CA_CWR || tp->undo_marker)) {
		tp->snd_cwnd = tp->snd_ssthresh;
		tp->snd_cwnd_stamp = tcp_jiffies32;
	}
	tcp_ca_event(sk, CA_EVENT_COMPLETE_CWR);
}

/* Enter CWR state. Disable cwnd undo since congestion is proven with ECN */
void tcp_enter_cwr(struct sock *sk)
{
	struct tcp_sock *tp = tcp_sk(sk);

	tp->prior_ssthresh = 0;
	if (inet_csk(sk)->icsk_ca_state < TCP_CA_CWR) {
		tp->undo_marker = 0;
		tcp_init_cwnd_reduction(sk);
		tcp_set_ca_state(sk, TCP_CA_CWR);
	}
}
EXPORT_SYMBOL(tcp_enter_cwr);

static void tcp_try_keep_open(struct sock *sk)
{
	struct tcp_sock *tp = tcp_sk(sk);
	int state = TCP_CA_Open;

	if (tcp_left_out(tp) || tcp_any_retrans_done(sk))
		state = TCP_CA_Disorder;

	if (inet_csk(sk)->icsk_ca_state != state) {
		tcp_set_ca_state(sk, state);
		tp->high_seq = tp->snd_nxt;
	}
}

static void tcp_try_to_open(struct sock *sk, int flag)
{
	struct tcp_sock *tp = tcp_sk(sk);

	tcp_verify_left_out(tp);

	if (!tcp_any_retrans_done(sk))
		tp->retrans_stamp = 0;

	if (flag & FLAG_ECE)
		tcp_enter_cwr(sk);

	if (inet_csk(sk)->icsk_ca_state != TCP_CA_CWR) {
		tcp_try_keep_open(sk);
	}
}

static void tcp_mtup_probe_failed(struct sock *sk)
{
	struct inet_connection_sock *icsk = inet_csk(sk);

	icsk->icsk_mtup.search_high = icsk->icsk_mtup.probe_size - 1;
	icsk->icsk_mtup.probe_size = 0;
	NET_INC_STATS(sock_net(sk), LINUX_MIB_TCPMTUPFAIL);
}

static void tcp_mtup_probe_success(struct sock *sk)
{
	struct tcp_sock *tp = tcp_sk(sk);
	struct inet_connection_sock *icsk = inet_csk(sk);

	/* FIXME: breaks with very large cwnd */
	tp->prior_ssthresh = tcp_current_ssthresh(sk);
	tp->snd_cwnd = tp->snd_cwnd *
		       tcp_mss_to_mtu(sk, tp->mss_cache) /
		       icsk->icsk_mtup.probe_size;
	tp->snd_cwnd_cnt = 0;
	tp->snd_cwnd_stamp = tcp_jiffies32;
	tp->snd_ssthresh = tcp_current_ssthresh(sk);

	icsk->icsk_mtup.search_low = icsk->icsk_mtup.probe_size;
	icsk->icsk_mtup.probe_size = 0;
	tcp_sync_mss(sk, icsk->icsk_pmtu_cookie);
	NET_INC_STATS(sock_net(sk), LINUX_MIB_TCPMTUPSUCCESS);
}

/* Do a simple retransmit without using the backoff mechanisms in
 * tcp_timer. This is used for path mtu discovery.
 * The socket is already locked here.
 */
void tcp_simple_retransmit(struct sock *sk)
{
	const struct inet_connection_sock *icsk = inet_csk(sk);
	struct tcp_sock *tp = tcp_sk(sk);
	struct sk_buff *skb;
	unsigned int mss = tcp_current_mss(sk);

	tcp_for_write_queue(skb, sk) {
		if (skb == tcp_send_head(sk))
			break;
		if (tcp_skb_seglen(skb) > mss &&
		    !(TCP_SKB_CB(skb)->sacked & TCPCB_SACKED_ACKED)) {
			if (TCP_SKB_CB(skb)->sacked & TCPCB_SACKED_RETRANS) {
				TCP_SKB_CB(skb)->sacked &= ~TCPCB_SACKED_RETRANS;
				tp->retrans_out -= tcp_skb_pcount(skb);
			}
			tcp_skb_mark_lost_uncond_verify(tp, skb);
		}
	}

	tcp_clear_retrans_hints_partial(tp);

	if (!tp->lost_out)
		return;

	if (tcp_is_reno(tp))
		tcp_limit_reno_sacked(tp);

	tcp_verify_left_out(tp);

	/* Don't muck with the congestion window here.
	 * Reason is that we do not increase amount of _data_
	 * in network, but units changed and effective
	 * cwnd/ssthresh really reduced now.
	 */
	if (icsk->icsk_ca_state != TCP_CA_Loss) {
		tp->high_seq = tp->snd_nxt;
		tp->snd_ssthresh = tcp_current_ssthresh(sk);
		tp->prior_ssthresh = 0;
		tp->undo_marker = 0;
		tcp_set_ca_state(sk, TCP_CA_Loss);
	}
	tcp_xmit_retransmit_queue(sk);
}
EXPORT_SYMBOL(tcp_simple_retransmit);

void tcp_enter_recovery(struct sock *sk, bool ece_ack)
{
	struct tcp_sock *tp = tcp_sk(sk);
	int mib_idx;

	if (tcp_is_reno(tp))
		mib_idx = LINUX_MIB_TCPRENORECOVERY;
	else
		mib_idx = LINUX_MIB_TCPSACKRECOVERY;

	NET_INC_STATS(sock_net(sk), mib_idx);

	tp->prior_ssthresh = 0;
	tcp_init_undo(tp);

	if (!tcp_in_cwnd_reduction(sk)) {
		if (!ece_ack)
			tp->prior_ssthresh = tcp_current_ssthresh(sk);
		tcp_init_cwnd_reduction(sk);
	}
	tcp_set_ca_state(sk, TCP_CA_Recovery);
}

/* Process an ACK in CA_Loss state. Move to CA_Open if lost data are
 * recovered or spurious. Otherwise retransmits more on partial ACKs.
 */
static void tcp_process_loss(struct sock *sk, int flag, bool is_dupack,
			     int *rexmit)
{
	struct tcp_sock *tp = tcp_sk(sk);
	bool recovered = !before(tp->snd_una, tp->high_seq);

	if ((flag & FLAG_SND_UNA_ADVANCED) &&
	    tcp_try_undo_loss(sk, false))
		return;

	if (tp->frto) { /* F-RTO RFC5682 sec 3.1 (sack enhanced version). */
		/* Step 3.b. A timeout is spurious if not all data are
		 * lost, i.e., never-retransmitted data are (s)acked.
		 */
		if ((flag & FLAG_ORIG_SACK_ACKED) &&
		    tcp_try_undo_loss(sk, true))
			return;

		if (after(tp->snd_nxt, tp->high_seq)) {
			if (flag & FLAG_DATA_SACKED || is_dupack)
				tp->frto = 0; /* Step 3.a. loss was real */
		} else if (flag & FLAG_SND_UNA_ADVANCED && !recovered) {
			tp->high_seq = tp->snd_nxt;
			/* Step 2.b. Try send new data (but deferred until cwnd
			 * is updated in tcp_ack()). Otherwise fall back to
			 * the conventional recovery.
			 */
			if (tcp_send_head(sk) &&
			    after(tcp_wnd_end(tp), tp->snd_nxt)) {
				*rexmit = REXMIT_NEW;
				return;
			}
			tp->frto = 0;
		}
	}

	if (recovered) {
		/* F-RTO RFC5682 sec 3.1 step 2.a and 1st part of step 3.a */
		tcp_try_undo_recovery(sk);
		return;
	}
	if (tcp_is_reno(tp)) {
		/* A Reno DUPACK means new data in F-RTO step 2.b above are
		 * delivered. Lower inflight to clock out (re)tranmissions.
		 */
		if (after(tp->snd_nxt, tp->high_seq) && is_dupack)
			tcp_add_reno_sack(sk);
		else if (flag & FLAG_SND_UNA_ADVANCED)
			tcp_reset_reno_sack(tp);
	}
	*rexmit = REXMIT_LOST;
}

/* Undo during fast recovery after partial ACK. */
static bool tcp_try_undo_partial(struct sock *sk, const int acked)
{
	struct tcp_sock *tp = tcp_sk(sk);

	if (tp->undo_marker && tcp_packet_delayed(tp)) {
		/* Plain luck! Hole if filled with delayed
		 * packet, rather than with a retransmit.
		 */
		tcp_update_reordering(sk, tcp_fackets_out(tp) + acked, 1);

		/* We are getting evidence that the reordering degree is higher
		 * than we realized. If there are no retransmits out then we
		 * can undo. Otherwise we clock out new packets but do not
		 * mark more packets lost or retransmit more.
		 */
		if (tp->retrans_out)
			return true;

		if (!tcp_any_retrans_done(sk))
			tp->retrans_stamp = 0;

		DBGUNDO(sk, "partial recovery");
		tcp_undo_cwnd_reduction(sk, true);
		NET_INC_STATS(sock_net(sk), LINUX_MIB_TCPPARTIALUNDO);
		tcp_try_keep_open(sk);
		return true;
	}
	return false;
}

static void tcp_rack_identify_loss(struct sock *sk, int *ack_flag)
{
	struct tcp_sock *tp = tcp_sk(sk);

	/* Use RACK to detect loss */
	if (sysctl_tcp_recovery & TCP_RACK_LOSS_DETECTION) {
		u32 prior_retrans = tp->retrans_out;

		tcp_rack_mark_lost(sk);
		if (prior_retrans > tp->retrans_out)
			*ack_flag |= FLAG_LOST_RETRANS;
	}
}

/* Process an event, which can update packets-in-flight not trivially.
 * Main goal of this function is to calculate new estimate for left_out,
 * taking into account both packets sitting in receiver's buffer and
 * packets lost by network.
 *
 * Besides that it updates the congestion state when packet loss or ECN
 * is detected. But it does not reduce the cwnd, it is done by the
 * congestion control later.
 *
 * It does _not_ decide what to send, it is made in function
 * tcp_xmit_retransmit_queue().
 */
static void tcp_fastretrans_alert(struct sock *sk, const int acked,
				  bool is_dupack, int *ack_flag, int *rexmit)
{
	struct inet_connection_sock *icsk = inet_csk(sk);
	struct tcp_sock *tp = tcp_sk(sk);
	int fast_rexmit = 0, flag = *ack_flag;
	bool do_lost = is_dupack || ((flag & FLAG_DATA_SACKED) &&
				    (tcp_fackets_out(tp) > tp->reordering));

	if (WARN_ON(!tp->packets_out && tp->sacked_out))
		tp->sacked_out = 0;
	if (WARN_ON(!tp->sacked_out && tp->fackets_out))
		tp->fackets_out = 0;

	/* Now state machine starts.
	 * A. ECE, hence prohibit cwnd undoing, the reduction is required. */
	if (flag & FLAG_ECE)
		tp->prior_ssthresh = 0;

	/* B. In all the states check for reneging SACKs. */
	if (tcp_check_sack_reneging(sk, flag))
		return;

	/* C. Check consistency of the current state. */
	tcp_verify_left_out(tp);

	/* D. Check state exit conditions. State can be terminated
	 *    when high_seq is ACKed. */
	if (icsk->icsk_ca_state == TCP_CA_Open) {
		WARN_ON(tp->retrans_out != 0);
		tp->retrans_stamp = 0;
	} else if (!before(tp->snd_una, tp->high_seq)) {
		switch (icsk->icsk_ca_state) {
		case TCP_CA_CWR:
			/* CWR is to be held something *above* high_seq
			 * is ACKed for CWR bit to reach receiver. */
			if (tp->snd_una != tp->high_seq) {
				tcp_end_cwnd_reduction(sk);
				tcp_set_ca_state(sk, TCP_CA_Open);
			}
			break;

		case TCP_CA_Recovery:
			if (tcp_is_reno(tp))
				tcp_reset_reno_sack(tp);
			if (tcp_try_undo_recovery(sk))
				return;
			tcp_end_cwnd_reduction(sk);
			break;
		}
	}

	/* E. Process state. */
	switch (icsk->icsk_ca_state) {
	case TCP_CA_Recovery:
		if (!(flag & FLAG_SND_UNA_ADVANCED)) {
			if (tcp_is_reno(tp) && is_dupack)
				tcp_add_reno_sack(sk);
		} else {
			if (tcp_try_undo_partial(sk, acked))
				return;
			/* Partial ACK arrived. Force fast retransmit. */
			do_lost = tcp_is_reno(tp) ||
				  tcp_fackets_out(tp) > tp->reordering;
		}
		if (tcp_try_undo_dsack(sk)) {
			tcp_try_keep_open(sk);
			return;
		}
		tcp_rack_identify_loss(sk, ack_flag);
		break;
	case TCP_CA_Loss:
		tcp_process_loss(sk, flag, is_dupack, rexmit);
		tcp_rack_identify_loss(sk, ack_flag);
		if (!(icsk->icsk_ca_state == TCP_CA_Open ||
		      (*ack_flag & FLAG_LOST_RETRANS)))
			return;
		/* Change state if cwnd is undone or retransmits are lost */
	default:
		if (tcp_is_reno(tp)) {
			if (flag & FLAG_SND_UNA_ADVANCED)
				tcp_reset_reno_sack(tp);
			if (is_dupack)
				tcp_add_reno_sack(sk);
		}

		if (icsk->icsk_ca_state <= TCP_CA_Disorder)
			tcp_try_undo_dsack(sk);

		tcp_rack_identify_loss(sk, ack_flag);
		if (!tcp_time_to_recover(sk, flag)) {
			tcp_try_to_open(sk, flag);
			return;
		}

		/* MTU probe failure: don't reduce cwnd */
		if (icsk->icsk_ca_state < TCP_CA_CWR &&
		    icsk->icsk_mtup.probe_size &&
		    tp->snd_una == tp->mtu_probe.probe_seq_start) {
			tcp_mtup_probe_failed(sk);
			/* Restores the reduction we did in tcp_mtup_probe() */
			tp->snd_cwnd++;
			tcp_simple_retransmit(sk);
			return;
		}

		/* Otherwise enter Recovery state */
		tcp_enter_recovery(sk, (flag & FLAG_ECE));
		fast_rexmit = 1;
	}

	if (do_lost)
		tcp_update_scoreboard(sk, fast_rexmit);
	*rexmit = REXMIT_LOST;
}

static void tcp_update_rtt_min(struct sock *sk, u32 rtt_us)
{
	struct tcp_sock *tp = tcp_sk(sk);
	u32 wlen = sysctl_tcp_min_rtt_wlen * HZ;

	minmax_running_min(&tp->rtt_min, wlen, tcp_jiffies32,
			   rtt_us ? : jiffies_to_usecs(1));
}

static bool tcp_ack_update_rtt(struct sock *sk, const int flag,
			       long seq_rtt_us, long sack_rtt_us,
			       long ca_rtt_us, struct rate_sample *rs)
{
	const struct tcp_sock *tp = tcp_sk(sk);

	/* Prefer RTT measured from ACK's timing to TS-ECR. This is because
	 * broken middle-boxes or peers may corrupt TS-ECR fields. But
	 * Karn's algorithm forbids taking RTT if some retransmitted data
	 * is acked (RFC6298).
	 */
	if (seq_rtt_us < 0)
		seq_rtt_us = sack_rtt_us;

	/* RTTM Rule: A TSecr value received in a segment is used to
	 * update the averaged RTT measurement only if the segment
	 * acknowledges some new data, i.e., only if it advances the
	 * left edge of the send window.
	 * See draft-ietf-tcplw-high-performance-00, section 3.3.
	 */
	if (seq_rtt_us < 0 && tp->rx_opt.saw_tstamp && tp->rx_opt.rcv_tsecr &&
	    flag & FLAG_ACKED) {
		u32 delta = tcp_time_stamp(tp) - tp->rx_opt.rcv_tsecr;
		u32 delta_us = delta * (USEC_PER_SEC / TCP_TS_HZ);

		seq_rtt_us = ca_rtt_us = delta_us;
	}
	rs->rtt_us = ca_rtt_us; /* RTT of last (S)ACKed packet (or -1) */
	if (seq_rtt_us < 0)
		return false;

	/* ca_rtt_us >= 0 is counting on the invariant that ca_rtt_us is
	 * always taken together with ACK, SACK, or TS-opts. Any negative
	 * values will be skipped with the seq_rtt_us < 0 check above.
	 */
	tcp_update_rtt_min(sk, ca_rtt_us);
	tcp_rtt_estimator(sk, seq_rtt_us);
	tp->ops->set_rto(sk);

	/* RFC6298: only reset backoff on valid RTT measurement. */
	inet_csk(sk)->icsk_backoff = 0;
	return true;
}

/* Compute time elapsed between (last) SYNACK and the ACK completing 3WHS. */
void tcp_synack_rtt_meas(struct sock *sk, struct request_sock *req)
{
	struct rate_sample rs;
	long rtt_us = -1L;

	if (req && !req->num_retrans && tcp_rsk(req)->snt_synack)
		rtt_us = tcp_stamp_us_delta(tcp_clock_us(), tcp_rsk(req)->snt_synack);

	tcp_ack_update_rtt(sk, FLAG_SYN_ACKED, rtt_us, -1L, rtt_us, &rs);
}


static void tcp_cong_avoid(struct sock *sk, u32 ack, u32 acked)
{
	const struct inet_connection_sock *icsk = inet_csk(sk);

	icsk->icsk_ca_ops->cong_avoid(sk, ack, acked);
	tcp_sk(sk)->snd_cwnd_stamp = tcp_jiffies32;
}

/* Restart timer after forward progress on connection.
 * RFC2988 recommends to restart timer to now+rto.
 */
void tcp_rearm_rto(struct sock *sk)
{
	const struct inet_connection_sock *icsk = inet_csk(sk);
	struct tcp_sock *tp = tcp_sk(sk);

	/* If the retrans timer is currently being used by Fast Open
	 * for SYN-ACK retrans purpose, stay put.
	 */
	if (tp->fastopen_rsk)
		return;

	if (!tp->packets_out) {
		inet_csk_clear_xmit_timer(sk, ICSK_TIME_RETRANS);
	} else {
		u32 rto = inet_csk(sk)->icsk_rto;
		/* Offset the time elapsed after installing regular RTO */
		if (icsk->icsk_pending == ICSK_TIME_REO_TIMEOUT ||
		    icsk->icsk_pending == ICSK_TIME_LOSS_PROBE) {
			s64 delta_us = tcp_rto_delta_us(sk);
			/* delta_us may not be positive if the socket is locked
			 * when the retrans timer fires and is rescheduled.
			 */
			rto = usecs_to_jiffies(max_t(int, delta_us, 1));
		}
		inet_csk_reset_xmit_timer(sk, ICSK_TIME_RETRANS, rto,
					  TCP_RTO_MAX);
	}
}

/* Try to schedule a loss probe; if that doesn't work, then schedule an RTO. */
static void tcp_set_xmit_timer(struct sock *sk)
{
	if (!tcp_schedule_loss_probe(sk, true))
		tcp_rearm_rto(sk);
}

/* If we get here, the whole TSO packet has not been acked. */
u32 tcp_tso_acked(struct sock *sk, struct sk_buff *skb)
{
	struct tcp_sock *tp = tcp_sk(sk);
	u32 packets_acked;

	BUG_ON(!after(TCP_SKB_CB(skb)->end_seq, tp->snd_una));

	packets_acked = tcp_skb_pcount(skb);
	if (tcp_trim_head(sk, skb, tp->snd_una - TCP_SKB_CB(skb)->seq))
		return 0;
	packets_acked -= tcp_skb_pcount(skb);

	if (packets_acked) {
		BUG_ON(tcp_skb_pcount(skb) == 0);
		BUG_ON(!before(TCP_SKB_CB(skb)->seq, TCP_SKB_CB(skb)->end_seq));
	}

	return packets_acked;
}

static void tcp_ack_tstamp(struct sock *sk, struct sk_buff *skb,
			   u32 prior_snd_una)
{
	const struct skb_shared_info *shinfo;

	/* Avoid cache line misses to get skb_shinfo() and shinfo->tx_flags */
	if (likely(!TCP_SKB_CB(skb)->txstamp_ack))
		return;

	shinfo = skb_shinfo(skb);
	if (!before(shinfo->tskey, prior_snd_una) &&
	    before(shinfo->tskey, tcp_sk(sk)->snd_una))
		__skb_tstamp_tx(skb, NULL, sk, SCM_TSTAMP_ACK);
}

/* Remove acknowledged frames from the retransmission queue. If our packet
 * is before the ack sequence we can discard it as it's confirmed to have
 * arrived at the other end.
 */
static int tcp_clean_rtx_queue(struct sock *sk, int prior_fackets,
			       u32 prior_snd_una, int *acked,
			       struct tcp_sacktag_state *sack)
{
	const struct inet_connection_sock *icsk = inet_csk(sk);
	u64 first_ackt, last_ackt;
	struct tcp_sock *tp = tcp_sk(sk);
	u32 prior_sacked = tp->sacked_out;
	u32 reord = tp->packets_out;
	bool fully_acked = true;
	long sack_rtt_us = -1L;
	long seq_rtt_us = -1L;
	long ca_rtt_us = -1L;
	struct sk_buff *skb;
	u32 pkts_acked = 0;
	u32 last_in_flight = 0;
	bool rtt_update;
	int flag = 0;

	first_ackt = 0;

	while ((skb = tcp_write_queue_head(sk)) && skb != tcp_send_head(sk)) {
		struct tcp_skb_cb *scb = TCP_SKB_CB(skb);
		u8 sacked = scb->sacked;
		u32 acked_pcount;

		tcp_ack_tstamp(sk, skb, prior_snd_una);

		/* Determine how many packets and what bytes were acked, tso and else */
		if (after(scb->end_seq, tp->snd_una)) {
			if (tcp_skb_pcount(skb) == 1 ||
			    !after(tp->snd_una, scb->seq))
				break;

			acked_pcount = tcp_tso_acked(sk, skb);
			if (!acked_pcount)
				break;
			fully_acked = false;
		} else {
			/* Speedup tcp_unlink_write_queue() and next loop */
			prefetchw(skb->next);
			acked_pcount = tcp_skb_pcount(skb);
		}

		if (unlikely(sacked & TCPCB_RETRANS)) {
			if (sacked & TCPCB_SACKED_RETRANS)
				tp->retrans_out -= acked_pcount;
			flag |= FLAG_RETRANS_DATA_ACKED;
		} else if (!(sacked & TCPCB_SACKED_ACKED)) {
			last_ackt = skb->skb_mstamp;
			WARN_ON_ONCE(last_ackt == 0);
			if (!first_ackt)
				first_ackt = last_ackt;

			last_in_flight = TCP_SKB_CB(skb)->tx.in_flight;
			reord = min(pkts_acked, reord);
			if (!after(scb->end_seq, tp->high_seq))
				flag |= FLAG_ORIG_SACK_ACKED;
		}

		if (sacked & TCPCB_SACKED_ACKED) {
			tp->sacked_out -= acked_pcount;
		} else if (tcp_is_sack(tp)) {
			tp->delivered += acked_pcount;
			if (!tcp_skb_spurious_retrans(tp, skb))
				tcp_rack_advance(tp, sacked, scb->end_seq,
						 skb->skb_mstamp);
		}
		if (sacked & TCPCB_LOST)
			tp->lost_out -= acked_pcount;

		tp->packets_out -= acked_pcount;
		pkts_acked += acked_pcount;
		tcp_rate_skb_delivered(sk, skb, sack->rate);

		/* Initial outgoing SYN's get put onto the write_queue
		 * just like anything else we transmit.  It is not
		 * true data, and if we misinform our callers that
		 * this ACK acks real data, we will erroneously exit
		 * connection startup slow start one packet too
		 * quickly.  This is severely frowned upon behavior.
		 */
		if (likely(!(scb->tcp_flags & TCPHDR_SYN))) {
			flag |= FLAG_DATA_ACKED;
			if (mptcp(tp) && mptcp_is_data_seq(skb))
				flag |= MPTCP_FLAG_DATA_ACKED;
		} else {
			flag |= FLAG_SYN_ACKED;
			tp->retrans_stamp = 0;
		}

		if (!fully_acked)
			break;

		tcp_unlink_write_queue(skb, sk);
		sk_wmem_free_skb(sk, skb);
		if (unlikely(skb == tp->retransmit_skb_hint))
			tp->retransmit_skb_hint = NULL;
		if (unlikely(skb == tp->lost_skb_hint))
			tp->lost_skb_hint = NULL;
	}

	if (!skb)
		tcp_chrono_stop(sk, TCP_CHRONO_BUSY);

	if (likely(between(tp->snd_up, prior_snd_una, tp->snd_una)))
		tp->snd_up = tp->snd_una;

	if (skb && (TCP_SKB_CB(skb)->sacked & TCPCB_SACKED_ACKED))
		flag |= FLAG_SACK_RENEGING;

	if (likely(first_ackt) && !(flag & FLAG_RETRANS_DATA_ACKED)) {
		seq_rtt_us = tcp_stamp_us_delta(tp->tcp_mstamp, first_ackt);
		ca_rtt_us = tcp_stamp_us_delta(tp->tcp_mstamp, last_ackt);
	}
	if (sack->first_sackt) {
		sack_rtt_us = tcp_stamp_us_delta(tp->tcp_mstamp, sack->first_sackt);
		ca_rtt_us = tcp_stamp_us_delta(tp->tcp_mstamp, sack->last_sackt);
	}
	rtt_update = tcp_ack_update_rtt(sk, flag, seq_rtt_us, sack_rtt_us,
					ca_rtt_us, sack->rate);

	if (flag & FLAG_ACKED) {
		flag |= FLAG_SET_XMIT_TIMER;  /* set TLP or RTO timer */
		if (unlikely(icsk->icsk_mtup.probe_size &&
			     !after(tp->mtu_probe.probe_seq_end, tp->snd_una))) {
			tcp_mtup_probe_success(sk);
		}

		if (tcp_is_reno(tp)) {
			tcp_remove_reno_sacks(sk, pkts_acked);

			/* If any of the cumulatively ACKed segments was
			 * retransmitted, non-SACK case cannot confirm that
			 * progress was due to original transmission due to
			 * lack of TCPCB_SACKED_ACKED bits even if some of
			 * the packets may have been never retransmitted.
			 */
			if (flag & FLAG_RETRANS_DATA_ACKED)
				flag &= ~FLAG_ORIG_SACK_ACKED;
		} else {
			int delta;

			/* Non-retransmitted hole got filled? That's reordering */
			if (reord < prior_fackets && reord <= tp->fackets_out)
				tcp_update_reordering(sk, tp->fackets_out - reord, 0);

			delta = tcp_is_fack(tp) ? pkts_acked :
						  prior_sacked - tp->sacked_out;
			tp->lost_cnt_hint -= min(tp->lost_cnt_hint, delta);
		}

		tp->fackets_out -= min(pkts_acked, tp->fackets_out);

	} else if (skb && rtt_update && sack_rtt_us >= 0 &&
		   sack_rtt_us > tcp_stamp_us_delta(tp->tcp_mstamp, skb->skb_mstamp)) {
		/* Do not re-arm RTO if the sack RTT is measured from data sent
		 * after when the head was last (re)transmitted. Otherwise the
		 * timeout may continue to extend in loss recovery.
		 */
		flag |= FLAG_SET_XMIT_TIMER;  /* set TLP or RTO timer */
	}

	if (icsk->icsk_ca_ops->pkts_acked) {
		struct ack_sample sample = { .pkts_acked = pkts_acked,
					     .rtt_us = sack->rate->rtt_us,
					     .in_flight = last_in_flight };

		icsk->icsk_ca_ops->pkts_acked(sk, &sample);
	}

#if FASTRETRANS_DEBUG > 0
	WARN_ON((int)tp->sacked_out < 0);
	WARN_ON((int)tp->lost_out < 0);
	WARN_ON((int)tp->retrans_out < 0);
	if (!tp->packets_out && tcp_is_sack(tp)) {
		icsk = inet_csk(sk);
		if (tp->lost_out) {
			pr_debug("Leak l=%u %d\n",
				 tp->lost_out, icsk->icsk_ca_state);
			tp->lost_out = 0;
		}
		if (tp->sacked_out) {
			pr_debug("Leak s=%u %d\n",
				 tp->sacked_out, icsk->icsk_ca_state);
			tp->sacked_out = 0;
		}
		if (tp->retrans_out) {
			pr_debug("Leak r=%u %d\n",
				 tp->retrans_out, icsk->icsk_ca_state);
			tp->retrans_out = 0;
		}
	}
#endif
	*acked = pkts_acked;
	return flag;
}

void tcp_ack_probe(struct sock *sk)
{
	const struct tcp_sock *tp = tcp_sk(sk);
	struct inet_connection_sock *icsk = inet_csk(sk);

	/* Was it a usable window open? */

	if (!after(TCP_SKB_CB(tcp_send_head(sk))->end_seq, tcp_wnd_end(tp))) {
		icsk->icsk_backoff = 0;
		inet_csk_clear_xmit_timer(sk, ICSK_TIME_PROBE0);
		/* Socket must be waked up by subsequent tcp_data_snd_check().
		 * This function is not for random using!
		 */
	} else {
		unsigned long when = tcp_probe0_when(sk, TCP_RTO_MAX);

		inet_csk_reset_xmit_timer(sk, ICSK_TIME_PROBE0,
					  when, TCP_RTO_MAX);
	}
}

static inline bool tcp_ack_is_dubious(const struct sock *sk, const int flag)
{
	return !(flag & FLAG_NOT_DUP) || (flag & FLAG_CA_ALERT) ||
		inet_csk(sk)->icsk_ca_state != TCP_CA_Open;
}

/* Decide wheather to run the increase function of congestion control. */
static inline bool tcp_may_raise_cwnd(const struct sock *sk, const int flag)
{
	/* If reordering is high then always grow cwnd whenever data is
	 * delivered regardless of its ordering. Otherwise stay conservative
	 * and only grow cwnd on in-order delivery (RFC5681). A stretched ACK w/
	 * new SACK or ECE mark may first advance cwnd here and later reduce
	 * cwnd in tcp_fastretrans_alert() based on more states.
	 */
	if (tcp_sk(sk)->reordering > sock_net(sk)->ipv4.sysctl_tcp_reordering)
		return flag & FLAG_FORWARD_PROGRESS;

	return flag & FLAG_DATA_ACKED;
}

/* The "ultimate" congestion control function that aims to replace the rigid
 * cwnd increase and decrease control (tcp_cong_avoid,tcp_*cwnd_reduction).
 * It's called toward the end of processing an ACK with precise rate
 * information. All transmission or retransmission are delayed afterwards.
 */
static void tcp_cong_control(struct sock *sk, u32 ack, u32 acked_sacked,
			     int flag, const struct rate_sample *rs)
{
	const struct inet_connection_sock *icsk = inet_csk(sk);

	if (icsk->icsk_ca_ops->cong_control) {
		icsk->icsk_ca_ops->cong_control(sk, rs);
		return;
	}

	if (tcp_in_cwnd_reduction(sk)) {
		/* Reduce cwnd if state mandates */
		tcp_cwnd_reduction(sk, acked_sacked, flag);
	} else if (tcp_may_raise_cwnd(sk, flag)) {
		/* Advance cwnd if state allows */
		tcp_cong_avoid(sk, ack, acked_sacked);
	}
	tcp_update_pacing_rate(sk);
}

/* Check that window update is acceptable.
 * The function assumes that snd_una<=ack<=snd_next.
 */
bool tcp_may_update_window(const struct tcp_sock *tp, const u32 ack,
			   const u32 ack_seq, const u32 nwin)
{
	return	after(ack, tp->snd_una) ||
		after(ack_seq, tp->snd_wl1) ||
		(ack_seq == tp->snd_wl1 && nwin > tp->snd_wnd);
}

/* If we update tp->snd_una, also update tp->bytes_acked */
static void tcp_snd_una_update(struct tcp_sock *tp, u32 ack)
{
	u32 delta = ack - tp->snd_una;

	sock_owned_by_me((struct sock *)tp);
	tp->bytes_acked += delta;
	tp->snd_una = ack;
}

/* If we update tp->rcv_nxt, also update tp->bytes_received */
static void tcp_rcv_nxt_update(struct tcp_sock *tp, u32 seq)
{
	u32 delta = seq - tp->rcv_nxt;

	sock_owned_by_me((struct sock *)tp);
	tp->bytes_received += delta;
	tp->rcv_nxt = seq;
}

/* Update our send window.
 *
 * Window update algorithm, described in RFC793/RFC1122 (used in linux-2.2
 * and in FreeBSD. NetBSD's one is even worse.) is wrong.
 */
static int tcp_ack_update_window(struct sock *sk, const struct sk_buff *skb, u32 ack,
				 u32 ack_seq)
{
	struct tcp_sock *tp = tcp_sk(sk);
	int flag = 0;
	u32 nwin = ntohs(tcp_hdr(skb)->window);

	if (likely(!tcp_hdr(skb)->syn))
		nwin <<= tp->rx_opt.snd_wscale;

	if (tcp_may_update_window(tp, ack, ack_seq, nwin)) {
		flag |= FLAG_WIN_UPDATE;
		tcp_update_wl(tp, ack_seq);

		if (tp->snd_wnd != nwin) {
			tp->snd_wnd = nwin;

			/* Note, it is the only place, where
			 * fast path is recovered for sending TCP.
			 */
			tp->pred_flags = 0;
			tcp_fast_path_check(sk);

			if (tcp_send_head(sk))
				tcp_slow_start_after_idle_check(sk);

			if (nwin > tp->max_window) {
				tp->max_window = nwin;
				tcp_sync_mss(sk, inet_csk(sk)->icsk_pmtu_cookie);
			}
		}
	}

	tcp_snd_una_update(tp, ack);

	return flag;
}

static bool __tcp_oow_rate_limited(struct net *net, int mib_idx,
				   u32 *last_oow_ack_time)
{
	if (*last_oow_ack_time) {
		s32 elapsed = (s32)(tcp_jiffies32 - *last_oow_ack_time);

		if (0 <= elapsed && elapsed < sysctl_tcp_invalid_ratelimit) {
			NET_INC_STATS(net, mib_idx);
			return true;	/* rate-limited: don't send yet! */
		}
	}

	*last_oow_ack_time = tcp_jiffies32;

	return false;	/* not rate-limited: go ahead, send dupack now! */
}

/* Return true if we're currently rate-limiting out-of-window ACKs and
 * thus shouldn't send a dupack right now. We rate-limit dupacks in
 * response to out-of-window SYNs or ACKs to mitigate ACK loops or DoS
 * attacks that send repeated SYNs or ACKs for the same connection. To
 * do this, we do not send a duplicate SYNACK or ACK if the remote
 * endpoint is sending out-of-window SYNs or pure ACKs at a high rate.
 */
bool tcp_oow_rate_limited(struct net *net, const struct sk_buff *skb,
			  int mib_idx, u32 *last_oow_ack_time)
{
	/* Data packets without SYNs are not likely part of an ACK loop. */
	if ((TCP_SKB_CB(skb)->seq != TCP_SKB_CB(skb)->end_seq) &&
	    !tcp_hdr(skb)->syn)
		return false;

	return __tcp_oow_rate_limited(net, mib_idx, last_oow_ack_time);
}

/* RFC 5961 7 [ACK Throttling] */
static void tcp_send_challenge_ack(struct sock *sk, const struct sk_buff *skb)
{
	/* unprotected vars, we dont care of overwrites */
	static u32 challenge_timestamp;
	static unsigned int challenge_count;
	struct tcp_sock *tp = tcp_sk(sk);
	u32 count, now;

	/* First check our per-socket dupack rate limit. */
	if (__tcp_oow_rate_limited(sock_net(sk),
				   LINUX_MIB_TCPACKSKIPPEDCHALLENGE,
				   &tp->last_oow_ack_time))
		return;

	/* Then check host-wide RFC 5961 rate limit. */
	now = jiffies / HZ;
	if (now != challenge_timestamp) {
		u32 half = (sysctl_tcp_challenge_ack_limit + 1) >> 1;

		challenge_timestamp = now;
		WRITE_ONCE(challenge_count, half +
			   prandom_u32_max(sysctl_tcp_challenge_ack_limit));
	}
	count = READ_ONCE(challenge_count);
	if (count > 0) {
		WRITE_ONCE(challenge_count, count - 1);
		NET_INC_STATS(sock_net(sk), LINUX_MIB_TCPCHALLENGEACK);
		tcp_send_ack(sk);
	}
}

static void tcp_store_ts_recent(struct tcp_sock *tp)
{
	tp->rx_opt.ts_recent = tp->rx_opt.rcv_tsval;
	tp->rx_opt.ts_recent_stamp = get_seconds();
}

static void tcp_replace_ts_recent(struct tcp_sock *tp, u32 seq)
{
	if (tp->rx_opt.saw_tstamp && !after(seq, tp->rcv_wup)) {
		/* PAWS bug workaround wrt. ACK frames, the PAWS discard
		 * extra check below makes sure this can only happen
		 * for pure ACK frames.  -DaveM
		 *
		 * Not only, also it occurs for expired timestamps.
		 */

		if (tcp_paws_check(&tp->rx_opt, 0))
			tcp_store_ts_recent(tp);
	}
}

/* This routine deals with acks during a TLP episode.
 * We mark the end of a TLP episode on receiving TLP dupack or when
 * ack is after tlp_high_seq.
 * Ref: loss detection algorithm in draft-dukkipati-tcpm-tcp-loss-probe.
 */
static void tcp_process_tlp_ack(struct sock *sk, u32 ack, int flag)
{
	struct tcp_sock *tp = tcp_sk(sk);

	if (before(ack, tp->tlp_high_seq))
		return;

	if (flag & FLAG_DSACKING_ACK) {
		/* This DSACK means original and TLP probe arrived; no loss */
		tp->tlp_high_seq = 0;
	} else if (after(ack, tp->tlp_high_seq)) {
		/* ACK advances: there was a loss, so reduce cwnd. Reset
		 * tlp_high_seq in tcp_init_cwnd_reduction()
		 */
		tcp_init_cwnd_reduction(sk);
		tcp_set_ca_state(sk, TCP_CA_CWR);
		tcp_end_cwnd_reduction(sk);
		tcp_try_keep_open(sk);
		NET_INC_STATS(sock_net(sk),
				LINUX_MIB_TCPLOSSPROBERECOVERY);
	} else if (!(flag & (FLAG_SND_UNA_ADVANCED |
			     FLAG_NOT_DUP | FLAG_DATA_SACKED))) {
		/* Pure dupack: original and TLP probe arrived; no loss */
		tp->tlp_high_seq = 0;
	}
}

static inline void tcp_in_ack_event(struct sock *sk, u32 flags)
{
	const struct inet_connection_sock *icsk = inet_csk(sk);

	if (icsk->icsk_ca_ops->in_ack_event)
		icsk->icsk_ca_ops->in_ack_event(sk, flags);
}

/* Congestion control has updated the cwnd already. So if we're in
 * loss recovery then now we do any new sends (for FRTO) or
 * retransmits (for CA_Loss or CA_recovery) that make sense.
 */
static void tcp_xmit_recovery(struct sock *sk, int rexmit)
{
	struct tcp_sock *tp = tcp_sk(sk);

	if (rexmit == REXMIT_NONE)
		return;

	if (unlikely(rexmit == 2)) {
		__tcp_push_pending_frames(sk, tcp_current_mss(sk),
					  TCP_NAGLE_OFF);
		if (after(tp->snd_nxt, tp->high_seq))
			return;
		tp->frto = 0;
	}
	tcp_xmit_retransmit_queue(sk);
}

/* This routine deals with incoming acks, but not outgoing ones. */
static int tcp_ack(struct sock *sk, struct sk_buff *skb, int flag)
{
	struct inet_connection_sock *icsk = inet_csk(sk);
	struct tcp_sock *tp = tcp_sk(sk);
	struct tcp_sacktag_state sack_state;
	struct rate_sample rs = { .prior_delivered = 0 };
	u32 prior_snd_una = tp->snd_una;
	bool is_sack_reneg = tp->is_sack_reneg;
	u32 ack_seq = TCP_SKB_CB(skb)->seq;
	u32 ack = TCP_SKB_CB(skb)->ack_seq;
	bool is_dupack = false;
	u32 prior_fackets;
	int prior_packets = tp->packets_out;
	u32 delivered = tp->delivered;
	u32 lost = tp->lost;
	int acked = 0; /* Number of packets newly acked */
	int rexmit = REXMIT_NONE; /* Flag to (re)transmit to recover losses */

	sack_state.first_sackt = 0;
	sack_state.rate = &rs;

	/* We very likely will need to access write queue head. */
	prefetchw(sk->sk_write_queue.next);

	/* If the ack is older than previous acks
	 * then we can probably ignore it.
	 */
	if (before(ack, prior_snd_una)) {
		/* RFC 5961 5.2 [Blind Data Injection Attack].[Mitigation] */
		if (before(ack, prior_snd_una - tp->max_window)) {
			if (!(flag & FLAG_NO_CHALLENGE_ACK))
				tcp_send_challenge_ack(sk, skb);
			return -1;
		}
		goto old_ack;
	}

	/* If the ack includes data we haven't sent yet, discard
	 * this segment (RFC793 Section 3.9).
	 */
	if (after(ack, tp->snd_nxt))
		goto invalid_ack;

	if (after(ack, prior_snd_una)) {
		flag |= FLAG_SND_UNA_ADVANCED;
		icsk->icsk_retransmits = 0;
	}

	prior_fackets = tp->fackets_out;
	rs.prior_in_flight = tcp_packets_in_flight(tp);

	/* ts_recent update must be made after we are sure that the packet
	 * is in window.
	 */
	if (flag & FLAG_UPDATE_TS_RECENT)
		tcp_replace_ts_recent(tp, TCP_SKB_CB(skb)->seq);

	if (!(flag & FLAG_SLOWPATH) && after(ack, prior_snd_una)) {
		/* Window is constant, pure forward advance.
		 * No more checks are required.
		 * Note, we use the fact that SND.UNA>=SND.WL2.
		 */
		tcp_update_wl(tp, ack_seq);
		tcp_snd_una_update(tp, ack);
		flag |= FLAG_WIN_UPDATE;

		tcp_in_ack_event(sk, CA_ACK_WIN_UPDATE);

		NET_INC_STATS(sock_net(sk), LINUX_MIB_TCPHPACKS);
	} else {
		u32 ack_ev_flags = CA_ACK_SLOWPATH;

		if (ack_seq != TCP_SKB_CB(skb)->end_seq)
			flag |= FLAG_DATA;
		else
			NET_INC_STATS(sock_net(sk), LINUX_MIB_TCPPUREACKS);

		flag |= tcp_ack_update_window(sk, skb, ack, ack_seq);

		if (TCP_SKB_CB(skb)->sacked)
			flag |= tcp_sacktag_write_queue(sk, skb, prior_snd_una,
							&sack_state);

		if (tcp_ecn_rcv_ecn_echo(tp, tcp_hdr(skb))) {
			flag |= FLAG_ECE;
			ack_ev_flags |= CA_ACK_ECE;
		}

		if (flag & FLAG_WIN_UPDATE)
			ack_ev_flags |= CA_ACK_WIN_UPDATE;

		tcp_in_ack_event(sk, ack_ev_flags);
	}

	/* We passed data and got it acked, remove any soft error
	 * log. Something worked...
	 */
	sk->sk_err_soft = 0;
	icsk->icsk_probes_out = 0;
	tp->rcv_tstamp = tcp_jiffies32;
	if (!prior_packets)
		goto no_queue;

	/* See if we can take anything off of the retransmit queue. */
	flag |= tcp_clean_rtx_queue(sk, prior_fackets, prior_snd_una, &acked,
				    &sack_state);

	if (mptcp(tp)) {
		if (mptcp_fallback_infinite(sk, flag)) {
			pr_err("%s resetting flow\n", __func__);
			mptcp_send_reset(sk);
			goto invalid_ack;
		}

		mptcp_clean_rtx_infinite(skb, sk);
	}

	if (tp->tlp_high_seq)
		tcp_process_tlp_ack(sk, ack, flag);
	/* If needed, reset TLP/RTO timer; RACK may later override this. */
	if (flag & FLAG_SET_XMIT_TIMER)
		tcp_set_xmit_timer(sk);

	if (tcp_ack_is_dubious(sk, flag)) {
		is_dupack = !(flag & (FLAG_SND_UNA_ADVANCED | FLAG_NOT_DUP));
		tcp_fastretrans_alert(sk, acked, is_dupack, &flag, &rexmit);
	}

	if ((flag & FLAG_FORWARD_PROGRESS) || !(flag & FLAG_NOT_DUP))
		sk_dst_confirm(sk);

	delivered = tp->delivered - delivered;	/* freshly ACKed or SACKed */
	lost = tp->lost - lost;			/* freshly marked lost */
	tcp_rate_gen(sk, delivered, lost, is_sack_reneg, sack_state.rate);
	tcp_cong_control(sk, ack, delivered, flag, sack_state.rate);
	tcp_xmit_recovery(sk, rexmit);
	return 1;

no_queue:
	/* If data was DSACKed, see if we can undo a cwnd reduction. */
	if (flag & FLAG_DSACKING_ACK)
		tcp_fastretrans_alert(sk, acked, is_dupack, &flag, &rexmit);
	/* If this ack opens up a zero window, clear backoff.  It was
	 * being used to time the probes, and is probably far higher than
	 * it needs to be for normal retransmission.
	 */
	if (tcp_send_head(sk))
		tcp_ack_probe(sk);

	if (tp->tlp_high_seq)
		tcp_process_tlp_ack(sk, ack, flag);
	return 1;

invalid_ack:
	SOCK_DEBUG(sk, "Ack %u after %u:%u\n", ack, tp->snd_una, tp->snd_nxt);
	return -1;

old_ack:
	/* If data was SACKed, tag it and see if we should send more data.
	 * If data was DSACKed, see if we can undo a cwnd reduction.
	 */
	if (TCP_SKB_CB(skb)->sacked) {
		flag |= tcp_sacktag_write_queue(sk, skb, prior_snd_una,
						&sack_state);
		tcp_fastretrans_alert(sk, acked, is_dupack, &flag, &rexmit);
		tcp_xmit_recovery(sk, rexmit);
	}

	SOCK_DEBUG(sk, "Ack %u before %u:%u\n", ack, tp->snd_una, tp->snd_nxt);
	return 0;
}

static void tcp_parse_fastopen_option(int len, const unsigned char *cookie,
				      bool syn, struct tcp_fastopen_cookie *foc,
				      bool exp_opt)
{
	/* Valid only in SYN or SYN-ACK with an even length.  */
	if (!foc || !syn || len < 0 || (len & 1))
		return;

	if (len >= TCP_FASTOPEN_COOKIE_MIN &&
	    len <= TCP_FASTOPEN_COOKIE_MAX)
		memcpy(foc->val, cookie, len);
	else if (len != 0)
		len = -1;
	foc->len = len;
	foc->exp = exp_opt;
}

/* Look for tcp options. Normally only called on SYN and SYNACK packets.
 * But, this can also be called on packets in the established flow when
 * the fast version below fails.
 */
void tcp_parse_options(const struct net *net,
		       const struct sk_buff *skb,
		       struct tcp_options_received *opt_rx,
		       struct mptcp_options_received *mopt,
		       int estab, struct tcp_fastopen_cookie *foc,
		       struct tcp_sock *tp)
{
	const unsigned char *ptr;
	const struct tcphdr *th = tcp_hdr(skb);
	int length = (th->doff * 4) - sizeof(struct tcphdr);

	ptr = (const unsigned char *)(th + 1);
	opt_rx->saw_tstamp = 0;

	while (length > 0) {
		int opcode = *ptr++;
		int opsize;

		switch (opcode) {
		case TCPOPT_EOL:
			return;
		case TCPOPT_NOP:	/* Ref: RFC 793 section 3.1 */
			length--;
			continue;
		default:
			opsize = *ptr++;
			if (opsize < 2) /* "silly options" */
				return;
			if (opsize > length)
				return;	/* don't parse partial options */
			switch (opcode) {
			case TCPOPT_MSS:
				if (opsize == TCPOLEN_MSS && th->syn && !estab) {
					u16 in_mss = get_unaligned_be16(ptr);
					if (in_mss) {
						if (opt_rx->user_mss &&
						    opt_rx->user_mss < in_mss)
							in_mss = opt_rx->user_mss;
						opt_rx->mss_clamp = in_mss;
					}
				}
				break;
			case TCPOPT_WINDOW:
				if (opsize == TCPOLEN_WINDOW && th->syn &&
				    !estab && net->ipv4.sysctl_tcp_window_scaling) {
					__u8 snd_wscale = *(__u8 *)ptr;
					opt_rx->wscale_ok = 1;
					if (snd_wscale > TCP_MAX_WSCALE) {
						net_info_ratelimited("%s: Illegal window scaling value %d > %u received\n",
								     __func__,
								     snd_wscale,
								     TCP_MAX_WSCALE);
						snd_wscale = TCP_MAX_WSCALE;
					}
					opt_rx->snd_wscale = snd_wscale;
				}
				break;
			case TCPOPT_TIMESTAMP:
				if ((opsize == TCPOLEN_TIMESTAMP) &&
				    ((estab && opt_rx->tstamp_ok) ||
				     (!estab && net->ipv4.sysctl_tcp_timestamps))) {
					opt_rx->saw_tstamp = 1;
					opt_rx->rcv_tsval = get_unaligned_be32(ptr);
					opt_rx->rcv_tsecr = get_unaligned_be32(ptr + 4);
				}
				break;
			case TCPOPT_SACK_PERM:
				if (opsize == TCPOLEN_SACK_PERM && th->syn &&
				    !estab && net->ipv4.sysctl_tcp_sack) {
					opt_rx->sack_ok = TCP_SACK_SEEN;
					tcp_sack_reset(opt_rx);
				}
				break;

			case TCPOPT_SACK:
				if ((opsize >= (TCPOLEN_SACK_BASE + TCPOLEN_SACK_PERBLOCK)) &&
				   !((opsize - TCPOLEN_SACK_BASE) % TCPOLEN_SACK_PERBLOCK) &&
				   opt_rx->sack_ok) {
					TCP_SKB_CB(skb)->sacked = (ptr - 2) - (unsigned char *)th;
				}
				break;
#ifdef CONFIG_TCP_MD5SIG
			case TCPOPT_MD5SIG:
				/*
				 * The MD5 Hash has already been
				 * checked (see tcp_v{4,6}_do_rcv()).
				 */
				break;
#endif
			case TCPOPT_MPTCP:
				mptcp_parse_options(ptr - 2, opsize, mopt, skb, tp);
				break;

			case TCPOPT_FASTOPEN:
				tcp_parse_fastopen_option(
					opsize - TCPOLEN_FASTOPEN_BASE,
					ptr, th->syn, foc, false);
				break;

			case TCPOPT_EXP:
				/* Fast Open option shares code 254 using a
				 * 16 bits magic number.
				 */
				if (opsize >= TCPOLEN_EXP_FASTOPEN_BASE &&
				    get_unaligned_be16(ptr) ==
				    TCPOPT_FASTOPEN_MAGIC)
					tcp_parse_fastopen_option(opsize -
						TCPOLEN_EXP_FASTOPEN_BASE,
						ptr + 2, th->syn, foc, true);
				break;

			}
			ptr += opsize-2;
			length -= opsize;
		}
	}
}
EXPORT_SYMBOL(tcp_parse_options);

static bool tcp_parse_aligned_timestamp(struct tcp_sock *tp, const struct tcphdr *th)
{
	const __be32 *ptr = (const __be32 *)(th + 1);

	if (*ptr == htonl((TCPOPT_NOP << 24) | (TCPOPT_NOP << 16)
			  | (TCPOPT_TIMESTAMP << 8) | TCPOLEN_TIMESTAMP)) {
		tp->rx_opt.saw_tstamp = 1;
		++ptr;
		tp->rx_opt.rcv_tsval = ntohl(*ptr);
		++ptr;
		if (*ptr)
			tp->rx_opt.rcv_tsecr = ntohl(*ptr) - tp->tsoffset;
		else
			tp->rx_opt.rcv_tsecr = 0;
		return true;
	}
	return false;
}

/* Fast parse options. This hopes to only see timestamps.
 * If it is wrong it falls back on tcp_parse_options().
 */
static bool tcp_fast_parse_options(const struct net *net,
				   const struct sk_buff *skb,
				   const struct tcphdr *th, struct tcp_sock *tp)
{
	/* In the spirit of fast parsing, compare doff directly to constant
	 * values.  Because equality is used, short doff can be ignored here.
	 */
	if (th->doff == (sizeof(*th) / 4)) {
		tp->rx_opt.saw_tstamp = 0;
		return false;
	} else if (tp->rx_opt.tstamp_ok &&
		   th->doff == ((sizeof(*th) + TCPOLEN_TSTAMP_ALIGNED) / 4)) {
		if (tcp_parse_aligned_timestamp(tp, th))
			return true;
	}

	tcp_parse_options(net, skb, &tp->rx_opt,
			  mptcp(tp) ? &tp->mptcp->rx_opt : NULL, 1, NULL, tp);

	if (tp->rx_opt.saw_tstamp && tp->rx_opt.rcv_tsecr)
		tp->rx_opt.rcv_tsecr -= tp->tsoffset;

	return true;
}

#ifdef CONFIG_TCP_MD5SIG
/*
 * Parse MD5 Signature option
 */
const u8 *tcp_parse_md5sig_option(const struct tcphdr *th)
{
	int length = (th->doff << 2) - sizeof(*th);
	const u8 *ptr = (const u8 *)(th + 1);

	/* If not enough data remaining, we can short cut */
	while (length >= TCPOLEN_MD5SIG) {
		int opcode = *ptr++;
		int opsize;

		switch (opcode) {
		case TCPOPT_EOL:
			return NULL;
		case TCPOPT_NOP:
			length--;
			continue;
		default:
			opsize = *ptr++;
			if (opsize < 2 || opsize > length)
				return NULL;
			if (opcode == TCPOPT_MD5SIG)
				return opsize == TCPOLEN_MD5SIG ? ptr : NULL;
		}
		ptr += opsize - 2;
		length -= opsize;
	}
	return NULL;
}
EXPORT_SYMBOL(tcp_parse_md5sig_option);
#endif

/* Sorry, PAWS as specified is broken wrt. pure-ACKs -DaveM
 *
 * It is not fatal. If this ACK does _not_ change critical state (seqs, window)
 * it can pass through stack. So, the following predicate verifies that
 * this segment is not used for anything but congestion avoidance or
 * fast retransmit. Moreover, we even are able to eliminate most of such
 * second order effects, if we apply some small "replay" window (~RTO)
 * to timestamp space.
 *
 * All these measures still do not guarantee that we reject wrapped ACKs
 * on networks with high bandwidth, when sequence space is recycled fastly,
 * but it guarantees that such events will be very rare and do not affect
 * connection seriously. This doesn't look nice, but alas, PAWS is really
 * buggy extension.
 *
 * [ Later note. Even worse! It is buggy for segments _with_ data. RFC
 * states that events when retransmit arrives after original data are rare.
 * It is a blatant lie. VJ forgot about fast retransmit! 8)8) It is
 * the biggest problem on large power networks even with minor reordering.
 * OK, let's give it small replay window. If peer clock is even 1hz, it is safe
 * up to bandwidth of 18Gigabit/sec. 8) ]
 */

static int tcp_disordered_ack(const struct sock *sk, const struct sk_buff *skb)
{
	const struct tcp_sock *tp = tcp_sk(sk);
	const struct tcphdr *th = tcp_hdr(skb);
	u32 seq = TCP_SKB_CB(skb)->seq;
	u32 ack = TCP_SKB_CB(skb)->ack_seq;

	return (/* 1. Pure ACK with correct sequence number. */
		(th->ack && seq == TCP_SKB_CB(skb)->end_seq && seq == tp->rcv_nxt) &&

		/* 2. ... and duplicate ACK. */
		ack == tp->snd_una &&

		/* 3. ... and does not update window. */
		!tcp_may_update_window(tp, ack, seq, ntohs(th->window) << tp->rx_opt.snd_wscale) &&

		/* 4. ... and sits in replay window. */
		(s32)(tp->rx_opt.ts_recent - tp->rx_opt.rcv_tsval) <= (inet_csk(sk)->icsk_rto * 1024) / HZ);
}

static inline bool tcp_paws_discard(const struct sock *sk,
				   const struct sk_buff *skb)
{
	const struct tcp_sock *tp = tcp_sk(sk);

	return !tcp_paws_check(&tp->rx_opt, TCP_PAWS_WINDOW) &&
	       !tcp_disordered_ack(sk, skb);
}

/* Check segment sequence number for validity.
 *
 * Segment controls are considered valid, if the segment
 * fits to the window after truncation to the window. Acceptability
 * of data (and SYN, FIN, of course) is checked separately.
 * See tcp_data_queue(), for example.
 *
 * Also, controls (RST is main one) are accepted using RCV.WUP instead
 * of RCV.NXT. Peer still did not advance his SND.UNA when we
 * delayed ACK, so that hisSND.UNA<=ourRCV.WUP.
 * (borrowed from freebsd)
 */

static inline bool tcp_sequence(const struct tcp_sock *tp, u32 seq, u32 end_seq)
{
	return	!before(end_seq, tp->rcv_wup) &&
		!after(seq, tp->rcv_nxt + tcp_receive_window(tp));
}

/* When we get a reset we do this. */
void tcp_reset(struct sock *sk)
{
	/* We want the right error as BSD sees it (and indeed as we do). */
	switch (sk->sk_state) {
	case TCP_SYN_SENT:
		sk->sk_err = ECONNREFUSED;
		break;
	case TCP_CLOSE_WAIT:
		sk->sk_err = EPIPE;
		break;
	case TCP_CLOSE:
		return;
	default:
		sk->sk_err = ECONNRESET;
	}
	/* This barrier is coupled with smp_rmb() in tcp_poll() */
	smp_wmb();

	tcp_write_queue_purge(sk);
	tcp_done(sk);

	if (!sock_flag(sk, SOCK_DEAD))
		sk->sk_error_report(sk);
}

/*
 * 	Process the FIN bit. This now behaves as it is supposed to work
 *	and the FIN takes effect when it is validly part of sequence
 *	space. Not before when we get holes.
 *
 *	If we are ESTABLISHED, a received fin moves us to CLOSE-WAIT
 *	(and thence onto LAST-ACK and finally, CLOSE, we never enter
 *	TIME-WAIT)
 *
 *	If we are in FINWAIT-1, a received FIN indicates simultaneous
 *	close and we go into CLOSING (and later onto TIME-WAIT)
 *
 *	If we are in FINWAIT-2, a received FIN moves us to TIME-WAIT.
 */
void tcp_fin(struct sock *sk)
{
	struct tcp_sock *tp = tcp_sk(sk);

	if (is_meta_sk(sk)) {
		mptcp_fin(sk);
		return;
	}

	inet_csk_schedule_ack(sk);

	sk->sk_shutdown |= RCV_SHUTDOWN;
	sock_set_flag(sk, SOCK_DONE);

	switch (sk->sk_state) {
	case TCP_SYN_RECV:
	case TCP_ESTABLISHED:
		/* Move to CLOSE_WAIT */
		tcp_set_state(sk, TCP_CLOSE_WAIT);

		if (mptcp(tp))
			mptcp_sub_close_passive(sk);

		inet_csk(sk)->icsk_ack.pingpong = 1;
		break;

	case TCP_CLOSE_WAIT:
	case TCP_CLOSING:
		/* Received a retransmission of the FIN, do
		 * nothing.
		 */
		break;
	case TCP_LAST_ACK:
		/* RFC793: Remain in the LAST-ACK state. */
		break;

	case TCP_FIN_WAIT1:
		/* This case occurs when a simultaneous close
		 * happens, we must ack the received FIN and
		 * enter the CLOSING state.
		 */
		tcp_send_ack(sk);
		tcp_set_state(sk, TCP_CLOSING);
		break;
	case TCP_FIN_WAIT2:
		if (mptcp(tp)) {
			/* The socket will get closed by mptcp_data_ready.
			 * We first have to process all data-sequences.
			 */
			tp->close_it = 1;
			break;
		}
		/* Received a FIN -- send ACK and enter TIME_WAIT. */
		tcp_send_ack(sk);
		tp->ops->time_wait(sk, TCP_TIME_WAIT, 0);
		break;
	default:
		/* Only TCP_LISTEN and TCP_CLOSE are left, in these
		 * cases we should never reach this piece of code.
		 */
		pr_err("%s: Impossible, sk->sk_state=%d\n",
		       __func__, sk->sk_state);
		break;
	}

	/* It _is_ possible, that we have something out-of-order _after_ FIN.
	 * Probably, we should reset in this case. For now drop them.
	 */
	skb_rbtree_purge(&tp->out_of_order_queue);
	if (tcp_is_sack(tp))
		tcp_sack_reset(&tp->rx_opt);
	sk_mem_reclaim(sk);

	if (!sock_flag(sk, SOCK_DEAD)) {
		sk->sk_state_change(sk);

		/* Don't wake up MPTCP-subflows */
		if (mptcp(tp))
			return;

		/* Do not send POLL_HUP for half duplex close. */
		if (sk->sk_shutdown == SHUTDOWN_MASK ||
		    sk->sk_state == TCP_CLOSE)
			sk_wake_async(sk, SOCK_WAKE_WAITD, POLL_HUP);
		else
			sk_wake_async(sk, SOCK_WAKE_WAITD, POLL_IN);
	}
}

static inline bool tcp_sack_extend(struct tcp_sack_block *sp, u32 seq,
				  u32 end_seq)
{
	if (!after(seq, sp->end_seq) && !after(sp->start_seq, end_seq)) {
		if (before(seq, sp->start_seq))
			sp->start_seq = seq;
		if (after(end_seq, sp->end_seq))
			sp->end_seq = end_seq;
		return true;
	}
	return false;
}

static void tcp_dsack_set(struct sock *sk, u32 seq, u32 end_seq)
{
	struct tcp_sock *tp = tcp_sk(sk);

	if (tcp_is_sack(tp) && sysctl_tcp_dsack) {
		int mib_idx;

		if (before(seq, tp->rcv_nxt))
			mib_idx = LINUX_MIB_TCPDSACKOLDSENT;
		else
			mib_idx = LINUX_MIB_TCPDSACKOFOSENT;

		NET_INC_STATS(sock_net(sk), mib_idx);

		tp->rx_opt.dsack = 1;
		tp->duplicate_sack[0].start_seq = seq;
		tp->duplicate_sack[0].end_seq = end_seq;
	}
}

static void tcp_dsack_extend(struct sock *sk, u32 seq, u32 end_seq)
{
	struct tcp_sock *tp = tcp_sk(sk);

	if (!tp->rx_opt.dsack)
		tcp_dsack_set(sk, seq, end_seq);
	else
		tcp_sack_extend(tp->duplicate_sack, seq, end_seq);
}

static void tcp_send_dupack(struct sock *sk, const struct sk_buff *skb)
{
	struct tcp_sock *tp = tcp_sk(sk);

	if (TCP_SKB_CB(skb)->end_seq != TCP_SKB_CB(skb)->seq &&
	    before(TCP_SKB_CB(skb)->seq, tp->rcv_nxt)) {
		NET_INC_STATS(sock_net(sk), LINUX_MIB_DELAYEDACKLOST);
		tcp_enter_quickack_mode(sk, TCP_MAX_QUICKACKS);

		if (tcp_is_sack(tp) && sysctl_tcp_dsack) {
			u32 end_seq = TCP_SKB_CB(skb)->end_seq;

			if (after(TCP_SKB_CB(skb)->end_seq, tp->rcv_nxt))
				end_seq = tp->rcv_nxt;
			tcp_dsack_set(sk, TCP_SKB_CB(skb)->seq, end_seq);
		}
	}

	tcp_send_ack(sk);
}

/* These routines update the SACK block as out-of-order packets arrive or
 * in-order packets close up the sequence space.
 */
static void tcp_sack_maybe_coalesce(struct tcp_sock *tp)
{
	int this_sack;
	struct tcp_sack_block *sp = &tp->selective_acks[0];
	struct tcp_sack_block *swalk = sp + 1;

	/* See if the recent change to the first SACK eats into
	 * or hits the sequence space of other SACK blocks, if so coalesce.
	 */
	for (this_sack = 1; this_sack < tp->rx_opt.num_sacks;) {
		if (tcp_sack_extend(sp, swalk->start_seq, swalk->end_seq)) {
			int i;

			/* Zap SWALK, by moving every further SACK up by one slot.
			 * Decrease num_sacks.
			 */
			tp->rx_opt.num_sacks--;
			for (i = this_sack; i < tp->rx_opt.num_sacks; i++)
				sp[i] = sp[i + 1];
			continue;
		}
		this_sack++, swalk++;
	}
}

static void tcp_sack_new_ofo_skb(struct sock *sk, u32 seq, u32 end_seq)
{
	struct tcp_sock *tp = tcp_sk(sk);
	struct tcp_sack_block *sp = &tp->selective_acks[0];
	int cur_sacks = tp->rx_opt.num_sacks;
	int this_sack;

	if (!cur_sacks)
		goto new_sack;

	for (this_sack = 0; this_sack < cur_sacks; this_sack++, sp++) {
		if (tcp_sack_extend(sp, seq, end_seq)) {
			/* Rotate this_sack to the first one. */
			for (; this_sack > 0; this_sack--, sp--)
				swap(*sp, *(sp - 1));
			if (cur_sacks > 1)
				tcp_sack_maybe_coalesce(tp);
			return;
		}
	}

	/* Could not find an adjacent existing SACK, build a new one,
	 * put it at the front, and shift everyone else down.  We
	 * always know there is at least one SACK present already here.
	 *
	 * If the sack array is full, forget about the last one.
	 */
	if (this_sack >= TCP_NUM_SACKS) {
		this_sack--;
		tp->rx_opt.num_sacks--;
		sp--;
	}
	for (; this_sack > 0; this_sack--, sp--)
		*sp = *(sp - 1);

new_sack:
	/* Build the new head SACK, and we're done. */
	sp->start_seq = seq;
	sp->end_seq = end_seq;
	tp->rx_opt.num_sacks++;
}

/* RCV.NXT advances, some SACKs should be eaten. */

static void tcp_sack_remove(struct tcp_sock *tp)
{
	struct tcp_sack_block *sp = &tp->selective_acks[0];
	int num_sacks = tp->rx_opt.num_sacks;
	int this_sack;

	/* Empty ofo queue, hence, all the SACKs are eaten. Clear. */
	if (RB_EMPTY_ROOT(&tp->out_of_order_queue)) {
		tp->rx_opt.num_sacks = 0;
		return;
	}

	for (this_sack = 0; this_sack < num_sacks;) {
		/* Check if the start of the sack is covered by RCV.NXT. */
		if (!before(tp->rcv_nxt, sp->start_seq)) {
			int i;

			/* RCV.NXT must cover all the block! */
			WARN_ON(before(tp->rcv_nxt, sp->end_seq));

			/* Zap this SACK, by moving forward any other SACKS. */
			for (i = this_sack+1; i < num_sacks; i++)
				tp->selective_acks[i-1] = tp->selective_acks[i];
			num_sacks--;
			continue;
		}
		this_sack++;
		sp++;
	}
	tp->rx_opt.num_sacks = num_sacks;
}

enum tcp_queue {
	OOO_QUEUE,
	RCV_QUEUE,
};

/**
 * tcp_try_coalesce - try to merge skb to prior one
 * @sk: socket
 * @dest: destination queue
 * @to: prior buffer
 * @from: buffer to add in queue
 * @fragstolen: pointer to boolean
 *
 * Before queueing skb @from after @to, try to merge them
 * to reduce overall memory use and queue lengths, if cost is small.
 * Packets in ofo or receive queues can stay a long time.
 * Better try to coalesce them right now to avoid future collapses.
 * Returns true if caller should free @from instead of queueing it
 */
static bool tcp_try_coalesce(struct sock *sk,
			     enum tcp_queue dest,
			     struct sk_buff *to,
			     struct sk_buff *from,
			     bool *fragstolen)
{
	int delta;

	*fragstolen = false;

	if (mptcp(tcp_sk(sk)) && !is_meta_sk(sk))
		return false;

	/* Its possible this segment overlaps with prior segment in queue */
	if (TCP_SKB_CB(from)->seq != TCP_SKB_CB(to)->end_seq)
		return false;

	if (!skb_try_coalesce(to, from, fragstolen, &delta))
		return false;

	atomic_add(delta, &sk->sk_rmem_alloc);
	sk_mem_charge(sk, delta);
	NET_INC_STATS(sock_net(sk), LINUX_MIB_TCPRCVCOALESCE);
	TCP_SKB_CB(to)->end_seq = TCP_SKB_CB(from)->end_seq;
	TCP_SKB_CB(to)->ack_seq = TCP_SKB_CB(from)->ack_seq;
	TCP_SKB_CB(to)->tcp_flags |= TCP_SKB_CB(from)->tcp_flags;

	if (TCP_SKB_CB(from)->has_rxtstamp) {
		TCP_SKB_CB(to)->has_rxtstamp = true;
		if (dest == OOO_QUEUE)
			TCP_SKB_CB(to)->swtstamp = TCP_SKB_CB(from)->swtstamp;
		else
			to->tstamp = from->tstamp;
	}

	return true;
}

static bool tcp_ooo_try_coalesce(struct sock *sk,
			     struct sk_buff *to,
			     struct sk_buff *from,
			     bool *fragstolen)
{
	bool res = tcp_try_coalesce(sk, OOO_QUEUE, to, from, fragstolen);

	/* In case tcp_drop() is called later, update to->gso_segs */
	if (res) {
		u32 gso_segs = max_t(u16, 1, skb_shinfo(to)->gso_segs) +
			       max_t(u16, 1, skb_shinfo(from)->gso_segs);

		skb_shinfo(to)->gso_segs = min_t(u32, gso_segs, 0xFFFF);
	}
	return res;
}

static void tcp_drop(struct sock *sk, struct sk_buff *skb)
{
	sk_drops_add(sk, skb);
	__kfree_skb(skb);
}

/* This one checks to see if we can put data from the
 * out_of_order queue into the receive_queue.
 */
void tcp_ofo_queue(struct sock *sk)
{
	struct tcp_sock *tp = tcp_sk(sk);
	__u32 dsack_high = tp->rcv_nxt;
	bool fin, fragstolen, eaten;
	struct sk_buff *skb, *tail;
	struct rb_node *p;

	p = rb_first(&tp->out_of_order_queue);
	while (p) {
		skb = rb_entry(p, struct sk_buff, rbnode);
		if (after(TCP_SKB_CB(skb)->seq, tp->rcv_nxt))
			break;

		if (before(TCP_SKB_CB(skb)->seq, dsack_high)) {
			__u32 dsack = dsack_high;
			if (before(TCP_SKB_CB(skb)->end_seq, dsack_high))
				dsack_high = TCP_SKB_CB(skb)->end_seq;
			tcp_dsack_extend(sk, TCP_SKB_CB(skb)->seq, dsack);
		}
		p = rb_next(p);
		rb_erase(&skb->rbnode, &tp->out_of_order_queue);
		/* Replace tstamp which was stomped by rbnode */
		if (TCP_SKB_CB(skb)->has_rxtstamp)
			skb->tstamp = TCP_SKB_CB(skb)->swtstamp;

		/* In case of MPTCP, the segment may be empty if it's a
		 * non-data DATA_FIN. (see beginning of tcp_data_queue)
		 *
		 * But this only holds true for subflows, not for the
		 * meta-socket.
		 */
		if (unlikely(!after(TCP_SKB_CB(skb)->end_seq, tp->rcv_nxt) &&
			     (is_meta_sk(sk) || !mptcp(tp) || TCP_SKB_CB(skb)->end_seq != TCP_SKB_CB(skb)->seq))) {
			SOCK_DEBUG(sk, "ofo packet was already received\n");
			tcp_drop(sk, skb);
			continue;
		}
		SOCK_DEBUG(sk, "ofo requeuing : rcv_next %X seq %X - %X\n",
			   tp->rcv_nxt, TCP_SKB_CB(skb)->seq,
			   TCP_SKB_CB(skb)->end_seq);

		tail = skb_peek_tail(&sk->sk_receive_queue);
		eaten = tail && tcp_try_coalesce(sk, RCV_QUEUE,
						 tail, skb, &fragstolen);
		tcp_rcv_nxt_update(tp, TCP_SKB_CB(skb)->end_seq);
		fin = TCP_SKB_CB(skb)->tcp_flags & TCPHDR_FIN;
		if (!eaten)
			__skb_queue_tail(&sk->sk_receive_queue, skb);
		else
			kfree_skb_partial(skb, fragstolen);

		if (unlikely(fin)) {
			tcp_fin(sk);
			/* tcp_fin() purges tp->out_of_order_queue,
			 * so we must end this loop right now.
			 */
			break;
		}
	}
}

static bool tcp_prune_ofo_queue(struct sock *sk);
static int tcp_prune_queue(struct sock *sk);

static int tcp_try_rmem_schedule(struct sock *sk, struct sk_buff *skb,
				 unsigned int size)
{
	if (mptcp(tcp_sk(sk)))
		sk = mptcp_meta_sk(sk);

	if (atomic_read(&sk->sk_rmem_alloc) > sk->sk_rcvbuf ||
	    !sk_rmem_schedule(sk, skb, size)) {

		if (tcp_prune_queue(sk) < 0)
			return -1;

		while (!sk_rmem_schedule(sk, skb, size)) {
			if (!tcp_prune_ofo_queue(sk))
				return -1;
		}
	}
	return 0;
}

void tcp_data_queue_ofo(struct sock *sk, struct sk_buff *skb)
{
	struct tcp_sock *tp = tcp_sk(sk);
	struct rb_node **p, *q, *parent;
	struct sk_buff *skb1;
	u32 seq, end_seq;
	bool fragstolen;

	tcp_ecn_check_ce(sk, skb);

	if (unlikely(tcp_try_rmem_schedule(sk, skb, skb->truesize))) {
		NET_INC_STATS(sock_net(sk), LINUX_MIB_TCPOFODROP);
		tcp_drop(sk, skb);
		return;
	}

	/* Stash tstamp to avoid being stomped on by rbnode */
	if (TCP_SKB_CB(skb)->has_rxtstamp)
		TCP_SKB_CB(skb)->swtstamp = skb->tstamp;

	/* Disable header prediction. */
	tp->pred_flags = 0;
	inet_csk_schedule_ack(sk);

	NET_INC_STATS(sock_net(sk), LINUX_MIB_TCPOFOQUEUE);
	seq = TCP_SKB_CB(skb)->seq;
	end_seq = TCP_SKB_CB(skb)->end_seq;
	SOCK_DEBUG(sk, "out of order segment: rcv_next %X seq %X - %X\n",
		   tp->rcv_nxt, seq, end_seq);

	p = &tp->out_of_order_queue.rb_node;
	if (RB_EMPTY_ROOT(&tp->out_of_order_queue)) {
		/* Initial out of order segment, build 1 SACK. */
		if (tcp_is_sack(tp)) {
			tp->rx_opt.num_sacks = 1;
			tp->selective_acks[0].start_seq = seq;
			tp->selective_acks[0].end_seq = end_seq;
		}
		rb_link_node(&skb->rbnode, NULL, p);
		rb_insert_color(&skb->rbnode, &tp->out_of_order_queue);
		tp->ooo_last_skb = skb;
		goto end;
	}

	/* In the typical case, we are adding an skb to the end of the list.
	 * Use of ooo_last_skb avoids the O(Log(N)) rbtree lookup.
	 */
	if (tcp_ooo_try_coalesce(sk, tp->ooo_last_skb,
				 skb, &fragstolen)) {
coalesce_done:
		tcp_grow_window(sk, skb);
		kfree_skb_partial(skb, fragstolen);
		skb = NULL;
		goto add_sack;
	}
	/* Can avoid an rbtree lookup if we are adding skb after ooo_last_skb */
	if (!before(seq, TCP_SKB_CB(tp->ooo_last_skb)->end_seq)) {
		parent = &tp->ooo_last_skb->rbnode;
		p = &parent->rb_right;
		goto insert;
	}

	/* Find place to insert this segment. Handle overlaps on the way. */
	parent = NULL;
	while (*p) {
		parent = *p;
		skb1 = rb_entry(parent, struct sk_buff, rbnode);
		if (before(seq, TCP_SKB_CB(skb1)->seq)) {
			p = &parent->rb_left;
			continue;
		}
		if (before(seq, TCP_SKB_CB(skb1)->end_seq)) {
			if (!after(end_seq, TCP_SKB_CB(skb1)->end_seq) &&
			    (is_meta_sk(sk) || !mptcp(tp) || end_seq != seq)) {
				/* All the bits are present. Drop. */
				NET_INC_STATS(sock_net(sk),
					      LINUX_MIB_TCPOFOMERGE);
				tcp_drop(sk, skb);
				skb = NULL;
				tcp_dsack_set(sk, seq, end_seq);
				goto add_sack;
			}
			if (after(seq, TCP_SKB_CB(skb1)->seq)) {
				/* Partial overlap. */
				tcp_dsack_set(sk, seq, TCP_SKB_CB(skb1)->end_seq);
			} else {
				/* skb's seq == skb1's seq and skb covers skb1.
				 * Replace skb1 with skb.
				 */
				rb_replace_node(&skb1->rbnode, &skb->rbnode,
						&tp->out_of_order_queue);
				tcp_dsack_extend(sk,
						 TCP_SKB_CB(skb1)->seq,
						 TCP_SKB_CB(skb1)->end_seq);
				NET_INC_STATS(sock_net(sk),
					      LINUX_MIB_TCPOFOMERGE);
				tcp_drop(sk, skb1);
				goto merge_right;
			}
		} else if (tcp_ooo_try_coalesce(sk, skb1,
						skb, &fragstolen)) {
			goto coalesce_done;
		}
		p = &parent->rb_right;
	}
insert:
	/* Insert segment into RB tree. */
	rb_link_node(&skb->rbnode, parent, p);
	rb_insert_color(&skb->rbnode, &tp->out_of_order_queue);

merge_right:
	/* Remove other segments covered by skb. */
	while ((q = rb_next(&skb->rbnode)) != NULL) {
		skb1 = rb_entry(q, struct sk_buff, rbnode);

		if (!after(end_seq, TCP_SKB_CB(skb1)->seq))
			break;
		if (before(end_seq, TCP_SKB_CB(skb1)->end_seq)) {
			tcp_dsack_extend(sk, TCP_SKB_CB(skb1)->seq,
					 end_seq);
			break;
		}
		/* MPTCP allows non-data data-fin to be in the ofo-queue */
		if (mptcp(tp) && !is_meta_sk(sk) && TCP_SKB_CB(skb1)->seq == TCP_SKB_CB(skb1)->end_seq) {
			skb = skb1;
			continue;
		}
		rb_erase(&skb1->rbnode, &tp->out_of_order_queue);
		tcp_dsack_extend(sk, TCP_SKB_CB(skb1)->seq,
				 TCP_SKB_CB(skb1)->end_seq);
		NET_INC_STATS(sock_net(sk), LINUX_MIB_TCPOFOMERGE);
		tcp_drop(sk, skb1);
	}
	/* If there is no skb after us, we are the last_skb ! */
	if (!q)
		tp->ooo_last_skb = skb;

add_sack:
	if (tcp_is_sack(tp) && seq != end_seq)
		tcp_sack_new_ofo_skb(sk, seq, end_seq);
end:
	if (skb) {
		tcp_grow_window(sk, skb);
		skb_condense(skb);
		skb_set_owner_r(skb, sk);
	}
}

int __must_check tcp_queue_rcv(struct sock *sk, struct sk_buff *skb, int hdrlen,
			       bool *fragstolen)
{
	int eaten;
	struct sk_buff *tail = skb_peek_tail(&sk->sk_receive_queue);

	__skb_pull(skb, hdrlen);
	eaten = (tail &&
		 tcp_try_coalesce(sk, RCV_QUEUE, tail,
				  skb, fragstolen)) ? 1 : 0;
	tcp_rcv_nxt_update(tcp_sk(sk), TCP_SKB_CB(skb)->end_seq);
	if (!eaten) {
		__skb_queue_tail(&sk->sk_receive_queue, skb);
		skb_set_owner_r(skb, sk);
	}
	return eaten;
}

int tcp_send_rcvq(struct sock *sk, struct msghdr *msg, size_t size)
{
	struct sk_buff *skb;
	int err = -ENOMEM;
	int data_len = 0;
	bool fragstolen;

	if (size == 0)
		return 0;

	if (size > PAGE_SIZE) {
		int npages = min_t(size_t, size >> PAGE_SHIFT, MAX_SKB_FRAGS);

		data_len = npages << PAGE_SHIFT;
		size = data_len + (size & ~PAGE_MASK);
	}
	skb = alloc_skb_with_frags(size - data_len, data_len,
				   PAGE_ALLOC_COSTLY_ORDER,
				   &err, sk->sk_allocation);
	if (!skb)
		goto err;

	skb_put(skb, size - data_len);
	skb->data_len = data_len;
	skb->len = size;

	if (tcp_try_rmem_schedule(sk, skb, skb->truesize))
		goto err_free;

	err = skb_copy_datagram_from_iter(skb, 0, &msg->msg_iter, size);
	if (err)
		goto err_free;

	TCP_SKB_CB(skb)->seq = tcp_sk(sk)->rcv_nxt;
	TCP_SKB_CB(skb)->end_seq = TCP_SKB_CB(skb)->seq + size;
	TCP_SKB_CB(skb)->ack_seq = tcp_sk(sk)->snd_una - 1;

	if (tcp_queue_rcv(sk, skb, 0, &fragstolen)) {
		WARN_ON_ONCE(fragstolen); /* should not happen */
		__kfree_skb(skb);
	}
	return size;

err_free:
	kfree_skb(skb);
err:
	return err;

}

static void tcp_data_queue(struct sock *sk, struct sk_buff *skb)
{
	struct tcp_sock *tp = tcp_sk(sk);
	bool fragstolen;
	int eaten;

	/* If no data is present, but a data_fin is in the options, we still
	 * have to call mptcp_queue_skb later on. */
	if (TCP_SKB_CB(skb)->seq == TCP_SKB_CB(skb)->end_seq &&
	    !(mptcp(tp) && mptcp_is_data_fin(skb))) {
		__kfree_skb(skb);
		return;
	}

	skb_dst_drop(skb);
	__skb_pull(skb, tcp_hdr(skb)->doff * 4);

	tcp_ecn_accept_cwr(tp, skb);

	tp->rx_opt.dsack = 0;

	/*  Queue data for delivery to the user.
	 *  Packets in sequence go to the receive queue.
	 *  Out of sequence packets to the out_of_order_queue.
	 */
	if (TCP_SKB_CB(skb)->seq == tp->rcv_nxt) {
		if (tcp_receive_window(tp) == 0)
			goto out_of_window;

		/* Ok. In sequence. In window. */
queue_and_out:
		if (skb_queue_len(&sk->sk_receive_queue) == 0)
			sk_forced_mem_schedule(sk, skb->truesize);
		else if (tcp_try_rmem_schedule(sk, skb, skb->truesize))
			goto drop;

		eaten = tcp_queue_rcv(sk, skb, 0, &fragstolen);
		tcp_rcv_nxt_update(tp, TCP_SKB_CB(skb)->end_seq);
		if (skb->len || mptcp_is_data_fin(skb))
			tcp_event_data_recv(sk, skb);
		if (TCP_SKB_CB(skb)->tcp_flags & TCPHDR_FIN)
			tcp_fin(sk);

		if (!RB_EMPTY_ROOT(&tp->out_of_order_queue)) {
			tcp_ofo_queue(sk);

			/* RFC2581. 4.2. SHOULD send immediate ACK, when
			 * gap in queue is filled.
			 */
			if (RB_EMPTY_ROOT(&tp->out_of_order_queue))
				inet_csk(sk)->icsk_ack.pingpong = 0;
		}

		if (tp->rx_opt.num_sacks)
			tcp_sack_remove(tp);

		tcp_fast_path_check(sk);

		if (eaten > 0)
			kfree_skb_partial(skb, fragstolen);
		if (!sock_flag(sk, SOCK_DEAD) || mptcp(tp))
			/* MPTCP: we always have to call data_ready, because
			 * we may be about to receive a data-fin, which still
			 * must get queued.
			 */
			sk->sk_data_ready(sk);
		return;
	}

	if (!after(TCP_SKB_CB(skb)->end_seq, tp->rcv_nxt)) {
		/* A retransmit, 2nd most common case.  Force an immediate ack. */
		NET_INC_STATS(sock_net(sk), LINUX_MIB_DELAYEDACKLOST);
		tcp_dsack_set(sk, TCP_SKB_CB(skb)->seq, TCP_SKB_CB(skb)->end_seq);

out_of_window:
		tcp_enter_quickack_mode(sk, TCP_MAX_QUICKACKS);
		inet_csk_schedule_ack(sk);
drop:
		tcp_drop(sk, skb);
		return;
	}

	/* Out of window. F.e. zero window probe. */
	if (!before(TCP_SKB_CB(skb)->seq, tp->rcv_nxt + tcp_receive_window(tp)))
		goto out_of_window;

	if (before(TCP_SKB_CB(skb)->seq, tp->rcv_nxt)) {
		/* Partial packet, seq < rcv_next < end_seq */
		SOCK_DEBUG(sk, "partial packet: rcv_next %X seq %X - %X\n",
			   tp->rcv_nxt, TCP_SKB_CB(skb)->seq,
			   TCP_SKB_CB(skb)->end_seq);

		tcp_dsack_set(sk, TCP_SKB_CB(skb)->seq, tp->rcv_nxt);

		/* If window is closed, drop tail of packet. But after
		 * remembering D-SACK for its head made in previous line.
		 */
		if (!tcp_receive_window(tp))
			goto out_of_window;
		goto queue_and_out;
	}

	tcp_data_queue_ofo(sk, skb);
}

static struct sk_buff *tcp_skb_next(struct sk_buff *skb, struct sk_buff_head *list)
{
	if (list)
		return !skb_queue_is_last(list, skb) ? skb->next : NULL;

	return rb_entry_safe(rb_next(&skb->rbnode), struct sk_buff, rbnode);
}

static struct sk_buff *tcp_collapse_one(struct sock *sk, struct sk_buff *skb,
					struct sk_buff_head *list,
					struct rb_root *root)
{
	struct sk_buff *next = tcp_skb_next(skb, list);

	if (list)
		__skb_unlink(skb, list);
	else
		rb_erase(&skb->rbnode, root);

	__kfree_skb(skb);
	NET_INC_STATS(sock_net(sk), LINUX_MIB_TCPRCVCOLLAPSED);

	return next;
}

/* Insert skb into rb tree, ordered by TCP_SKB_CB(skb)->seq */
static void tcp_rbtree_insert(struct rb_root *root, struct sk_buff *skb)
{
	struct rb_node **p = &root->rb_node;
	struct rb_node *parent = NULL;
	struct sk_buff *skb1;

	while (*p) {
		parent = *p;
		skb1 = rb_entry(parent, struct sk_buff, rbnode);
		if (before(TCP_SKB_CB(skb)->seq, TCP_SKB_CB(skb1)->seq))
			p = &parent->rb_left;
		else
			p = &parent->rb_right;
	}
	rb_link_node(&skb->rbnode, parent, p);
	rb_insert_color(&skb->rbnode, root);
}

/* Collapse contiguous sequence of skbs head..tail with
 * sequence numbers start..end.
 *
 * If tail is NULL, this means until the end of the queue.
 *
 * Segments with FIN/SYN are not collapsed (only because this
 * simplifies code)
 */
static void
tcp_collapse(struct sock *sk, struct sk_buff_head *list, struct rb_root *root,
	     struct sk_buff *head, struct sk_buff *tail, u32 start, u32 end)
{
	struct sk_buff *skb = head, *n;
	struct sk_buff_head tmp;
	bool end_of_skbs;

	/* First, check that queue is collapsible and find
	 * the point where collapsing can be useful.
	 */
restart:
	for (end_of_skbs = true; skb != NULL && skb != tail; skb = n) {
		n = tcp_skb_next(skb, list);

		/* No new bits? It is possible on ofo queue. */
		if (!before(start, TCP_SKB_CB(skb)->end_seq)) {
			skb = tcp_collapse_one(sk, skb, list, root);
			if (!skb)
				break;
			goto restart;
		}

		/* The first skb to collapse is:
		 * - not SYN/FIN and
		 * - bloated or contains data before "start" or
		 *   overlaps to the next one.
		 */
		if (!(TCP_SKB_CB(skb)->tcp_flags & (TCPHDR_SYN | TCPHDR_FIN)) &&
		    (tcp_win_from_space(skb->truesize) > skb->len ||
		     before(TCP_SKB_CB(skb)->seq, start))) {
			end_of_skbs = false;
			break;
		}

		if (n && n != tail &&
		    TCP_SKB_CB(skb)->end_seq != TCP_SKB_CB(n)->seq) {
			end_of_skbs = false;
			break;
		}

		/* Decided to skip this, advance start seq. */
		start = TCP_SKB_CB(skb)->end_seq;
	}
	if (end_of_skbs ||
	    (TCP_SKB_CB(skb)->tcp_flags & (TCPHDR_SYN | TCPHDR_FIN)))
		return;

	__skb_queue_head_init(&tmp);

	while (before(start, end)) {
		int copy = min_t(int, SKB_MAX_ORDER(0, 0), end - start);
		struct sk_buff *nskb;

		nskb = alloc_skb(copy, GFP_ATOMIC);
		if (!nskb)
			break;

		memcpy(nskb->cb, skb->cb, sizeof(skb->cb));
		TCP_SKB_CB(nskb)->seq = TCP_SKB_CB(nskb)->end_seq = start;
		if (list)
			__skb_queue_before(list, skb, nskb);
		else
			__skb_queue_tail(&tmp, nskb); /* defer rbtree insertion */
		skb_set_owner_r(nskb, sk);

		/* Copy data, releasing collapsed skbs. */
		while (copy > 0) {
			int offset = start - TCP_SKB_CB(skb)->seq;
			int size = TCP_SKB_CB(skb)->end_seq - start;

			BUG_ON(offset < 0);
			if (size > 0) {
				size = min(copy, size);
				if (skb_copy_bits(skb, offset, skb_put(nskb, size), size))
					BUG();
				TCP_SKB_CB(nskb)->end_seq += size;
				copy -= size;
				start += size;
			}
			if (!before(start, TCP_SKB_CB(skb)->end_seq)) {
				skb = tcp_collapse_one(sk, skb, list, root);
				if (!skb ||
				    skb == tail ||
				    (TCP_SKB_CB(skb)->tcp_flags & (TCPHDR_SYN | TCPHDR_FIN)))
					goto end;
			}
		}
	}
end:
	skb_queue_walk_safe(&tmp, skb, n)
		tcp_rbtree_insert(root, skb);
}

/* Collapse ofo queue. Algorithm: select contiguous sequence of skbs
 * and tcp_collapse() them until all the queue is collapsed.
 */
static void tcp_collapse_ofo_queue(struct sock *sk)
{
	struct tcp_sock *tp = tcp_sk(sk);
	u32 range_truesize, sum_tiny = 0;
	struct sk_buff *skb, *head;
	struct rb_node *p;
	u32 start, end;

	p = rb_first(&tp->out_of_order_queue);
	skb = rb_entry_safe(p, struct sk_buff, rbnode);
new_range:
	if (!skb) {
		p = rb_last(&tp->out_of_order_queue);
		/* Note: This is possible p is NULL here. We do not
		 * use rb_entry_safe(), as ooo_last_skb is valid only
		 * if rbtree is not empty.
		 */
		tp->ooo_last_skb = rb_entry(p, struct sk_buff, rbnode);
		return;
	}
	start = TCP_SKB_CB(skb)->seq;
	end = TCP_SKB_CB(skb)->end_seq;
	range_truesize = skb->truesize;

	for (head = skb;;) {
		skb = tcp_skb_next(skb, NULL);

		/* Range is terminated when we see a gap or when
		 * we are at the queue end.
		 */
		if (!skb ||
		    after(TCP_SKB_CB(skb)->seq, end) ||
		    before(TCP_SKB_CB(skb)->end_seq, start)) {
			/* Do not attempt collapsing tiny skbs */
			if (range_truesize != head->truesize ||
			    end - start >= SKB_WITH_OVERHEAD(SK_MEM_QUANTUM)) {
				tcp_collapse(sk, NULL, &tp->out_of_order_queue,
					     head, skb, start, end);
			} else {
				sum_tiny += range_truesize;
				if (sum_tiny > sk->sk_rcvbuf >> 3)
					return;
			}
			goto new_range;
		}

		range_truesize += skb->truesize;
		if (unlikely(before(TCP_SKB_CB(skb)->seq, start)))
			start = TCP_SKB_CB(skb)->seq;
		if (after(TCP_SKB_CB(skb)->end_seq, end))
			end = TCP_SKB_CB(skb)->end_seq;
	}
}

/*
 * Clean the out-of-order queue to make room.
 * We drop high sequences packets to :
 * 1) Let a chance for holes to be filled.
 * 2) not add too big latencies if thousands of packets sit there.
 *    (But if application shrinks SO_RCVBUF, we could still end up
 *     freeing whole queue here)
 * 3) Drop at least 12.5 % of sk_rcvbuf to avoid malicious attacks.
 *
 * Return true if queue has shrunk.
 */
static bool tcp_prune_ofo_queue(struct sock *sk)
{
	struct tcp_sock *tp = tcp_sk(sk);
	struct rb_node *node, *prev;
	int goal;

	if (RB_EMPTY_ROOT(&tp->out_of_order_queue))
		return false;

	NET_INC_STATS(sock_net(sk), LINUX_MIB_OFOPRUNED);
	goal = sk->sk_rcvbuf >> 3;
	node = &tp->ooo_last_skb->rbnode;
	do {
		prev = rb_prev(node);
		rb_erase(node, &tp->out_of_order_queue);
		goal -= rb_to_skb(node)->truesize;
		tcp_drop(sk, rb_entry(node, struct sk_buff, rbnode));
		if (!prev || goal <= 0) {
			sk_mem_reclaim(sk);
			if (atomic_read(&sk->sk_rmem_alloc) <= sk->sk_rcvbuf &&
			    !tcp_under_memory_pressure(sk))
				break;
			goal = sk->sk_rcvbuf >> 3;
		}
		node = prev;
	} while (node);
	tp->ooo_last_skb = rb_entry(prev, struct sk_buff, rbnode);

	/* Reset SACK state.  A conforming SACK implementation will
	 * do the same at a timeout based retransmit.  When a connection
	 * is in a sad state like this, we care only about integrity
	 * of the connection not performance.
	 */
	if (tp->rx_opt.sack_ok)
		tcp_sack_reset(&tp->rx_opt);
	return true;
}

/* Reduce allocated memory if we can, trying to get
 * the socket within its memory limits again.
 *
 * Return less than zero if we should start dropping frames
 * until the socket owning process reads some of the data
 * to stabilize the situation.
 */
static int tcp_prune_queue(struct sock *sk)
{
	struct tcp_sock *tp = tcp_sk(sk);

	SOCK_DEBUG(sk, "prune_queue: c=%x\n", tp->copied_seq);

	NET_INC_STATS(sock_net(sk), LINUX_MIB_PRUNECALLED);

	if (atomic_read(&sk->sk_rmem_alloc) >= sk->sk_rcvbuf)
		tcp_clamp_window(sk);
	else if (tcp_under_memory_pressure(sk))
		tp->rcv_ssthresh = min(tp->rcv_ssthresh, 4U * tp->advmss);

	if (atomic_read(&sk->sk_rmem_alloc) <= sk->sk_rcvbuf)
		return 0;

	tcp_collapse_ofo_queue(sk);
	if (!skb_queue_empty(&sk->sk_receive_queue))
		tcp_collapse(sk, &sk->sk_receive_queue, NULL,
			     skb_peek(&sk->sk_receive_queue),
			     NULL,
			     tp->copied_seq, tp->rcv_nxt);
	sk_mem_reclaim(sk);

	if (atomic_read(&sk->sk_rmem_alloc) <= sk->sk_rcvbuf)
		return 0;

	/* Collapsing did not help, destructive actions follow.
	 * This must not ever occur. */

	tcp_prune_ofo_queue(sk);

	if (atomic_read(&sk->sk_rmem_alloc) <= sk->sk_rcvbuf)
		return 0;

	/* If we are really being abused, tell the caller to silently
	 * drop receive data on the floor.  It will get retransmitted
	 * and hopefully then we'll have sufficient space.
	 */
	NET_INC_STATS(sock_net(sk), LINUX_MIB_RCVPRUNED);

	/* Massive buffer overcommit. */
	tp->pred_flags = 0;
	return -1;
}

bool tcp_should_expand_sndbuf(const struct sock *sk)
{
	const struct tcp_sock *tp = tcp_sk(sk);

	/* If the user specified a specific send buffer setting, do
	 * not modify it.
	 */
	if (sk->sk_userlocks & SOCK_SNDBUF_LOCK)
		return false;

	/* If we are under global TCP memory pressure, do not expand.  */
	if (tcp_under_memory_pressure(sk))
		return false;

	/* If we are under soft global TCP memory pressure, do not expand.  */
	if (sk_memory_allocated(sk) >= sk_prot_mem_limits(sk, 0))
		return false;

	/* If we filled the congestion window, do not expand.  */
	if (tcp_packets_in_flight(tp) >= tp->snd_cwnd)
		return false;

	return true;
}

/* When incoming ACK allowed to free some skb from write_queue,
 * we remember this event in flag SOCK_QUEUE_SHRUNK and wake up socket
 * on the exit from tcp input handler.
 *
 * PROBLEM: sndbuf expansion does not work well with largesend.
 */
static void tcp_new_space(struct sock *sk)
{
	struct tcp_sock *tp = tcp_sk(sk);

	if (tp->ops->should_expand_sndbuf(sk)) {
		tcp_sndbuf_expand(sk);
		tp->snd_cwnd_stamp = tcp_jiffies32;
	}

	sk->sk_write_space(sk);
}

static void tcp_check_space(struct sock *sk)
{
	if (sock_flag(sk, SOCK_QUEUE_SHRUNK)) {
		sock_reset_flag(sk, SOCK_QUEUE_SHRUNK);
		/* pairs with tcp_poll() */
		smp_mb();
		if (mptcp(tcp_sk(sk)) ||
		    (sk->sk_socket &&
		     test_bit(SOCK_NOSPACE, &sk->sk_socket->flags))) {
			tcp_new_space(sk);
			if (sk->sk_socket && !test_bit(SOCK_NOSPACE, &sk->sk_socket->flags))
				tcp_chrono_stop(sk, TCP_CHRONO_SNDBUF_LIMITED);
		}
	}
}

static inline void tcp_data_snd_check(struct sock *sk)
{
	tcp_push_pending_frames(sk);
	tcp_check_space(sk);
}

/*
 * Check if sending an ack is needed.
 */
static void __tcp_ack_snd_check(struct sock *sk, int ofo_possible)
{
	struct tcp_sock *tp = tcp_sk(sk);

	    /* More than one full frame received... */
	if (((tp->rcv_nxt - tp->rcv_wup) > inet_csk(sk)->icsk_ack.rcv_mss &&
	     /* ... and right edge of window advances far enough.
	      * (tcp_recvmsg() will send ACK otherwise). Or...
	      */
	     tp->ops->__select_window(sk) >= tp->rcv_wnd) ||
	    /* We ACK each frame or... */
	    tcp_in_quickack_mode(sk) ||
	    /* We have out of order data. */
	    (ofo_possible && !RB_EMPTY_ROOT(&tp->out_of_order_queue))) {
		/* Then ack it now */
		tcp_send_ack(sk);
	} else {
		/* Else, send delayed ack. */
		tcp_send_delayed_ack(sk);
	}
}

static inline void tcp_ack_snd_check(struct sock *sk)
{
	if (!inet_csk_ack_scheduled(sk)) {
		/* We sent a data segment already. */
		return;
	}
	__tcp_ack_snd_check(sk, 1);
}

/*
 *	This routine is only called when we have urgent data
 *	signaled. Its the 'slow' part of tcp_urg. It could be
 *	moved inline now as tcp_urg is only called from one
 *	place. We handle URGent data wrong. We have to - as
 *	BSD still doesn't use the correction from RFC961.
 *	For 1003.1g we should support a new option TCP_STDURG to permit
 *	either form (or just set the sysctl tcp_stdurg).
 */

static void tcp_check_urg(struct sock *sk, const struct tcphdr *th)
{
	struct tcp_sock *tp = tcp_sk(sk);
	u32 ptr = ntohs(th->urg_ptr);

	if (ptr && !sysctl_tcp_stdurg)
		ptr--;
	ptr += ntohl(th->seq);

	/* Ignore urgent data that we've already seen and read. */
	if (after(tp->copied_seq, ptr))
		return;

	/* Do not replay urg ptr.
	 *
	 * NOTE: interesting situation not covered by specs.
	 * Misbehaving sender may send urg ptr, pointing to segment,
	 * which we already have in ofo queue. We are not able to fetch
	 * such data and will stay in TCP_URG_NOTYET until will be eaten
	 * by recvmsg(). Seems, we are not obliged to handle such wicked
	 * situations. But it is worth to think about possibility of some
	 * DoSes using some hypothetical application level deadlock.
	 */
	if (before(ptr, tp->rcv_nxt))
		return;

	/* Do we already have a newer (or duplicate) urgent pointer? */
	if (tp->urg_data && !after(ptr, tp->urg_seq))
		return;

	/* Tell the world about our new urgent pointer. */
	sk_send_sigurg(sk);

	/* We may be adding urgent data when the last byte read was
	 * urgent. To do this requires some care. We cannot just ignore
	 * tp->copied_seq since we would read the last urgent byte again
	 * as data, nor can we alter copied_seq until this data arrives
	 * or we break the semantics of SIOCATMARK (and thus sockatmark())
	 *
	 * NOTE. Double Dutch. Rendering to plain English: author of comment
	 * above did something sort of 	send("A", MSG_OOB); send("B", MSG_OOB);
	 * and expect that both A and B disappear from stream. This is _wrong_.
	 * Though this happens in BSD with high probability, this is occasional.
	 * Any application relying on this is buggy. Note also, that fix "works"
	 * only in this artificial test. Insert some normal data between A and B and we will
	 * decline of BSD again. Verdict: it is better to remove to trap
	 * buggy users.
	 */
	if (tp->urg_seq == tp->copied_seq && tp->urg_data &&
	    !sock_flag(sk, SOCK_URGINLINE) && tp->copied_seq != tp->rcv_nxt) {
		struct sk_buff *skb = skb_peek(&sk->sk_receive_queue);
		tp->copied_seq++;
		if (skb && !before(tp->copied_seq, TCP_SKB_CB(skb)->end_seq)) {
			__skb_unlink(skb, &sk->sk_receive_queue);
			__kfree_skb(skb);
		}
	}

	tp->urg_data = TCP_URG_NOTYET;
	tp->urg_seq = ptr;

	/* Disable header prediction. */
	tp->pred_flags = 0;
}

/* This is the 'fast' part of urgent handling. */
static void tcp_urg(struct sock *sk, struct sk_buff *skb, const struct tcphdr *th)
{
	struct tcp_sock *tp = tcp_sk(sk);

	/* MPTCP urgent data is not yet supported */
	if (mptcp(tp))
		return;

	/* Check if we get a new urgent pointer - normally not. */
	if (th->urg)
		tcp_check_urg(sk, th);

	/* Do we wait for any urgent data? - normally not... */
	if (tp->urg_data == TCP_URG_NOTYET) {
		u32 ptr = tp->urg_seq - ntohl(th->seq) + (th->doff * 4) -
			  th->syn;

		/* Is the urgent pointer pointing into this packet? */
		if (ptr < skb->len) {
			u8 tmp;
			if (skb_copy_bits(skb, ptr, &tmp, 1))
				BUG();
			tp->urg_data = TCP_URG_VALID | tmp;
			if (!sock_flag(sk, SOCK_DEAD))
				sk->sk_data_ready(sk);
		}
	}
}

/* Accept RST for rcv_nxt - 1 after a FIN.
 * When tcp connections are abruptly terminated from Mac OSX (via ^C), a
 * FIN is sent followed by a RST packet. The RST is sent with the same
 * sequence number as the FIN, and thus according to RFC 5961 a challenge
 * ACK should be sent. However, Mac OSX rate limits replies to challenge
 * ACKs on the closed socket. In addition middleboxes can drop either the
 * challenge ACK or a subsequent RST.
 */
static bool tcp_reset_check(const struct sock *sk, const struct sk_buff *skb)
{
	struct tcp_sock *tp = tcp_sk(sk);

	return unlikely(TCP_SKB_CB(skb)->seq == (tp->rcv_nxt - 1) &&
			(1 << sk->sk_state) & (TCPF_CLOSE_WAIT | TCPF_LAST_ACK |
					       TCPF_CLOSING));
}

/* Does PAWS and seqno based validation of an incoming segment, flags will
 * play significant role here.
 */
static bool tcp_validate_incoming(struct sock *sk, struct sk_buff *skb,
				  const struct tcphdr *th, int syn_inerr)
{
	struct tcp_sock *tp = tcp_sk(sk);
	bool rst_seq_match = false;

	/* RFC1323: H1. Apply PAWS check first. */
	if (tcp_fast_parse_options(sock_net(sk), skb, th, tp) &&
	    tp->rx_opt.saw_tstamp &&
	    tcp_paws_discard(sk, skb)) {
		if (!th->rst) {
			NET_INC_STATS(sock_net(sk), LINUX_MIB_PAWSESTABREJECTED);
			if (!tcp_oow_rate_limited(sock_net(sk), skb,
						  LINUX_MIB_TCPACKSKIPPEDPAWS,
						  &tp->last_oow_ack_time))
				tcp_send_dupack(sk, skb);
			goto discard;
		}
		/* Reset is accepted even if it did not pass PAWS. */
	}

	/* Step 1: check sequence number */
	if (!tcp_sequence(tp, TCP_SKB_CB(skb)->seq, TCP_SKB_CB(skb)->end_seq)) {
		/* RFC793, page 37: "In all states except SYN-SENT, all reset
		 * (RST) segments are validated by checking their SEQ-fields."
		 * And page 69: "If an incoming segment is not acceptable,
		 * an acknowledgment should be sent in reply (unless the RST
		 * bit is set, if so drop the segment and return)".
		 */
		if (!th->rst) {
			if (th->syn)
				goto syn_challenge;
			if (!tcp_oow_rate_limited(sock_net(sk), skb,
						  LINUX_MIB_TCPACKSKIPPEDSEQ,
						  &tp->last_oow_ack_time))
				tcp_send_dupack(sk, skb);
		} else if (tcp_reset_check(sk, skb)) {
			tcp_reset(sk);
		}
		goto discard;
	}

	/* Step 2: check RST bit */
	if (th->rst) {
		/* RFC 5961 3.2 (extend to match against (RCV.NXT - 1) after a
		 * FIN and SACK too if available):
		 * If seq num matches RCV.NXT or (RCV.NXT - 1) after a FIN, or
		 * the right-most SACK block,
		 * then
		 *     RESET the connection
		 * else
		 *     Send a challenge ACK
		 */
		if (TCP_SKB_CB(skb)->seq == tp->rcv_nxt ||
		    tcp_reset_check(sk, skb)) {
			rst_seq_match = true;
		} else if (tcp_is_sack(tp) && tp->rx_opt.num_sacks > 0) {
			struct tcp_sack_block *sp = &tp->selective_acks[0];
			int max_sack = sp[0].end_seq;
			int this_sack;

			for (this_sack = 1; this_sack < tp->rx_opt.num_sacks;
			     ++this_sack) {
				max_sack = after(sp[this_sack].end_seq,
						 max_sack) ?
					sp[this_sack].end_seq : max_sack;
			}

			if (TCP_SKB_CB(skb)->seq == max_sack)
				rst_seq_match = true;
		}

		if (rst_seq_match)
			tcp_reset(sk);
		else {
			/* Disable TFO if RST is out-of-order
			 * and no data has been received
			 * for current active TFO socket
			 */
			if (tp->syn_fastopen && !tp->data_segs_in &&
			    sk->sk_state == TCP_ESTABLISHED)
				tcp_fastopen_active_disable(sk);
			tcp_send_challenge_ack(sk, skb);
		}
		goto discard;
	}

	/* step 3: check security and precedence [ignored] */

	/* step 4: Check for a SYN
	 * RFC 5961 4.2 : Send a challenge ack
	 */
	if (th->syn) {
syn_challenge:
		if (syn_inerr)
			TCP_INC_STATS(sock_net(sk), TCP_MIB_INERRS);
		NET_INC_STATS(sock_net(sk), LINUX_MIB_TCPSYNCHALLENGE);
		tcp_send_challenge_ack(sk, skb);
		goto discard;
	}

	/* If valid: post process the received MPTCP options. */
	if (mptcp(tp) && mptcp_handle_options(sk, th, skb))
		goto discard;

	return true;

discard:
	if (mptcp(tp))
		mptcp_reset_mopt(tp);
	tcp_drop(sk, skb);
	return false;
}

/*
 *	TCP receive function for the ESTABLISHED state.
 *
 *	It is split into a fast path and a slow path. The fast path is
 * 	disabled when:
 *	- A zero window was announced from us - zero window probing
 *        is only handled properly in the slow path.
 *	- Out of order segments arrived.
 *	- Urgent data is expected.
 *	- There is no buffer space left
 *	- Unexpected TCP flags/window values/header lengths are received
 *	  (detected by checking the TCP header against pred_flags)
 *	- Data is sent in both directions. Fast path only supports pure senders
 *	  or pure receivers (this means either the sequence number or the ack
 *	  value must stay constant)
 *	- Unexpected TCP option.
 *
 *	When these conditions are not satisfied it drops into a standard
 *	receive procedure patterned after RFC793 to handle all cases.
 *	The first three cases are guaranteed by proper pred_flags setting,
 *	the rest is checked inline. Fast processing is turned on in
 *	tcp_data_queue when everything is OK.
 */
void tcp_rcv_established(struct sock *sk, struct sk_buff *skb,
			 const struct tcphdr *th)
{
	unsigned int len = skb->len;
	struct tcp_sock *tp = tcp_sk(sk);

	tcp_mstamp_refresh(tp);
	if (unlikely(!sk->sk_rx_dst))
		inet_csk(sk)->icsk_af_ops->sk_rx_dst_set(sk, skb);
	/*
	 *	Header prediction.
	 *	The code loosely follows the one in the famous
	 *	"30 instruction TCP receive" Van Jacobson mail.
	 *
	 *	Van's trick is to deposit buffers into socket queue
	 *	on a device interrupt, to call tcp_recv function
	 *	on the receive process context and checksum and copy
	 *	the buffer to user space. smart...
	 *
	 *	Our current scheme is not silly either but we take the
	 *	extra cost of the net_bh soft interrupt processing...
	 *	We do checksum and copy also but from device to kernel.
	 */

	tp->rx_opt.saw_tstamp = 0;

	/* MPTCP: force slowpath. */
	if (mptcp(tp))
		goto slow_path;

	/*	pred_flags is 0xS?10 << 16 + snd_wnd
	 *	if header_prediction is to be made
	 *	'S' will always be tp->tcp_header_len >> 2
	 *	'?' will be 0 for the fast path, otherwise pred_flags is 0 to
	 *  turn it off	(when there are holes in the receive
	 *	 space for instance)
	 *	PSH flag is ignored.
	 */

	if ((tcp_flag_word(th) & TCP_HP_BITS) == tp->pred_flags &&
	    TCP_SKB_CB(skb)->seq == tp->rcv_nxt &&
	    !after(TCP_SKB_CB(skb)->ack_seq, tp->snd_nxt)) {
		int tcp_header_len = tp->tcp_header_len;

		/* Timestamp header prediction: tcp_header_len
		 * is automatically equal to th->doff*4 due to pred_flags
		 * match.
		 */

		/* Check timestamp */
		if (tcp_header_len == sizeof(struct tcphdr) + TCPOLEN_TSTAMP_ALIGNED) {
			/* No? Slow path! */
			if (!tcp_parse_aligned_timestamp(tp, th))
				goto slow_path;

			/* If PAWS failed, check it more carefully in slow path */
			if ((s32)(tp->rx_opt.rcv_tsval - tp->rx_opt.ts_recent) < 0)
				goto slow_path;

			/* DO NOT update ts_recent here, if checksum fails
			 * and timestamp was corrupted part, it will result
			 * in a hung connection since we will drop all
			 * future packets due to the PAWS test.
			 */
		}

		if (len <= tcp_header_len) {
			/* Bulk data transfer: sender */
			if (len == tcp_header_len) {
				/* Predicted packet is in window by definition.
				 * seq == rcv_nxt and rcv_wup <= rcv_nxt.
				 * Hence, check seq<=rcv_wup reduces to:
				 */
				if (tcp_header_len ==
				    (sizeof(struct tcphdr) + TCPOLEN_TSTAMP_ALIGNED) &&
				    tp->rcv_nxt == tp->rcv_wup)
					tcp_store_ts_recent(tp);

				/* We know that such packets are checksummed
				 * on entry.
				 */
				tcp_ack(sk, skb, 0);
				__kfree_skb(skb);
				tcp_data_snd_check(sk);
				return;
			} else { /* Header too small */
				TCP_INC_STATS(sock_net(sk), TCP_MIB_INERRS);
				goto discard;
			}
		} else {
			int eaten = 0;
			bool fragstolen = false;

			if (tcp_checksum_complete(skb))
				goto csum_error;

			if ((int)skb->truesize > sk->sk_forward_alloc)
				goto step5;

			/* Predicted packet is in window by definition.
			 * seq == rcv_nxt and rcv_wup <= rcv_nxt.
			 * Hence, check seq<=rcv_wup reduces to:
			 */
			if (tcp_header_len ==
			    (sizeof(struct tcphdr) + TCPOLEN_TSTAMP_ALIGNED) &&
			    tp->rcv_nxt == tp->rcv_wup)
				tcp_store_ts_recent(tp);

			tcp_rcv_rtt_measure_ts(sk, skb);

			NET_INC_STATS(sock_net(sk), LINUX_MIB_TCPHPHITS);

			/* Bulk data transfer: receiver */
			eaten = tcp_queue_rcv(sk, skb, tcp_header_len,
					      &fragstolen);

			tcp_event_data_recv(sk, skb);

			if (TCP_SKB_CB(skb)->ack_seq != tp->snd_una) {
				/* Well, only one small jumplet in fast path... */
				tcp_ack(sk, skb, FLAG_DATA);
				tcp_data_snd_check(sk);
				if (!inet_csk_ack_scheduled(sk))
					goto no_ack;
			}

			__tcp_ack_snd_check(sk, 0);
no_ack:
			if (eaten)
				kfree_skb_partial(skb, fragstolen);
			sk->sk_data_ready(sk);
			return;
		}
	}

slow_path:
	if (len < (th->doff << 2) || tcp_checksum_complete(skb))
		goto csum_error;

	if (!th->ack && !th->rst && !th->syn)
		goto discard;

	/*
	 *	Standard slow path.
	 */

	if (!tcp_validate_incoming(sk, skb, th, 1))
		return;

step5:
	if (tcp_ack(sk, skb, FLAG_SLOWPATH | FLAG_UPDATE_TS_RECENT) < 0)
		goto discard;

	tcp_rcv_rtt_measure_ts(sk, skb);

	/* Process urgent data. */
	tcp_urg(sk, skb, th);

	/* step 7: process the segment text */
	tcp_data_queue(sk, skb);

	tcp_data_snd_check(sk);
	tcp_ack_snd_check(sk);
	return;

csum_error:
	TCP_INC_STATS(sock_net(sk), TCP_MIB_CSUMERRORS);
	TCP_INC_STATS(sock_net(sk), TCP_MIB_INERRS);

discard:
	tcp_drop(sk, skb);
}
EXPORT_SYMBOL(tcp_rcv_established);

void tcp_finish_connect(struct sock *sk, struct sk_buff *skb)
{
	struct tcp_sock *tp = tcp_sk(sk);
	struct inet_connection_sock *icsk = inet_csk(sk);

	tcp_set_state(sk, TCP_ESTABLISHED);
	icsk->icsk_ack.lrcvtime = tcp_jiffies32;

	if (skb) {
		icsk->icsk_af_ops->sk_rx_dst_set(sk, skb);
		security_inet_conn_established(sk, skb);
	}

	/* Make sure socket is routed, for correct metrics.  */
	icsk->icsk_af_ops->rebuild_header(sk);

	tcp_init_metrics(sk);
	tcp_call_bpf(sk, BPF_SOCK_OPS_ACTIVE_ESTABLISHED_CB);
	tcp_init_congestion_control(sk);

	/* Prevent spurious tcp_cwnd_restart() on first data
	 * packet.
	 */
	tp->lsndtime = tcp_jiffies32;

	tp->ops->init_buffer_space(sk);

	if (sock_flag(sk, SOCK_KEEPOPEN))
		inet_csk_reset_keepalive_timer(sk, keepalive_time_when(tp));

	if (!tp->rx_opt.snd_wscale)
		__tcp_fast_path_on(tp, tp->snd_wnd);
	else
		tp->pred_flags = 0;
}

static bool tcp_rcv_fastopen_synack(struct sock *sk, struct sk_buff *synack,
				    struct tcp_fastopen_cookie *cookie)
{
	struct tcp_sock *tp = tcp_sk(sk);
	struct sock *meta_sk = mptcp(tp) ? mptcp_meta_sk(sk) : sk;
	struct sk_buff *data = tp->syn_data ? tcp_write_queue_head(meta_sk) : NULL;
	u16 mss = tp->rx_opt.mss_clamp, try_exp = 0;
	bool syn_drop = false;

	if (mss == tp->rx_opt.user_mss) {
		struct tcp_options_received opt;

		/* Get original SYNACK MSS value if user MSS sets mss_clamp */
		tcp_clear_options(&opt);
		opt.user_mss = opt.mss_clamp = 0;
		tcp_parse_options(sock_net(sk), synack, &opt, NULL, 0, NULL, NULL);
		mss = opt.mss_clamp;
	}

	if (!tp->syn_fastopen) {
		/* Ignore an unsolicited cookie */
		cookie->len = -1;
	} else if (tp->total_retrans) {
		/* SYN timed out and the SYN-ACK neither has a cookie nor
		 * acknowledges data. Presumably the remote received only
		 * the retransmitted (regular) SYNs: either the original
		 * SYN-data or the corresponding SYN-ACK was dropped.
		 */
		syn_drop = (cookie->len < 0 && data);
	} else if (cookie->len < 0 && !tp->syn_data) {
		/* We requested a cookie but didn't get it. If we did not use
		 * the (old) exp opt format then try so next time (try_exp=1).
		 * Otherwise we go back to use the RFC7413 opt (try_exp=2).
		 */
		try_exp = tp->syn_fastopen_exp ? 2 : 1;
	}

	tcp_fastopen_cache_set(sk, mss, cookie, syn_drop, try_exp);

	/* In mptcp case, we do not rely on "retransmit", but instead on
	 * "transmit", because if fastopen data is not acked, the retransmission
	 * becomes the first MPTCP data (see mptcp_rcv_synsent_fastopen).
	 */
	if (data && !mptcp(tp)) { /* Retransmit unacked data in SYN */
		tcp_for_write_queue_from(data, sk) {
			if (data == tcp_send_head(sk) ||
			    __tcp_retransmit_skb(sk, data, 1))
				break;
		}
		tcp_rearm_rto(sk);
		NET_INC_STATS(sock_net(sk),
				LINUX_MIB_TCPFASTOPENACTIVEFAIL);
		return true;
	}
	tp->syn_data_acked = tp->syn_data;
	if (tp->syn_data_acked)
		NET_INC_STATS(sock_net(sk),
				LINUX_MIB_TCPFASTOPENACTIVE);

	tcp_fastopen_add_skb(sk, synack);

	return false;
}

static int tcp_rcv_synsent_state_process(struct sock *sk, struct sk_buff *skb,
					 const struct tcphdr *th)
{
	struct inet_connection_sock *icsk = inet_csk(sk);
	struct tcp_sock *tp = tcp_sk(sk);
	struct tcp_fastopen_cookie foc = { .len = -1 };
	int saved_clamp = tp->rx_opt.mss_clamp;
	struct mptcp_options_received mopt;
	bool fastopen_fail;

	mptcp_init_mp_opt(&mopt);

	tcp_parse_options(sock_net(sk), skb, &tp->rx_opt,
			  mptcp(tp) ? &tp->mptcp->rx_opt : &mopt, 0, &foc, tp);
	if (tp->rx_opt.saw_tstamp && tp->rx_opt.rcv_tsecr)
		tp->rx_opt.rcv_tsecr -= tp->tsoffset;

	if (th->ack) {
		/* rfc793:
		 * "If the state is SYN-SENT then
		 *    first check the ACK bit
		 *      If the ACK bit is set
		 *	  If SEG.ACK =< ISS, or SEG.ACK > SND.NXT, send
		 *        a reset (unless the RST bit is set, if so drop
		 *        the segment and return)"
		 */
		if (!after(TCP_SKB_CB(skb)->ack_seq, tp->snd_una) ||
		    after(TCP_SKB_CB(skb)->ack_seq, tp->snd_nxt))
			goto reset_and_undo;

		if (tp->rx_opt.saw_tstamp && tp->rx_opt.rcv_tsecr &&
		    !between(tp->rx_opt.rcv_tsecr, tp->retrans_stamp,
			     tcp_time_stamp(tp))) {
			NET_INC_STATS(sock_net(sk),
					LINUX_MIB_PAWSACTIVEREJECTED);
			goto reset_and_undo;
		}

		/* Now ACK is acceptable.
		 *
		 * "If the RST bit is set
		 *    If the ACK was acceptable then signal the user "error:
		 *    connection reset", drop the segment, enter CLOSED state,
		 *    delete TCB, and return."
		 */

		if (th->rst) {
			tcp_reset(sk);
			goto discard;
		}

		/* rfc793:
		 *   "fifth, if neither of the SYN or RST bits is set then
		 *    drop the segment and return."
		 *
		 *    See note below!
		 *                                        --ANK(990513)
		 */
		if (!th->syn)
			goto discard_and_undo;

		/* rfc793:
		 *   "If the SYN bit is on ...
		 *    are acceptable then ...
		 *    (our SYN has been ACKed), change the connection
		 *    state to ESTABLISHED..."
		 */

		tcp_ecn_rcv_synack(tp, th);

		tcp_init_wl(tp, TCP_SKB_CB(skb)->seq);
		tcp_ack(sk, skb, FLAG_SLOWPATH);

		if (tp->request_mptcp || mptcp(tp)) {
			int ret;
			ret = mptcp_rcv_synsent_state_process(sk, &sk,
							      skb, &mopt);

			/* May have changed if we support MPTCP */
			tp = tcp_sk(sk);
			icsk = inet_csk(sk);

			if (ret == 1)
				goto reset_and_undo;
			if (ret == 2)
				goto discard;
		}

		if (mptcp(tp) && !is_master_tp(tp)) {
			/* Timer for repeating the ACK until an answer
			 * arrives. Used only when establishing an additional
			 * subflow inside of an MPTCP connection.
			 */
			sk_reset_timer(sk, &tp->mptcp->mptcp_ack_timer,
				       jiffies + icsk->icsk_rto);
		}

		/* Ok.. it's good. Set up sequence numbers and
		 * move to established.
		 */
		tp->rcv_nxt = TCP_SKB_CB(skb)->seq + 1;
		tp->rcv_wup = TCP_SKB_CB(skb)->seq + 1;

		/* RFC1323: The window in SYN & SYN/ACK segments is
		 * never scaled.
		 */
		tp->snd_wnd = ntohs(th->window);

		if (!tp->rx_opt.wscale_ok) {
			tp->rx_opt.snd_wscale = tp->rx_opt.rcv_wscale = 0;
			tp->window_clamp = min(tp->window_clamp, 65535U);
		}

		if (tp->rx_opt.saw_tstamp) {
			tp->rx_opt.tstamp_ok	   = 1;
			tp->tcp_header_len =
				sizeof(struct tcphdr) + TCPOLEN_TSTAMP_ALIGNED;
			tp->advmss	    -= TCPOLEN_TSTAMP_ALIGNED;
			tcp_store_ts_recent(tp);
		} else {
			tp->tcp_header_len = sizeof(struct tcphdr);
		}

		if (mptcp(tp)) {
			tp->tcp_header_len += MPTCP_SUB_LEN_DSM_ALIGN;
			tp->advmss -= MPTCP_SUB_LEN_DSM_ALIGN;
		}

		if (tcp_is_sack(tp) && sysctl_tcp_fack)
			tcp_enable_fack(tp);

		tcp_mtup_init(sk);
		tcp_sync_mss(sk, icsk->icsk_pmtu_cookie);
		tcp_initialize_rcv_mss(sk);

		/* Remember, tcp_poll() does not lock socket!
		 * Change state from SYN-SENT only after copied_seq
		 * is initialized. */
		tp->copied_seq = tp->rcv_nxt;

		smp_mb();

		tcp_finish_connect(sk, skb);

		fastopen_fail = (tp->syn_fastopen || tp->syn_data) &&
				tcp_rcv_fastopen_synack(sk, skb, &foc);

		if (!sock_flag(sk, SOCK_DEAD)) {
			sk->sk_state_change(sk);
			sk_wake_async(sk, SOCK_WAKE_IO, POLL_OUT);
		}
		if (fastopen_fail)
			return -1;
		/* With MPTCP we cannot send data on the third ack due to the
		 * lack of option-space to combine with an MP_CAPABLE.
		 */
		if (!mptcp(tp) && (sk->sk_write_pending ||
		    icsk->icsk_accept_queue.rskq_defer_accept ||
		    icsk->icsk_ack.pingpong)) {
			/* Save one ACK. Data will be ready after
			 * several ticks, if write_pending is set.
			 *
			 * It may be deleted, but with this feature tcpdumps
			 * look so _wonderfully_ clever, that I was not able
			 * to stand against the temptation 8)     --ANK
			 */
			inet_csk_schedule_ack(sk);
			tcp_enter_quickack_mode(sk, TCP_MAX_QUICKACKS);
			inet_csk_reset_xmit_timer(sk, ICSK_TIME_DACK,
						  TCP_DELACK_MAX, TCP_RTO_MAX);

discard:
			tcp_drop(sk, skb);
			return 0;
		} else {
			tcp_send_ack(sk);
		}
		return -1;
	}

	/* No ACK in the segment */

	if (th->rst) {
		/* rfc793:
		 * "If the RST bit is set
		 *
		 *      Otherwise (no ACK) drop the segment and return."
		 */

		goto discard_and_undo;
	}

	/* PAWS check. */
	if (tp->rx_opt.ts_recent_stamp && tp->rx_opt.saw_tstamp &&
	    tcp_paws_reject(&tp->rx_opt, 0))
		goto discard_and_undo;

	/* TODO - check this here for MPTCP */
	if (th->syn) {
		/* We see SYN without ACK. It is attempt of
		 * simultaneous connect with crossed SYNs.
		 * Particularly, it can be connect to self.
		 */
		tcp_set_state(sk, TCP_SYN_RECV);

		if (tp->rx_opt.saw_tstamp) {
			tp->rx_opt.tstamp_ok = 1;
			tcp_store_ts_recent(tp);
			tp->tcp_header_len =
				sizeof(struct tcphdr) + TCPOLEN_TSTAMP_ALIGNED;
		} else {
			tp->tcp_header_len = sizeof(struct tcphdr);
		}

		if (mptcp(tp)) {
			tp->tcp_header_len += MPTCP_SUB_LEN_DSM_ALIGN;
			tp->advmss -= MPTCP_SUB_LEN_DSM_ALIGN;
		}

		tp->rcv_nxt = TCP_SKB_CB(skb)->seq + 1;
		tp->copied_seq = tp->rcv_nxt;
		tp->rcv_wup = TCP_SKB_CB(skb)->seq + 1;

		/* RFC1323: The window in SYN & SYN/ACK segments is
		 * never scaled.
		 */
		tp->snd_wnd    = ntohs(th->window);
		tp->snd_wl1    = TCP_SKB_CB(skb)->seq;
		tp->max_window = tp->snd_wnd;

		tcp_ecn_rcv_syn(tp, th);

		tcp_mtup_init(sk);
		tcp_sync_mss(sk, icsk->icsk_pmtu_cookie);
		tcp_initialize_rcv_mss(sk);

		tcp_send_synack(sk);
#if 0
		/* Note, we could accept data and URG from this segment.
		 * There are no obstacles to make this (except that we must
		 * either change tcp_recvmsg() to prevent it from returning data
		 * before 3WHS completes per RFC793, or employ TCP Fast Open).
		 *
		 * However, if we ignore data in ACKless segments sometimes,
		 * we have no reasons to accept it sometimes.
		 * Also, seems the code doing it in step6 of tcp_rcv_state_process
		 * is not flawless. So, discard packet for sanity.
		 * Uncomment this return to process the data.
		 */
		return -1;
#else
		goto discard;
#endif
	}
	/* "fifth, if neither of the SYN or RST bits is set then
	 * drop the segment and return."
	 */

discard_and_undo:
	tcp_clear_options(&tp->rx_opt);
	tp->rx_opt.mss_clamp = saved_clamp;
	goto discard;

reset_and_undo:
	tcp_clear_options(&tp->rx_opt);
	tp->rx_opt.mss_clamp = saved_clamp;
	return 1;
}

/*
 *	This function implements the receiving procedure of RFC 793 for
 *	all states except ESTABLISHED and TIME_WAIT.
 *	It's called from both tcp_v4_rcv and tcp_v6_rcv and should be
 *	address independent.
 */

int tcp_rcv_state_process(struct sock *sk, struct sk_buff *skb)
	__releases(&sk->sk_lock.slock)
{
	struct tcp_sock *tp = tcp_sk(sk);
	struct inet_connection_sock *icsk = inet_csk(sk);
	const struct tcphdr *th = tcp_hdr(skb);
	struct request_sock *req;
	int queued = 0;
	bool acceptable;

	switch (sk->sk_state) {
	case TCP_CLOSE:
		goto discard;

	case TCP_LISTEN:
		if (th->ack)
			return 1;

		if (th->rst)
			goto discard;

		if (th->syn) {
			if (th->fin)
				goto discard;
			/* It is possible that we process SYN packets from backlog,
			 * so we need to make sure to disable BH right there.
			 */
			local_bh_disable();
			acceptable = icsk->icsk_af_ops->conn_request(sk, skb) >= 0;
			local_bh_enable();

			if (!acceptable)
				return 1;
			consume_skb(skb);
			return 0;
		}
		goto discard;

	case TCP_SYN_SENT:
		tp->rx_opt.saw_tstamp = 0;
		tcp_mstamp_refresh(tp);
		queued = tcp_rcv_synsent_state_process(sk, skb, th);
		if (is_meta_sk(sk)) {
			sk = tcp_sk(sk)->mpcb->master_sk;
			tp = tcp_sk(sk);

			/* Need to call it here, because it will announce new
			 * addresses, which can only be done after the third ack
			 * of the 3-way handshake.
			 */
			mptcp_update_metasocket(tp->meta_sk);
		}
		if (queued >= 0)
			return queued;

		/* Do step6 onward by hand. */
		tcp_urg(sk, skb, th);
		__kfree_skb(skb);
		tcp_data_snd_check(sk);
		if (mptcp(tp) && is_master_tp(tp))
			bh_unlock_sock(sk);
		return 0;
	}

	tcp_mstamp_refresh(tp);
	tp->rx_opt.saw_tstamp = 0;
	req = tp->fastopen_rsk;
	if (req) {
		WARN_ON_ONCE(sk->sk_state != TCP_SYN_RECV &&
		    sk->sk_state != TCP_FIN_WAIT1);

		if (!tcp_check_req(sk, skb, req, true))
			goto discard;
	}

	if (!th->ack && !th->rst && !th->syn)
		goto discard;

	if (!tcp_validate_incoming(sk, skb, th, 0))
		return 0;

	/* step 5: check the ACK field */
	acceptable = tcp_ack(sk, skb, FLAG_SLOWPATH |
				      FLAG_UPDATE_TS_RECENT |
				      FLAG_NO_CHALLENGE_ACK) > 0;

	if (!acceptable) {
		if (sk->sk_state == TCP_SYN_RECV)
			return 1;	/* send one RST */
		tcp_send_challenge_ack(sk, skb);
		goto discard;
	}
	switch (sk->sk_state) {
	case TCP_SYN_RECV:
		if (!tp->srtt_us)
			tcp_synack_rtt_meas(sk, req);

		/* Once we leave TCP_SYN_RECV, we no longer need req
		 * so release it.
		 */
		if (req) {
			inet_csk(sk)->icsk_retransmits = 0;
			reqsk_fastopen_remove(sk, req, false);
		} else {
			/* Make sure socket is routed, for correct metrics. */
			icsk->icsk_af_ops->rebuild_header(sk);
			tcp_call_bpf(sk, BPF_SOCK_OPS_PASSIVE_ESTABLISHED_CB);
			tcp_init_congestion_control(sk);

			tcp_mtup_init(sk);
			tp->copied_seq = tp->rcv_nxt;
			tp->ops->init_buffer_space(sk);
		}
		smp_mb();
		tcp_set_state(sk, TCP_ESTABLISHED);
		sk->sk_state_change(sk);

		/* Note, that this wakeup is only for marginal crossed SYN case.
		 * Passively open sockets are not waked up, because
		 * sk->sk_sleep == NULL and sk->sk_socket == NULL.
		 */
		if (sk->sk_socket)
			sk_wake_async(sk, SOCK_WAKE_IO, POLL_OUT);

		tp->snd_una = TCP_SKB_CB(skb)->ack_seq;
		tp->snd_wnd = ntohs(th->window) << tp->rx_opt.snd_wscale;
		tcp_init_wl(tp, TCP_SKB_CB(skb)->seq);

		if (tp->rx_opt.tstamp_ok)
			tp->advmss -= TCPOLEN_TSTAMP_ALIGNED;
		if (mptcp(tp))
			tp->advmss -= MPTCP_SUB_LEN_DSM_ALIGN;

		if (req) {
			/* Re-arm the timer because data may have been sent out.
			 * This is similar to the regular data transmission case
			 * when new data has just been ack'ed.
			 *
			 * (TFO) - we could try to be more aggressive and
			 * retransmitting any data sooner based on when they
			 * are sent out.
			 */
			tcp_rearm_rto(sk);
		} else
			tcp_init_metrics(sk);

		if (!inet_csk(sk)->icsk_ca_ops->cong_control)
			tcp_update_pacing_rate(sk);

		/* Prevent spurious tcp_cwnd_restart() on first data packet */
		tp->lsndtime = tcp_jiffies32;

		tcp_initialize_rcv_mss(sk);
		tcp_fast_path_on(tp);

		/* Send an ACK when establishing a new  MPTCP subflow, i.e.
		 * using an MP_JOIN subtype.
		 */
		if (mptcp(tp)) {
			if (is_master_tp(tp))
				mptcp_update_metasocket(mptcp_meta_sk(sk));
			else
				tcp_send_ack(sk);
		}
		break;

	case TCP_FIN_WAIT1: {
		int tmo;

		/* If we enter the TCP_FIN_WAIT1 state and we are a
		 * Fast Open socket and this is the first acceptable
		 * ACK we have received, this would have acknowledged
		 * our SYNACK so stop the SYNACK timer.
		 */
		if (req) {
			/* We no longer need the request sock. */
			reqsk_fastopen_remove(sk, req, false);
			tcp_rearm_rto(sk);
		}
		if (tp->snd_una != tp->write_seq)
			break;

		tcp_set_state(sk, TCP_FIN_WAIT2);
		sk->sk_shutdown |= SEND_SHUTDOWN;

		sk_dst_confirm(sk);

		if (!sock_flag(sk, SOCK_DEAD)) {
			/* Wake up lingering close() */
			sk->sk_state_change(sk);
			break;
		}

		if (tp->linger2 < 0) {
			tcp_done(sk);
			NET_INC_STATS(sock_net(sk), LINUX_MIB_TCPABORTONDATA);
			return 1;
		}
		if (TCP_SKB_CB(skb)->end_seq != TCP_SKB_CB(skb)->seq &&
		    after(TCP_SKB_CB(skb)->end_seq - th->fin, tp->rcv_nxt)) {
			/* Receive out of order FIN after close() */
			if (tp->syn_fastopen && th->fin)
				tcp_fastopen_active_disable(sk);
			tcp_done(sk);
			NET_INC_STATS(sock_net(sk), LINUX_MIB_TCPABORTONDATA);
			return 1;
		}

		tmo = tcp_fin_time(sk);
		if (tmo > TCP_TIMEWAIT_LEN) {
			inet_csk_reset_keepalive_timer(sk, tmo - TCP_TIMEWAIT_LEN);
		} else if (th->fin || mptcp_is_data_fin(skb) ||
			   sock_owned_by_user(sk)) {
			/* Bad case. We could lose such FIN otherwise.
			 * It is not a big problem, but it looks confusing
			 * and not so rare event. We still can lose it now,
			 * if it spins in bh_lock_sock(), but it is really
			 * marginal case.
			 */
			inet_csk_reset_keepalive_timer(sk, tmo);
		} else {
			tp->ops->time_wait(sk, TCP_FIN_WAIT2, tmo);
			goto discard;
		}
		break;
	}

	case TCP_CLOSING:
		if (tp->snd_una == tp->write_seq) {
			tp->ops->time_wait(sk, TCP_TIME_WAIT, 0);
			goto discard;
		}
		break;

	case TCP_LAST_ACK:
		if (tp->snd_una == tp->write_seq) {
			tcp_update_metrics(sk);
			tcp_done(sk);
			goto discard;
		}
		break;
	case TCP_CLOSE:
		if (tp->mp_killed)
			goto discard;
	}

	/* step 6: check the URG bit */
	tcp_urg(sk, skb, th);

	/* step 7: process the segment text */
	switch (sk->sk_state) {
	case TCP_CLOSE_WAIT:
	case TCP_CLOSING:
	case TCP_LAST_ACK:
		if (!before(TCP_SKB_CB(skb)->seq, tp->rcv_nxt))
			break;
	case TCP_FIN_WAIT1:
	case TCP_FIN_WAIT2:
		/* RFC 793 says to queue data in these states,
		 * RFC 1122 says we MUST send a reset.
		 * BSD 4.4 also does reset.
		 */
		if (sk->sk_shutdown & RCV_SHUTDOWN) {
			if (TCP_SKB_CB(skb)->end_seq != TCP_SKB_CB(skb)->seq &&
			    after(TCP_SKB_CB(skb)->end_seq - th->fin, tp->rcv_nxt) &&
			    !mptcp(tp)) {
				NET_INC_STATS(sock_net(sk), LINUX_MIB_TCPABORTONDATA);
				tcp_reset(sk);
				return 1;
			}
		}
		/* Fall through */
	case TCP_ESTABLISHED:
		tcp_data_queue(sk, skb);
		queued = 1;
		break;
	}

	/* tcp_data could move socket to TIME-WAIT */
	if (sk->sk_state != TCP_CLOSE) {
		tcp_data_snd_check(sk);
		tcp_ack_snd_check(sk);
	}

	if (!queued) {
discard:
		tcp_drop(sk, skb);
	}
	return 0;
}
EXPORT_SYMBOL(tcp_rcv_state_process);

static inline void pr_drop_req(struct request_sock *req, __u16 port, int family)
{
	struct inet_request_sock *ireq = inet_rsk(req);

	if (family == AF_INET)
		net_dbg_ratelimited("drop open request from %pI4/%u\n",
				    &ireq->ir_rmt_addr, port);
#if IS_ENABLED(CONFIG_IPV6)
	else if (family == AF_INET6)
		net_dbg_ratelimited("drop open request from %pI6/%u\n",
				    &ireq->ir_v6_rmt_addr, port);
#endif
}

/* RFC3168 : 6.1.1 SYN packets must not have ECT/ECN bits set
 *
 * If we receive a SYN packet with these bits set, it means a
 * network is playing bad games with TOS bits. In order to
 * avoid possible false congestion notifications, we disable
 * TCP ECN negotiation.
 *
 * Exception: tcp_ca wants ECN. This is required for DCTCP
 * congestion control: Linux DCTCP asserts ECT on all packets,
 * including SYN, which is most optimal solution; however,
 * others, such as FreeBSD do not.
 */
static void tcp_ecn_create_request(struct request_sock *req,
				   const struct sk_buff *skb,
				   const struct sock *listen_sk,
				   const struct dst_entry *dst)
{
	const struct tcphdr *th = tcp_hdr(skb);
	const struct net *net = sock_net(listen_sk);
	bool th_ecn = th->ece && th->cwr;
	bool ect, ecn_ok;
	u32 ecn_ok_dst;

	if (!th_ecn)
		return;

	ect = !INET_ECN_is_not_ect(TCP_SKB_CB(skb)->ip_dsfield);
	ecn_ok_dst = dst_feature(dst, DST_FEATURE_ECN_MASK);
	ecn_ok = net->ipv4.sysctl_tcp_ecn || ecn_ok_dst;

	if ((!ect && ecn_ok) || tcp_ca_needs_ecn(listen_sk) ||
	    (ecn_ok_dst & DST_FEATURE_ECN_CA) ||
	    tcp_bpf_ca_needs_ecn((struct sock *)req))
		inet_rsk(req)->ecn_ok = 1;
}

static void tcp_openreq_init(struct request_sock *req,
			     const struct tcp_options_received *rx_opt,
			     struct sk_buff *skb, const struct sock *sk)
{
	struct inet_request_sock *ireq = inet_rsk(req);

	req->rsk_rcv_wnd = 0;		/* So that tcp_send_synack() knows! */
	req->cookie_ts = 0;
	tcp_rsk(req)->rcv_isn = TCP_SKB_CB(skb)->seq;
	tcp_rsk(req)->rcv_nxt = TCP_SKB_CB(skb)->seq + 1;
	tcp_rsk(req)->snt_synack = tcp_clock_us();
	tcp_rsk(req)->last_oow_ack_time = 0;
	req->mss = rx_opt->mss_clamp;
	req->ts_recent = rx_opt->saw_tstamp ? rx_opt->rcv_tsval : 0;
	ireq->tstamp_ok = rx_opt->tstamp_ok;
	ireq->sack_ok = rx_opt->sack_ok;
	ireq->snd_wscale = rx_opt->snd_wscale;
	ireq->wscale_ok = rx_opt->wscale_ok;
	ireq->acked = 0;
	ireq->ecn_ok = 0;
	ireq->mptcp_rqsk = 0;
	ireq->saw_mpc = 0;
	ireq->ir_rmt_port = tcp_hdr(skb)->source;
	ireq->ir_num = ntohs(tcp_hdr(skb)->dest);
	ireq->ir_mark = inet_request_mark(sk, skb);
}

struct request_sock *inet_reqsk_alloc(const struct request_sock_ops *ops,
				      struct sock *sk_listener,
				      bool attach_listener)
{
	struct request_sock *req = reqsk_alloc(ops, sk_listener,
					       attach_listener);

	if (req) {
		struct inet_request_sock *ireq = inet_rsk(req);

		ireq->ireq_opt = NULL;
#if IS_ENABLED(CONFIG_IPV6)
		ireq->pktopts = NULL;
#endif
		atomic64_set(&ireq->ir_cookie, 0);
		ireq->ireq_state = TCP_NEW_SYN_RECV;
		write_pnet(&ireq->ireq_net, sock_net(sk_listener));
		ireq->ireq_family = sk_listener->sk_family;
	}

	return req;
}
EXPORT_SYMBOL(inet_reqsk_alloc);

/*
 * Return true if a syncookie should be sent
 */
static bool tcp_syn_flood_action(const struct sock *sk,
				 const struct sk_buff *skb,
				 const char *proto)
{
	struct request_sock_queue *queue = &inet_csk(sk)->icsk_accept_queue;
	const char *msg = "Dropping request";
	bool want_cookie = false;
	struct net *net = sock_net(sk);

#ifdef CONFIG_SYN_COOKIES
	if (net->ipv4.sysctl_tcp_syncookies) {
		msg = "Sending cookies";
		want_cookie = true;
		__NET_INC_STATS(sock_net(sk), LINUX_MIB_TCPREQQFULLDOCOOKIES);
	} else
#endif
		__NET_INC_STATS(sock_net(sk), LINUX_MIB_TCPREQQFULLDROP);

	if (!queue->synflood_warned &&
	    net->ipv4.sysctl_tcp_syncookies != 2 &&
	    xchg(&queue->synflood_warned, 1) == 0)
		pr_info("%s: Possible SYN flooding on port %d. %s.  Check SNMP counters.\n",
			proto, ntohs(tcp_hdr(skb)->dest), msg);

	return want_cookie;
}

static void tcp_reqsk_record_syn(const struct sock *sk,
				 struct request_sock *req,
				 const struct sk_buff *skb)
{
	if (tcp_sk(sk)->save_syn) {
		u32 len = skb_network_header_len(skb) + tcp_hdrlen(skb);
		u32 *copy;

		copy = kmalloc(len + sizeof(u32), GFP_ATOMIC);
		if (copy) {
			copy[0] = len;
			memcpy(&copy[1], skb_network_header(skb), len);
			req->saved_syn = copy;
		}
	}
}

int tcp_conn_request(struct request_sock_ops *rsk_ops,
		     const struct tcp_request_sock_ops *af_ops,
		     struct sock *sk, struct sk_buff *skb)
{
	struct tcp_fastopen_cookie foc = { .len = -1 };
	__u32 isn = TCP_SKB_CB(skb)->tcp_tw_isn;
	struct tcp_options_received tmp_opt;
	struct tcp_sock *tp = tcp_sk(sk);
	struct net *net = sock_net(sk);
	struct sock *fastopen_sk = NULL;
	struct request_sock *req;
	bool want_cookie = false;
	struct dst_entry *dst;
	struct flowi fl;

	/* TW buckets are converted to open requests without
	 * limitations, they conserve resources and peer is
	 * evidently real one.
	 *
	 * MPTCP: new subflows cannot be established in a stateless manner.
	 */
	if (((!is_meta_sk(sk) && net->ipv4.sysctl_tcp_syncookies == 2) ||
	     inet_csk_reqsk_queue_is_full(sk)) && !isn) {
		want_cookie = tcp_syn_flood_action(sk, skb, rsk_ops->slab_name);
		if (!want_cookie)
			goto drop;

		if (is_meta_sk(sk))
			goto drop;
	}

	if (sk_acceptq_is_full(sk)) {
		NET_INC_STATS(sock_net(sk), LINUX_MIB_LISTENOVERFLOWS);
		goto drop;
	}

	req = inet_reqsk_alloc(rsk_ops, sk, !want_cookie);
	if (!req)
		goto drop;

	tcp_rsk(req)->af_specific = af_ops;
	tcp_rsk(req)->ts_off = 0;

	tcp_clear_options(&tmp_opt);
	tmp_opt.mss_clamp = af_ops->mss_clamp;
	tmp_opt.user_mss  = tp->rx_opt.user_mss;
	tcp_parse_options(sock_net(sk), skb, &tmp_opt, NULL, 0,
			  want_cookie ? NULL : &foc, NULL);

	if (want_cookie && !tmp_opt.saw_tstamp)
		tcp_clear_options(&tmp_opt);

	tmp_opt.tstamp_ok = tmp_opt.saw_tstamp;
	tcp_openreq_init(req, &tmp_opt, skb, sk);
	inet_rsk(req)->no_srccheck = inet_sk(sk)->transparent;

	/* Note: tcp_v6_init_req() might override ir_iif for link locals */
	inet_rsk(req)->ir_iif = inet_request_bound_dev_if(sk, skb);

	if (af_ops->init_req(req, sk, skb, want_cookie))
		goto drop_and_free;

	if (security_inet_conn_request(sk, skb, req))
		goto drop_and_free;

	if (tmp_opt.tstamp_ok)
		tcp_rsk(req)->ts_off = af_ops->init_ts_off(net, skb);

	dst = af_ops->route_req(sk, &fl, req);
	if (!dst)
		goto drop_and_free;

	if (!want_cookie && !isn) {
		/* Kill the following clause, if you dislike this way. */
		if (!net->ipv4.sysctl_tcp_syncookies &&
		    (net->ipv4.sysctl_max_syn_backlog - inet_csk_reqsk_queue_len(sk) <
		     (net->ipv4.sysctl_max_syn_backlog >> 2)) &&
		    !tcp_peer_is_proven(req, dst)) {
			/* Without syncookies last quarter of
			 * backlog is filled with destinations,
			 * proven to be alive.
			 * It means that we continue to communicate
			 * to destinations, already remembered
			 * to the moment of synflood.
			 */
			pr_drop_req(req, ntohs(tcp_hdr(skb)->source),
				    rsk_ops->family);
			goto drop_and_release;
		}

		isn = af_ops->init_seq(skb);
	}

	tcp_ecn_create_request(req, skb, sk, dst);

	if (want_cookie) {
		isn = cookie_init_sequence(af_ops, req, sk, skb, &req->mss);
		req->cookie_ts = tmp_opt.tstamp_ok;
		if (!tmp_opt.tstamp_ok)
			inet_rsk(req)->ecn_ok = 0;
	}

	tcp_rsk(req)->snt_isn = isn;
	tcp_rsk(req)->txhash = net_tx_rndhash();
	tcp_openreq_init_rwin(req, sk, dst);
	if (!want_cookie) {
		tcp_reqsk_record_syn(sk, req, skb);
		fastopen_sk = tcp_try_fastopen(sk, skb, req, &foc);
	}
	if (fastopen_sk) {
		struct sock *meta_sk = fastopen_sk;

		if (mptcp(tcp_sk(fastopen_sk)))
			meta_sk = mptcp_meta_sk(fastopen_sk);
		af_ops->send_synack(fastopen_sk, dst, &fl, req,
				    &foc, TCP_SYNACK_FASTOPEN);
		/* Add the child socket directly into the accept queue */
		inet_csk_reqsk_queue_add(sk, req, meta_sk);
		sk->sk_data_ready(sk);
		bh_unlock_sock(fastopen_sk);
		if (meta_sk != fastopen_sk)
			bh_unlock_sock(meta_sk);
		sock_put(fastopen_sk);
	} else {
		tcp_rsk(req)->tfo_listener = false;
		if (!want_cookie)
			inet_csk_reqsk_queue_hash_add(sk, req,
				tcp_timeout_init((struct sock *)req));
		af_ops->send_synack(sk, dst, &fl, req, &foc,
				    !want_cookie ? TCP_SYNACK_NORMAL :
						   TCP_SYNACK_COOKIE);
		if (want_cookie) {
			reqsk_free(req);
			return 0;
		}
	}
	reqsk_put(req);
	return 0;

drop_and_release:
	dst_release(dst);
drop_and_free:
	reqsk_free(req);
drop:
	tcp_listendrop(sk);
	return 0;
}
EXPORT_SYMBOL(tcp_conn_request);<|MERGE_RESOLUTION|>--- conflicted
+++ resolved
@@ -191,11 +191,7 @@
 		icsk->icsk_ack.quick = quickacks;
 }
 
-<<<<<<< HEAD
-void tcp_enter_quickack_mode(struct sock *sk)
-=======
 void tcp_enter_quickack_mode(struct sock *sk, unsigned int max_quickacks)
->>>>>>> 7251bd56
 {
 	struct inet_connection_sock *icsk = inet_csk(sk);
 
