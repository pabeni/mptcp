/*
 * INET		An implementation of the TCP/IP protocol suite for the LINUX
 *		operating system.  INET is implemented using the  BSD Socket
 *		interface as the means of communication with the user level.
 *
 *		Implementation of the Transmission Control Protocol(TCP).
 *
 * Authors:	Ross Biro
 *		Fred N. van Kempen, <waltje@uWalt.NL.Mugnet.ORG>
 *		Mark Evans, <evansmp@uhura.aston.ac.uk>
 *		Corey Minyard <wf-rch!minyard@relay.EU.net>
 *		Florian La Roche, <flla@stud.uni-sb.de>
 *		Charles Hedrick, <hedrick@klinzhai.rutgers.edu>
 *		Linus Torvalds, <torvalds@cs.helsinki.fi>
 *		Alan Cox, <gw4pts@gw4pts.ampr.org>
 *		Matthew Dillon, <dillon@apollo.west.oic.com>
 *		Arnt Gulbrandsen, <agulbra@nvg.unit.no>
 *		Jorge Cwik, <jorge@laser.satlink.net>
 */

/*
 * Changes:
 *		Pedro Roque	:	Fast Retransmit/Recovery.
 *					Two receive queues.
 *					Retransmit queue handled by TCP.
 *					Better retransmit timer handling.
 *					New congestion avoidance.
 *					Header prediction.
 *					Variable renaming.
 *
 *		Eric		:	Fast Retransmit.
 *		Randy Scott	:	MSS option defines.
 *		Eric Schenk	:	Fixes to slow start algorithm.
 *		Eric Schenk	:	Yet another double ACK bug.
 *		Eric Schenk	:	Delayed ACK bug fixes.
 *		Eric Schenk	:	Floyd style fast retrans war avoidance.
 *		David S. Miller	:	Don't allow zero congestion window.
 *		Eric Schenk	:	Fix retransmitter so that it sends
 *					next packet on ack of previous packet.
 *		Andi Kleen	:	Moved open_request checking here
 *					and process RSTs for open_requests.
 *		Andi Kleen	:	Better prune_queue, and other fixes.
 *		Andrey Savochkin:	Fix RTT measurements in the presence of
 *					timestamps.
 *		Andrey Savochkin:	Check sequence numbers correctly when
 *					removing SACKs due to in sequence incoming
 *					data segments.
 *		Andi Kleen:		Make sure we never ack data there is not
 *					enough room for. Also make this condition
 *					a fatal error if it might still happen.
 *		Andi Kleen:		Add tcp_measure_rcv_mss to make
 *					connections with MSS<min(MTU,ann. MSS)
 *					work without delayed acks.
 *		Andi Kleen:		Process packets with PSH set in the
 *					fast path.
 *		J Hadi Salim:		ECN support
 *	 	Andrei Gurtov,
 *		Pasi Sarolahti,
 *		Panu Kuhlberg:		Experimental audit of TCP (re)transmission
 *					engine. Lots of bugs are found.
 *		Pasi Sarolahti:		F-RTO for dealing with spurious RTOs
 */

#define pr_fmt(fmt) "TCP: " fmt

#include <linux/mm.h>
#include <linux/slab.h>
#include <linux/module.h>
#include <linux/sysctl.h>
#include <linux/kernel.h>
#include <linux/prefetch.h>
#include <net/dst.h>
#include <net/tcp.h>
#include <net/inet_common.h>
#include <linux/ipsec.h>
#include <asm/unaligned.h>
#include <linux/errqueue.h>
#include <net/mptcp.h>
#include <net/mptcp_v4.h>
#include <net/mptcp_v6.h>

int sysctl_tcp_timestamps __read_mostly = 1;
int sysctl_tcp_window_scaling __read_mostly = 1;
int sysctl_tcp_sack __read_mostly = 1;
int sysctl_tcp_fack __read_mostly = 1;
int sysctl_tcp_max_reordering __read_mostly = 300;
int sysctl_tcp_dsack __read_mostly = 1;
int sysctl_tcp_app_win __read_mostly = 31;
int sysctl_tcp_adv_win_scale __read_mostly = 1;
EXPORT_SYMBOL(sysctl_tcp_adv_win_scale);

/* rfc5961 challenge ack rate limiting */
int sysctl_tcp_challenge_ack_limit = 1000;

int sysctl_tcp_stdurg __read_mostly;
int sysctl_tcp_rfc1337 __read_mostly;
int sysctl_tcp_max_orphans __read_mostly = NR_FILE;
int sysctl_tcp_frto __read_mostly = 2;
int sysctl_tcp_min_rtt_wlen __read_mostly = 300;

int sysctl_tcp_thin_dupack __read_mostly;

int sysctl_tcp_moderate_rcvbuf __read_mostly = 1;
int sysctl_tcp_early_retrans __read_mostly = 3;
int sysctl_tcp_invalid_ratelimit __read_mostly = HZ/2;

<<<<<<< HEAD
=======
#define FLAG_DATA		0x01 /* Incoming frame contained data.		*/
#define FLAG_WIN_UPDATE		0x02 /* Incoming ACK was a window update.	*/
#define FLAG_DATA_ACKED		0x04 /* This ACK acknowledged new data.		*/
#define FLAG_RETRANS_DATA_ACKED	0x08 /* "" "" some of which was retransmitted.	*/
#define FLAG_SYN_ACKED		0x10 /* This ACK acknowledged SYN.		*/
#define FLAG_DATA_SACKED	0x20 /* New SACK.				*/
#define FLAG_ECE		0x40 /* ECE in this ACK				*/
#define FLAG_LOST_RETRANS	0x80 /* This ACK marks some retransmission lost */
#define FLAG_SLOWPATH		0x100 /* Do not skip RFC checks for window update.*/
#define FLAG_ORIG_SACK_ACKED	0x200 /* Never retransmitted data are (s)acked	*/
#define FLAG_SND_UNA_ADVANCED	0x400 /* Snd_una was changed (!= FLAG_DATA_ACKED) */
#define FLAG_DSACKING_ACK	0x800 /* SACK blocks contained D-SACK info */
#define FLAG_SACK_RENEGING	0x2000 /* snd_una advanced to a sacked seq */
#define FLAG_UPDATE_TS_RECENT	0x4000 /* tcp_replace_ts_recent() */
#define FLAG_NO_CHALLENGE_ACK	0x8000 /* do not call tcp_send_challenge_ack()	*/

#define FLAG_ACKED		(FLAG_DATA_ACKED|FLAG_SYN_ACKED)
#define FLAG_NOT_DUP		(FLAG_DATA|FLAG_WIN_UPDATE|FLAG_ACKED)
#define FLAG_CA_ALERT		(FLAG_DATA_SACKED|FLAG_ECE)
#define FLAG_FORWARD_PROGRESS	(FLAG_ACKED|FLAG_DATA_SACKED)

>>>>>>> 67605423
#define TCP_REMNANT (TCP_FLAG_FIN|TCP_FLAG_URG|TCP_FLAG_SYN|TCP_FLAG_PSH)
#define TCP_HP_BITS (~(TCP_RESERVED_BITS|TCP_FLAG_PSH))

#define REXMIT_NONE	0 /* no loss recovery to do */
#define REXMIT_LOST	1 /* retransmit packets marked lost */
#define REXMIT_NEW	2 /* FRTO-style transmit of unsent/new packets */

static void tcp_gro_dev_warn(struct sock *sk, const struct sk_buff *skb)
{
	static bool __once __read_mostly;

	if (!__once) {
		struct net_device *dev;

		__once = true;

		rcu_read_lock();
		dev = dev_get_by_index_rcu(sock_net(sk), skb->skb_iif);
		pr_warn("%s: Driver has suspect GRO implementation, TCP performance may be compromised.\n",
			dev ? dev->name : "Unknown driver");
		rcu_read_unlock();
	}
}

/* Adapt the MSS value used to make delayed ack decision to the
 * real world.
 */
static void tcp_measure_rcv_mss(struct sock *sk, const struct sk_buff *skb)
{
	struct inet_connection_sock *icsk = inet_csk(sk);
	const unsigned int lss = icsk->icsk_ack.last_seg_size;
	unsigned int len;

	icsk->icsk_ack.last_seg_size = 0;

	/* skb->len may jitter because of SACKs, even if peer
	 * sends good full-sized frames.
	 */
	len = skb_shinfo(skb)->gso_size ? : skb->len;
	if (len >= icsk->icsk_ack.rcv_mss) {
		icsk->icsk_ack.rcv_mss = min_t(unsigned int, len,
					       tcp_sk(sk)->advmss);
		if (unlikely(icsk->icsk_ack.rcv_mss != len))
			tcp_gro_dev_warn(sk, skb);
	} else {
		/* Otherwise, we make more careful check taking into account,
		 * that SACKs block is variable.
		 *
		 * "len" is invariant segment length, including TCP header.
		 */
		len += skb->data - skb_transport_header(skb);
		if (len >= TCP_MSS_DEFAULT + sizeof(struct tcphdr) ||
		    /* If PSH is not set, packet should be
		     * full sized, provided peer TCP is not badly broken.
		     * This observation (if it is correct 8)) allows
		     * to handle super-low mtu links fairly.
		     */
		    (len >= TCP_MIN_MSS + sizeof(struct tcphdr) &&
		     !(tcp_flag_word(tcp_hdr(skb)) & TCP_REMNANT))) {
			/* Subtract also invariant (if peer is RFC compliant),
			 * tcp header plus fixed timestamp option length.
			 * Resulting "len" is MSS free of SACK jitter.
			 */
			len -= tcp_sk(sk)->tcp_header_len;
			icsk->icsk_ack.last_seg_size = len;
			if (len == lss) {
				icsk->icsk_ack.rcv_mss = len;
				return;
			}
		}
		if (icsk->icsk_ack.pending & ICSK_ACK_PUSHED)
			icsk->icsk_ack.pending |= ICSK_ACK_PUSHED2;
		icsk->icsk_ack.pending |= ICSK_ACK_PUSHED;
	}
}

static void tcp_incr_quickack(struct sock *sk, unsigned int max_quickacks)
{
	struct inet_connection_sock *icsk = inet_csk(sk);
	unsigned int quickacks = tcp_sk(sk)->rcv_wnd / (2 * icsk->icsk_ack.rcv_mss);

	if (quickacks == 0)
		quickacks = 2;
	quickacks = min(quickacks, max_quickacks);
	if (quickacks > icsk->icsk_ack.quick)
		icsk->icsk_ack.quick = quickacks;
}

<<<<<<< HEAD
void tcp_enter_quickack_mode(struct sock *sk)
=======
void tcp_enter_quickack_mode(struct sock *sk, unsigned int max_quickacks)
>>>>>>> 67605423
{
	struct inet_connection_sock *icsk = inet_csk(sk);

	tcp_incr_quickack(sk, max_quickacks);
	icsk->icsk_ack.pingpong = 0;
	icsk->icsk_ack.ato = TCP_ATO_MIN;
}
EXPORT_SYMBOL(tcp_enter_quickack_mode);

/* Send ACKs quickly, if "quick" count is not exhausted
 * and the session is not interactive.
 */

static bool tcp_in_quickack_mode(struct sock *sk)
{
	const struct inet_connection_sock *icsk = inet_csk(sk);
	const struct dst_entry *dst = __sk_dst_get(sk);

	return (dst && dst_metric(dst, RTAX_QUICKACK)) ||
		(icsk->icsk_ack.quick && !icsk->icsk_ack.pingpong);
}

static void tcp_ecn_queue_cwr(struct tcp_sock *tp)
{
	if (tp->ecn_flags & TCP_ECN_OK)
		tp->ecn_flags |= TCP_ECN_QUEUE_CWR;
}

static void tcp_ecn_accept_cwr(struct tcp_sock *tp, const struct sk_buff *skb)
{
	if (tcp_hdr(skb)->cwr)
		tp->ecn_flags &= ~TCP_ECN_DEMAND_CWR;
}

static void tcp_ecn_withdraw_cwr(struct tcp_sock *tp)
{
	tp->ecn_flags &= ~TCP_ECN_DEMAND_CWR;
}

static void __tcp_ecn_check_ce(struct sock *sk, const struct sk_buff *skb)
{
	struct tcp_sock *tp = tcp_sk(sk);

	switch (TCP_SKB_CB(skb)->ip_dsfield & INET_ECN_MASK) {
	case INET_ECN_NOT_ECT:
		/* Funny extension: if ECT is not set on a segment,
		 * and we already seen ECT on a previous segment,
		 * it is probably a retransmit.
		 */
		if (tp->ecn_flags & TCP_ECN_SEEN)
			tcp_enter_quickack_mode(sk, 2);
		break;
	case INET_ECN_CE:
		if (tcp_ca_needs_ecn(sk))
			tcp_ca_event(sk, CA_EVENT_ECN_IS_CE);

		if (!(tp->ecn_flags & TCP_ECN_DEMAND_CWR)) {
			/* Better not delay acks, sender can have a very low cwnd */
			tcp_enter_quickack_mode(sk, 2);
			tp->ecn_flags |= TCP_ECN_DEMAND_CWR;
		}
		tp->ecn_flags |= TCP_ECN_SEEN;
		break;
	default:
		if (tcp_ca_needs_ecn(sk))
			tcp_ca_event(sk, CA_EVENT_ECN_NO_CE);
		tp->ecn_flags |= TCP_ECN_SEEN;
		break;
	}
}

static void tcp_ecn_check_ce(struct sock *sk, const struct sk_buff *skb)
{
	if (tcp_sk(sk)->ecn_flags & TCP_ECN_OK)
		__tcp_ecn_check_ce(sk, skb);
}

static void tcp_ecn_rcv_synack(struct tcp_sock *tp, const struct tcphdr *th)
{
	if ((tp->ecn_flags & TCP_ECN_OK) && (!th->ece || th->cwr))
		tp->ecn_flags &= ~TCP_ECN_OK;
}

static void tcp_ecn_rcv_syn(struct tcp_sock *tp, const struct tcphdr *th)
{
	if ((tp->ecn_flags & TCP_ECN_OK) && (!th->ece || !th->cwr))
		tp->ecn_flags &= ~TCP_ECN_OK;
}

static bool tcp_ecn_rcv_ecn_echo(const struct tcp_sock *tp, const struct tcphdr *th)
{
	if (th->ece && !th->syn && (tp->ecn_flags & TCP_ECN_OK))
		return true;
	return false;
}

/* Buffer size and advertised window tuning.
 *
 * 1. Tuning sk->sk_sndbuf, when connection enters established state.
 */

static void tcp_sndbuf_expand(struct sock *sk)
{
	const struct tcp_sock *tp = tcp_sk(sk);
	const struct tcp_congestion_ops *ca_ops = inet_csk(sk)->icsk_ca_ops;
	int sndmem, per_mss;
	u32 nr_segs;

	/* Worst case is non GSO/TSO : each frame consumes one skb
	 * and skb->head is kmalloced using power of two area of memory
	 */
	per_mss = max_t(u32, tp->rx_opt.mss_clamp, tp->mss_cache) +
		  MAX_TCP_HEADER +
		  SKB_DATA_ALIGN(sizeof(struct skb_shared_info));

	per_mss = roundup_pow_of_two(per_mss) +
		  SKB_DATA_ALIGN(sizeof(struct sk_buff));

	if (mptcp(tp)) {
		nr_segs = mptcp_check_snd_buf(tp);
	} else {
		nr_segs = max_t(u32, TCP_INIT_CWND, tp->snd_cwnd);
		nr_segs = max_t(u32, nr_segs, tp->reordering + 1);
	}

	/* Fast Recovery (RFC 5681 3.2) :
	 * Cubic needs 1.7 factor, rounded to 2 to include
	 * extra cushion (application might react slowly to POLLOUT)
	 */
	sndmem = ca_ops->sndbuf_expand ? ca_ops->sndbuf_expand(sk) : 2;
	sndmem *= nr_segs * per_mss;

	/* MPTCP: after this sndmem is the new contribution of the
	 * current subflow to the aggregated sndbuf */
	if (sk->sk_sndbuf < sndmem) {
		int old_sndbuf = sk->sk_sndbuf;
		sk->sk_sndbuf = min(sndmem, sysctl_tcp_wmem[2]);
		/* MPTCP: ok, the subflow sndbuf has grown, reflect
		 * this in the aggregate buffer.*/
		if (mptcp(tp) && old_sndbuf != sk->sk_sndbuf)
			mptcp_update_sndbuf(tp);
	}
}

/* 2. Tuning advertised window (window_clamp, rcv_ssthresh)
 *
 * All tcp_full_space() is split to two parts: "network" buffer, allocated
 * forward and advertised in receiver window (tp->rcv_wnd) and
 * "application buffer", required to isolate scheduling/application
 * latencies from network.
 * window_clamp is maximal advertised window. It can be less than
 * tcp_full_space(), in this case tcp_full_space() - window_clamp
 * is reserved for "application" buffer. The less window_clamp is
 * the smoother our behaviour from viewpoint of network, but the lower
 * throughput and the higher sensitivity of the connection to losses. 8)
 *
 * rcv_ssthresh is more strict window_clamp used at "slow start"
 * phase to predict further behaviour of this connection.
 * It is used for two goals:
 * - to enforce header prediction at sender, even when application
 *   requires some significant "application buffer". It is check #1.
 * - to prevent pruning of receive queue because of misprediction
 *   of receiver window. Check #2.
 *
 * The scheme does not work when sender sends good segments opening
 * window and then starts to feed us spaghetti. But it should work
 * in common situations. Otherwise, we have to rely on queue collapsing.
 */

/* Slow part of check#2. */
static int __tcp_grow_window(const struct sock *sk, const struct sk_buff *skb)
{
	struct tcp_sock *tp = tcp_sk(sk);
	/* Optimize this! */
	int truesize = tcp_win_from_space(skb->truesize) >> 1;
	int window = tcp_win_from_space(sysctl_tcp_rmem[2]) >> 1;

	while (tp->rcv_ssthresh <= window) {
		if (truesize <= skb->len)
			return 2 * inet_csk(sk)->icsk_ack.rcv_mss;

		truesize >>= 1;
		window >>= 1;
	}
	return 0;
}

static void tcp_grow_window(struct sock *sk, const struct sk_buff *skb)
{
	struct tcp_sock *tp = tcp_sk(sk);
	struct sock *meta_sk = mptcp(tp) ? mptcp_meta_sk(sk) : sk;
	struct tcp_sock *meta_tp = tcp_sk(meta_sk);

	if (is_meta_sk(sk))
		return;

	/* Check #1 */
	if (meta_tp->rcv_ssthresh < meta_tp->window_clamp &&
	    (int)meta_tp->rcv_ssthresh < tcp_space(meta_sk) &&
	    !tcp_under_memory_pressure(sk)) {
		int incr;

		/* Check #2. Increase window, if skb with such overhead
		 * will fit to rcvbuf in future.
		 */
		if (tcp_win_from_space(skb->truesize) <= skb->len)
			incr = 2 * meta_tp->advmss;
		else
			incr = __tcp_grow_window(meta_sk, skb);

		if (incr) {
			incr = max_t(int, incr, 2 * skb->len);
			meta_tp->rcv_ssthresh = min(meta_tp->rcv_ssthresh + incr,
					            meta_tp->window_clamp);
			inet_csk(sk)->icsk_ack.quick |= 1;
		}
	}
}

/* 3. Tuning rcvbuf, when connection enters established state. */
static void tcp_fixup_rcvbuf(struct sock *sk)
{
	u32 mss = tcp_sk(sk)->advmss;
	int rcvmem;

	rcvmem = 2 * SKB_TRUESIZE(mss + MAX_TCP_HEADER) *
		 tcp_default_init_rwnd(mss);

	/* Dynamic Right Sizing (DRS) has 2 to 3 RTT latency
	 * Allow enough cushion so that sender is not limited by our window
	 */
	if (sysctl_tcp_moderate_rcvbuf)
		rcvmem <<= 2;

	if (sk->sk_rcvbuf < rcvmem)
		sk->sk_rcvbuf = min(rcvmem, sysctl_tcp_rmem[2]);
}

/* 4. Try to fixup all. It is made immediately after connection enters
 *    established state.
 */
void tcp_init_buffer_space(struct sock *sk)
{
	struct tcp_sock *tp = tcp_sk(sk);
	int maxwin;

	if (!(sk->sk_userlocks & SOCK_RCVBUF_LOCK))
		tcp_fixup_rcvbuf(sk);
	if (!(sk->sk_userlocks & SOCK_SNDBUF_LOCK))
		tcp_sndbuf_expand(sk);

	tp->rcvq_space.space = tp->rcv_wnd;
	tp->rcvq_space.time = tcp_time_stamp;
	tp->rcvq_space.seq = tp->copied_seq;

	maxwin = tcp_full_space(sk);

	if (tp->window_clamp >= maxwin) {
		tp->window_clamp = maxwin;

		if (sysctl_tcp_app_win && maxwin > 4 * tp->advmss)
			tp->window_clamp = max(maxwin -
					       (maxwin >> sysctl_tcp_app_win),
					       4 * tp->advmss);
	}

	/* Force reservation of one segment. */
	if (sysctl_tcp_app_win &&
	    tp->window_clamp > 2 * tp->advmss &&
	    tp->window_clamp + tp->advmss > maxwin)
		tp->window_clamp = max(2 * tp->advmss, maxwin - tp->advmss);

	tp->rcv_ssthresh = min(tp->rcv_ssthresh, tp->window_clamp);
	tp->snd_cwnd_stamp = tcp_time_stamp;
}

/* 5. Recalculate window clamp after socket hit its memory bounds. */
static void tcp_clamp_window(struct sock *sk)
{
	struct tcp_sock *tp = tcp_sk(sk);
	struct inet_connection_sock *icsk = inet_csk(sk);

	icsk->icsk_ack.quick = 0;

	if (sk->sk_rcvbuf < sysctl_tcp_rmem[2] &&
	    !(sk->sk_userlocks & SOCK_RCVBUF_LOCK) &&
	    !tcp_under_memory_pressure(sk) &&
	    sk_memory_allocated(sk) < sk_prot_mem_limits(sk, 0)) {
		sk->sk_rcvbuf = min(atomic_read(&sk->sk_rmem_alloc),
				    sysctl_tcp_rmem[2]);
	}
	if (atomic_read(&sk->sk_rmem_alloc) > sk->sk_rcvbuf)
		tp->rcv_ssthresh = min(tp->window_clamp, 2U * tp->advmss);
}

/* Initialize RCV_MSS value.
 * RCV_MSS is an our guess about MSS used by the peer.
 * We haven't any direct information about the MSS.
 * It's better to underestimate the RCV_MSS rather than overestimate.
 * Overestimations make us ACKing less frequently than needed.
 * Underestimations are more easy to detect and fix by tcp_measure_rcv_mss().
 */
void tcp_initialize_rcv_mss(struct sock *sk)
{
	const struct tcp_sock *tp = tcp_sk(sk);
	unsigned int hint = min_t(unsigned int, tp->advmss, tp->mss_cache);

	hint = min(hint, tp->rcv_wnd / 2);
	hint = min(hint, TCP_MSS_DEFAULT);
	hint = max(hint, TCP_MIN_MSS);

	inet_csk(sk)->icsk_ack.rcv_mss = hint;
}
EXPORT_SYMBOL(tcp_initialize_rcv_mss);

/* Receiver "autotuning" code.
 *
 * The algorithm for RTT estimation w/o timestamps is based on
 * Dynamic Right-Sizing (DRS) by Wu Feng and Mike Fisk of LANL.
 * <http://public.lanl.gov/radiant/pubs.html#DRS>
 *
 * More detail on this code can be found at
 * <http://staff.psc.edu/jheffner/>,
 * though this reference is out of date.  A new paper
 * is pending.
 */
static void tcp_rcv_rtt_update(struct tcp_sock *tp, u32 sample, int win_dep)
{
	u32 new_sample = tp->rcv_rtt_est.rtt;
	long m = sample;

	if (m == 0)
		m = 1;

	if (new_sample != 0) {
		/* If we sample in larger samples in the non-timestamp
		 * case, we could grossly overestimate the RTT especially
		 * with chatty applications or bulk transfer apps which
		 * are stalled on filesystem I/O.
		 *
		 * Also, since we are only going for a minimum in the
		 * non-timestamp case, we do not smooth things out
		 * else with timestamps disabled convergence takes too
		 * long.
		 */
		if (!win_dep) {
			m -= (new_sample >> 3);
			new_sample += m;
		} else {
			m <<= 3;
			if (m < new_sample)
				new_sample = m;
		}
	} else {
		/* No previous measure. */
		new_sample = m << 3;
	}

	if (tp->rcv_rtt_est.rtt != new_sample)
		tp->rcv_rtt_est.rtt = new_sample;
}

static inline void tcp_rcv_rtt_measure(struct tcp_sock *tp)
{
	if (tp->rcv_rtt_est.time == 0)
		goto new_measure;
	if (before(tp->rcv_nxt, tp->rcv_rtt_est.seq))
		return;
	tcp_rcv_rtt_update(tp, tcp_time_stamp - tp->rcv_rtt_est.time, 1);

new_measure:
	tp->rcv_rtt_est.seq = tp->rcv_nxt + tp->rcv_wnd;
	tp->rcv_rtt_est.time = tcp_time_stamp;
}

static inline void tcp_rcv_rtt_measure_ts(struct sock *sk,
					  const struct sk_buff *skb)
{
	struct tcp_sock *tp = tcp_sk(sk);
	if (tp->rx_opt.rcv_tsecr &&
	    (TCP_SKB_CB(skb)->end_seq -
	     TCP_SKB_CB(skb)->seq >= inet_csk(sk)->icsk_ack.rcv_mss))
		tcp_rcv_rtt_update(tp, tcp_time_stamp - tp->rx_opt.rcv_tsecr, 0);
}

/*
 * This function should be called every time data is copied to user space.
 * It calculates the appropriate TCP receive buffer space.
 */
void tcp_rcv_space_adjust(struct sock *sk)
{
	struct tcp_sock *tp = tcp_sk(sk);
	u32 copied;
	int time;

	time = tcp_time_stamp - tp->rcvq_space.time;
	if (mptcp(tp)) {
		if (mptcp_check_rtt(tp, time))
			return;
	} else if (time < (tp->rcv_rtt_est.rtt >> 3) || tp->rcv_rtt_est.rtt == 0)
		return;

	/* Number of bytes copied to user in last RTT */
	copied = tp->copied_seq - tp->rcvq_space.seq;
	if (copied <= tp->rcvq_space.space)
		goto new_measure;

	/* A bit of theory :
	 * copied = bytes received in previous RTT, our base window
	 * To cope with packet losses, we need a 2x factor
	 * To cope with slow start, and sender growing its cwin by 100 %
	 * every RTT, we need a 4x factor, because the ACK we are sending
	 * now is for the next RTT, not the current one :
	 * <prev RTT . ><current RTT .. ><next RTT .... >
	 */

	if (sysctl_tcp_moderate_rcvbuf &&
	    !(sk->sk_userlocks & SOCK_RCVBUF_LOCK)) {
		int rcvmem, rcvbuf;
		u64 rcvwin;

		/* minimal window to cope with packet losses, assuming
		 * steady state. Add some cushion because of small variations.
		 */
		rcvwin = ((u64)copied << 1) + 16 * tp->advmss;

		/* If rate increased by 25%,
		 *	assume slow start, rcvwin = 3 * copied
		 * If rate increased by 50%,
		 *	assume sender can use 2x growth, rcvwin = 4 * copied
		 */
		if (copied >=
		    tp->rcvq_space.space + (tp->rcvq_space.space >> 2)) {
			if (copied >=
			    tp->rcvq_space.space + (tp->rcvq_space.space >> 1))
				rcvwin <<= 1;
			else
				rcvwin += (rcvwin >> 1);
		}

		rcvmem = SKB_TRUESIZE(tp->advmss + MAX_TCP_HEADER);
		while (tcp_win_from_space(rcvmem) < tp->advmss)
			rcvmem += 128;

		do_div(rcvwin, tp->advmss);
		rcvbuf = min_t(u64, rcvwin * rcvmem, sysctl_tcp_rmem[2]);
		if (rcvbuf > sk->sk_rcvbuf) {
			sk->sk_rcvbuf = rcvbuf;

			/* Make the window clamp follow along.  */
			tp->window_clamp = tcp_win_from_space(rcvbuf);
		}
	}
	tp->rcvq_space.space = copied;

new_measure:
	tp->rcvq_space.seq = tp->copied_seq;
	tp->rcvq_space.time = tcp_time_stamp;
}

/* There is something which you must keep in mind when you analyze the
 * behavior of the tp->ato delayed ack timeout interval.  When a
 * connection starts up, we want to ack as quickly as possible.  The
 * problem is that "good" TCP's do slow start at the beginning of data
 * transmission.  The means that until we send the first few ACK's the
 * sender will sit on his end and only queue most of his data, because
 * he can only send snd_cwnd unacked packets at any given time.  For
 * each ACK we send, he increments snd_cwnd and transmits more of his
 * queue.  -DaveM
 */
static void tcp_event_data_recv(struct sock *sk, struct sk_buff *skb)
{
	struct tcp_sock *tp = tcp_sk(sk);
	struct inet_connection_sock *icsk = inet_csk(sk);
	u32 now;

	inet_csk_schedule_ack(sk);

	tcp_measure_rcv_mss(sk, skb);

	tcp_rcv_rtt_measure(tp);

	now = tcp_time_stamp;

	if (!icsk->icsk_ack.ato) {
		/* The _first_ data packet received, initialize
		 * delayed ACK engine.
		 */
		tcp_incr_quickack(sk, TCP_MAX_QUICKACKS);
		icsk->icsk_ack.ato = TCP_ATO_MIN;
	} else {
		int m = now - icsk->icsk_ack.lrcvtime;

		if (m <= TCP_ATO_MIN / 2) {
			/* The fastest case is the first. */
			icsk->icsk_ack.ato = (icsk->icsk_ack.ato >> 1) + TCP_ATO_MIN / 2;
		} else if (m < icsk->icsk_ack.ato) {
			icsk->icsk_ack.ato = (icsk->icsk_ack.ato >> 1) + m;
			if (icsk->icsk_ack.ato > icsk->icsk_rto)
				icsk->icsk_ack.ato = icsk->icsk_rto;
		} else if (m > icsk->icsk_rto) {
			/* Too long gap. Apparently sender failed to
			 * restart window, so that we send ACKs quickly.
			 */
			tcp_incr_quickack(sk, TCP_MAX_QUICKACKS);
			sk_mem_reclaim(sk);
		}
	}
	icsk->icsk_ack.lrcvtime = now;

	tcp_ecn_check_ce(sk, skb);

	if (skb->len >= 128)
		tcp_grow_window(sk, skb);
}

/* Called to compute a smoothed rtt estimate. The data fed to this
 * routine either comes from timestamps, or from segments that were
 * known _not_ to have been retransmitted [see Karn/Partridge
 * Proceedings SIGCOMM 87]. The algorithm is from the SIGCOMM 88
 * piece by Van Jacobson.
 * NOTE: the next three routines used to be one big routine.
 * To save cycles in the RFC 1323 implementation it was better to break
 * it up into three procedures. -- erics
 */
static void tcp_rtt_estimator(struct sock *sk, long mrtt_us)
{
	struct tcp_sock *tp = tcp_sk(sk);
	long m = mrtt_us; /* RTT */
	u32 srtt = tp->srtt_us;

	/*	The following amusing code comes from Jacobson's
	 *	article in SIGCOMM '88.  Note that rtt and mdev
	 *	are scaled versions of rtt and mean deviation.
	 *	This is designed to be as fast as possible
	 *	m stands for "measurement".
	 *
	 *	On a 1990 paper the rto value is changed to:
	 *	RTO = rtt + 4 * mdev
	 *
	 * Funny. This algorithm seems to be very broken.
	 * These formulae increase RTO, when it should be decreased, increase
	 * too slowly, when it should be increased quickly, decrease too quickly
	 * etc. I guess in BSD RTO takes ONE value, so that it is absolutely
	 * does not matter how to _calculate_ it. Seems, it was trap
	 * that VJ failed to avoid. 8)
	 */
	if (srtt != 0) {
		m -= (srtt >> 3);	/* m is now error in rtt est */
		srtt += m;		/* rtt = 7/8 rtt + 1/8 new */
		if (m < 0) {
			m = -m;		/* m is now abs(error) */
			m -= (tp->mdev_us >> 2);   /* similar update on mdev */
			/* This is similar to one of Eifel findings.
			 * Eifel blocks mdev updates when rtt decreases.
			 * This solution is a bit different: we use finer gain
			 * for mdev in this case (alpha*beta).
			 * Like Eifel it also prevents growth of rto,
			 * but also it limits too fast rto decreases,
			 * happening in pure Eifel.
			 */
			if (m > 0)
				m >>= 3;
		} else {
			m -= (tp->mdev_us >> 2);   /* similar update on mdev */
		}
		tp->mdev_us += m;		/* mdev = 3/4 mdev + 1/4 new */
		if (tp->mdev_us > tp->mdev_max_us) {
			tp->mdev_max_us = tp->mdev_us;
			if (tp->mdev_max_us > tp->rttvar_us)
				tp->rttvar_us = tp->mdev_max_us;
		}
		if (after(tp->snd_una, tp->rtt_seq)) {
			if (tp->mdev_max_us < tp->rttvar_us)
				tp->rttvar_us -= (tp->rttvar_us - tp->mdev_max_us) >> 2;
			tp->rtt_seq = tp->snd_nxt;
			tp->mdev_max_us = tcp_rto_min_us(sk);
		}
	} else {
		/* no previous measure. */
		srtt = m << 3;		/* take the measured time to be rtt */
		tp->mdev_us = m << 1;	/* make sure rto = 3*rtt */
		tp->rttvar_us = max(tp->mdev_us, tcp_rto_min_us(sk));
		tp->mdev_max_us = tp->rttvar_us;
		tp->rtt_seq = tp->snd_nxt;
	}
	tp->srtt_us = max(1U, srtt);
}

/* Set the sk_pacing_rate to allow proper sizing of TSO packets.
 * Note: TCP stack does not yet implement pacing.
 * FQ packet scheduler can be used to implement cheap but effective
 * TCP pacing, to smooth the burst on large writes when packets
 * in flight is significantly lower than cwnd (or rwin)
 */
int sysctl_tcp_pacing_ss_ratio __read_mostly = 200;
int sysctl_tcp_pacing_ca_ratio __read_mostly = 120;

static void tcp_update_pacing_rate(struct sock *sk)
{
	const struct tcp_sock *tp = tcp_sk(sk);
	u64 rate;

	/* set sk_pacing_rate to 200 % of current rate (mss * cwnd / srtt) */
	rate = (u64)tp->mss_cache * ((USEC_PER_SEC / 100) << 3);

	/* current rate is (cwnd * mss) / srtt
	 * In Slow Start [1], set sk_pacing_rate to 200 % the current rate.
	 * In Congestion Avoidance phase, set it to 120 % the current rate.
	 *
	 * [1] : Normal Slow Start condition is (tp->snd_cwnd < tp->snd_ssthresh)
	 *	 If snd_cwnd >= (tp->snd_ssthresh / 2), we are approaching
	 *	 end of slow start and should slow down.
	 */
	if (tp->snd_cwnd < tp->snd_ssthresh / 2)
		rate *= sysctl_tcp_pacing_ss_ratio;
	else
		rate *= sysctl_tcp_pacing_ca_ratio;

	rate *= max(tp->snd_cwnd, tp->packets_out);

	if (likely(tp->srtt_us))
		do_div(rate, tp->srtt_us);

	/* ACCESS_ONCE() is needed because sch_fq fetches sk_pacing_rate
	 * without any lock. We want to make sure compiler wont store
	 * intermediate values in this location.
	 */
	ACCESS_ONCE(sk->sk_pacing_rate) = min_t(u64, rate,
						sk->sk_max_pacing_rate);
}

/* Calculate rto without backoff.  This is the second half of Van Jacobson's
 * routine referred to above.
 */
void tcp_set_rto(struct sock *sk)
{
	const struct tcp_sock *tp = tcp_sk(sk);
	/* Old crap is replaced with new one. 8)
	 *
	 * More seriously:
	 * 1. If rtt variance happened to be less 50msec, it is hallucination.
	 *    It cannot be less due to utterly erratic ACK generation made
	 *    at least by solaris and freebsd. "Erratic ACKs" has _nothing_
	 *    to do with delayed acks, because at cwnd>2 true delack timeout
	 *    is invisible. Actually, Linux-2.4 also generates erratic
	 *    ACKs in some circumstances.
	 */
	inet_csk(sk)->icsk_rto = __tcp_set_rto(tp);

	/* 2. Fixups made earlier cannot be right.
	 *    If we do not estimate RTO correctly without them,
	 *    all the algo is pure shit and should be replaced
	 *    with correct one. It is exactly, which we pretend to do.
	 */

	/* NOTE: clamping at TCP_RTO_MIN is not required, current algo
	 * guarantees that rto is higher.
	 */
	tcp_bound_rto(sk);
}

__u32 tcp_init_cwnd(const struct tcp_sock *tp, const struct dst_entry *dst)
{
	__u32 cwnd = (dst ? dst_metric(dst, RTAX_INITCWND) : 0);

	if (!cwnd)
		cwnd = TCP_INIT_CWND;
	return min_t(__u32, cwnd, tp->snd_cwnd_clamp);
}

/*
 * Packet counting of FACK is based on in-order assumptions, therefore TCP
 * disables it when reordering is detected
 */
void tcp_disable_fack(struct tcp_sock *tp)
{
	/* RFC3517 uses different metric in lost marker => reset on change */
	if (tcp_is_fack(tp))
		tp->lost_skb_hint = NULL;
	tp->rx_opt.sack_ok &= ~TCP_FACK_ENABLED;
}

/* Take a notice that peer is sending D-SACKs */
static void tcp_dsack_seen(struct tcp_sock *tp)
{
	tp->rx_opt.sack_ok |= TCP_DSACK_SEEN;
}

static void tcp_update_reordering(struct sock *sk, const int metric,
				  const int ts)
{
	struct tcp_sock *tp = tcp_sk(sk);
	if (metric > tp->reordering) {
		int mib_idx;

		tp->reordering = min(sysctl_tcp_max_reordering, metric);

		/* This exciting event is worth to be remembered. 8) */
		if (ts)
			mib_idx = LINUX_MIB_TCPTSREORDER;
		else if (tcp_is_reno(tp))
			mib_idx = LINUX_MIB_TCPRENOREORDER;
		else if (tcp_is_fack(tp))
			mib_idx = LINUX_MIB_TCPFACKREORDER;
		else
			mib_idx = LINUX_MIB_TCPSACKREORDER;

		NET_INC_STATS(sock_net(sk), mib_idx);
#if FASTRETRANS_DEBUG > 1
		pr_debug("Disorder%d %d %u f%u s%u rr%d\n",
			 tp->rx_opt.sack_ok, inet_csk(sk)->icsk_ca_state,
			 tp->reordering,
			 tp->fackets_out,
			 tp->sacked_out,
			 tp->undo_marker ? tp->undo_retrans : 0);
#endif
		tcp_disable_fack(tp);
	}

	if (metric > 0)
		tcp_disable_early_retrans(tp);
	tp->rack.reord = 1;
}

/* This must be called before lost_out is incremented */
static void tcp_verify_retransmit_hint(struct tcp_sock *tp, struct sk_buff *skb)
{
	if (!tp->retransmit_skb_hint ||
	    before(TCP_SKB_CB(skb)->seq,
		   TCP_SKB_CB(tp->retransmit_skb_hint)->seq))
		tp->retransmit_skb_hint = skb;

	if (!tp->lost_out ||
	    after(TCP_SKB_CB(skb)->end_seq, tp->retransmit_high))
		tp->retransmit_high = TCP_SKB_CB(skb)->end_seq;
}

/* Sum the number of packets on the wire we have marked as lost.
 * There are two cases we care about here:
 * a) Packet hasn't been marked lost (nor retransmitted),
 *    and this is the first loss.
 * b) Packet has been marked both lost and retransmitted,
 *    and this means we think it was lost again.
 */
static void tcp_sum_lost(struct tcp_sock *tp, struct sk_buff *skb)
{
	__u8 sacked = TCP_SKB_CB(skb)->sacked;

	if (!(sacked & TCPCB_LOST) ||
	    ((sacked & TCPCB_LOST) && (sacked & TCPCB_SACKED_RETRANS)))
		tp->lost += tcp_skb_pcount(skb);
}

static void tcp_skb_mark_lost(struct tcp_sock *tp, struct sk_buff *skb)
{
	if (!(TCP_SKB_CB(skb)->sacked & (TCPCB_LOST|TCPCB_SACKED_ACKED))) {
		tcp_verify_retransmit_hint(tp, skb);

		tp->lost_out += tcp_skb_pcount(skb);
		tcp_sum_lost(tp, skb);
		TCP_SKB_CB(skb)->sacked |= TCPCB_LOST;
	}
}

void tcp_skb_mark_lost_uncond_verify(struct tcp_sock *tp, struct sk_buff *skb)
{
	tcp_verify_retransmit_hint(tp, skb);

	tcp_sum_lost(tp, skb);
	if (!(TCP_SKB_CB(skb)->sacked & (TCPCB_LOST|TCPCB_SACKED_ACKED))) {
		tp->lost_out += tcp_skb_pcount(skb);
		TCP_SKB_CB(skb)->sacked |= TCPCB_LOST;
	}
}

/* This procedure tags the retransmission queue when SACKs arrive.
 *
 * We have three tag bits: SACKED(S), RETRANS(R) and LOST(L).
 * Packets in queue with these bits set are counted in variables
 * sacked_out, retrans_out and lost_out, correspondingly.
 *
 * Valid combinations are:
 * Tag  InFlight	Description
 * 0	1		- orig segment is in flight.
 * S	0		- nothing flies, orig reached receiver.
 * L	0		- nothing flies, orig lost by net.
 * R	2		- both orig and retransmit are in flight.
 * L|R	1		- orig is lost, retransmit is in flight.
 * S|R  1		- orig reached receiver, retrans is still in flight.
 * (L|S|R is logically valid, it could occur when L|R is sacked,
 *  but it is equivalent to plain S and code short-curcuits it to S.
 *  L|S is logically invalid, it would mean -1 packet in flight 8))
 *
 * These 6 states form finite state machine, controlled by the following events:
 * 1. New ACK (+SACK) arrives. (tcp_sacktag_write_queue())
 * 2. Retransmission. (tcp_retransmit_skb(), tcp_xmit_retransmit_queue())
 * 3. Loss detection event of two flavors:
 *	A. Scoreboard estimator decided the packet is lost.
 *	   A'. Reno "three dupacks" marks head of queue lost.
 *	   A''. Its FACK modification, head until snd.fack is lost.
 *	B. SACK arrives sacking SND.NXT at the moment, when the
 *	   segment was retransmitted.
 * 4. D-SACK added new rule: D-SACK changes any tag to S.
 *
 * It is pleasant to note, that state diagram turns out to be commutative,
 * so that we are allowed not to be bothered by order of our actions,
 * when multiple events arrive simultaneously. (see the function below).
 *
 * Reordering detection.
 * --------------------
 * Reordering metric is maximal distance, which a packet can be displaced
 * in packet stream. With SACKs we can estimate it:
 *
 * 1. SACK fills old hole and the corresponding segment was not
 *    ever retransmitted -> reordering. Alas, we cannot use it
 *    when segment was retransmitted.
 * 2. The last flaw is solved with D-SACK. D-SACK arrives
 *    for retransmitted and already SACKed segment -> reordering..
 * Both of these heuristics are not used in Loss state, when we cannot
 * account for retransmits accurately.
 *
 * SACK block validation.
 * ----------------------
 *
 * SACK block range validation checks that the received SACK block fits to
 * the expected sequence limits, i.e., it is between SND.UNA and SND.NXT.
 * Note that SND.UNA is not included to the range though being valid because
 * it means that the receiver is rather inconsistent with itself reporting
 * SACK reneging when it should advance SND.UNA. Such SACK block this is
 * perfectly valid, however, in light of RFC2018 which explicitly states
 * that "SACK block MUST reflect the newest segment.  Even if the newest
 * segment is going to be discarded ...", not that it looks very clever
 * in case of head skb. Due to potentional receiver driven attacks, we
 * choose to avoid immediate execution of a walk in write queue due to
 * reneging and defer head skb's loss recovery to standard loss recovery
 * procedure that will eventually trigger (nothing forbids us doing this).
 *
 * Implements also blockage to start_seq wrap-around. Problem lies in the
 * fact that though start_seq (s) is before end_seq (i.e., not reversed),
 * there's no guarantee that it will be before snd_nxt (n). The problem
 * happens when start_seq resides between end_seq wrap (e_w) and snd_nxt
 * wrap (s_w):
 *
 *         <- outs wnd ->                          <- wrapzone ->
 *         u     e      n                         u_w   e_w  s n_w
 *         |     |      |                          |     |   |  |
 * |<------------+------+----- TCP seqno space --------------+---------->|
 * ...-- <2^31 ->|                                           |<--------...
 * ...---- >2^31 ------>|                                    |<--------...
 *
 * Current code wouldn't be vulnerable but it's better still to discard such
 * crazy SACK blocks. Doing this check for start_seq alone closes somewhat
 * similar case (end_seq after snd_nxt wrap) as earlier reversed check in
 * snd_nxt wrap -> snd_una region will then become "well defined", i.e.,
 * equal to the ideal case (infinite seqno space without wrap caused issues).
 *
 * With D-SACK the lower bound is extended to cover sequence space below
 * SND.UNA down to undo_marker, which is the last point of interest. Yet
 * again, D-SACK block must not to go across snd_una (for the same reason as
 * for the normal SACK blocks, explained above). But there all simplicity
 * ends, TCP might receive valid D-SACKs below that. As long as they reside
 * fully below undo_marker they do not affect behavior in anyway and can
 * therefore be safely ignored. In rare cases (which are more or less
 * theoretical ones), the D-SACK will nicely cross that boundary due to skb
 * fragmentation and packet reordering past skb's retransmission. To consider
 * them correctly, the acceptable range must be extended even more though
 * the exact amount is rather hard to quantify. However, tp->max_window can
 * be used as an exaggerated estimate.
 */
static bool tcp_is_sackblock_valid(struct tcp_sock *tp, bool is_dsack,
				   u32 start_seq, u32 end_seq)
{
	/* Too far in future, or reversed (interpretation is ambiguous) */
	if (after(end_seq, tp->snd_nxt) || !before(start_seq, end_seq))
		return false;

	/* Nasty start_seq wrap-around check (see comments above) */
	if (!before(start_seq, tp->snd_nxt))
		return false;

	/* In outstanding window? ...This is valid exit for D-SACKs too.
	 * start_seq == snd_una is non-sensical (see comments above)
	 */
	if (after(start_seq, tp->snd_una))
		return true;

	if (!is_dsack || !tp->undo_marker)
		return false;

	/* ...Then it's D-SACK, and must reside below snd_una completely */
	if (after(end_seq, tp->snd_una))
		return false;

	if (!before(start_seq, tp->undo_marker))
		return true;

	/* Too old */
	if (!after(end_seq, tp->undo_marker))
		return false;

	/* Undo_marker boundary crossing (overestimates a lot). Known already:
	 *   start_seq < undo_marker and end_seq >= undo_marker.
	 */
	return !before(start_seq, end_seq - tp->max_window);
}

static bool tcp_check_dsack(struct sock *sk, const struct sk_buff *ack_skb,
			    struct tcp_sack_block_wire *sp, int num_sacks,
			    u32 prior_snd_una)
{
	struct tcp_sock *tp = tcp_sk(sk);
	u32 start_seq_0 = get_unaligned_be32(&sp[0].start_seq);
	u32 end_seq_0 = get_unaligned_be32(&sp[0].end_seq);
	bool dup_sack = false;

	if (before(start_seq_0, TCP_SKB_CB(ack_skb)->ack_seq)) {
		dup_sack = true;
		tcp_dsack_seen(tp);
		NET_INC_STATS(sock_net(sk), LINUX_MIB_TCPDSACKRECV);
	} else if (num_sacks > 1) {
		u32 end_seq_1 = get_unaligned_be32(&sp[1].end_seq);
		u32 start_seq_1 = get_unaligned_be32(&sp[1].start_seq);

		if (!after(end_seq_0, end_seq_1) &&
		    !before(start_seq_0, start_seq_1)) {
			dup_sack = true;
			tcp_dsack_seen(tp);
			NET_INC_STATS(sock_net(sk),
					LINUX_MIB_TCPDSACKOFORECV);
		}
	}

	/* D-SACK for already forgotten data... Do dumb counting. */
	if (dup_sack && tp->undo_marker && tp->undo_retrans > 0 &&
	    !after(end_seq_0, prior_snd_una) &&
	    after(end_seq_0, tp->undo_marker))
		tp->undo_retrans--;

	return dup_sack;
}

struct tcp_sacktag_state {
	int	reord;
	int	fack_count;
	/* Timestamps for earliest and latest never-retransmitted segment
	 * that was SACKed. RTO needs the earliest RTT to stay conservative,
	 * but congestion control should still get an accurate delay signal.
	 */
	struct skb_mstamp first_sackt;
	struct skb_mstamp last_sackt;
	struct rate_sample *rate;
	int	flag;
};

/* Check if skb is fully within the SACK block. In presence of GSO skbs,
 * the incoming SACK may not exactly match but we can find smaller MSS
 * aligned portion of it that matches. Therefore we might need to fragment
 * which may fail and creates some hassle (caller must handle error case
 * returns).
 *
 * FIXME: this could be merged to shift decision code
 */
static int tcp_match_skb_to_sack(struct sock *sk, struct sk_buff *skb,
				  u32 start_seq, u32 end_seq)
{
	int err;
	bool in_sack;
	unsigned int pkt_len;
	unsigned int mss;

	in_sack = !after(start_seq, TCP_SKB_CB(skb)->seq) &&
		  !before(end_seq, TCP_SKB_CB(skb)->end_seq);

	if (tcp_skb_pcount(skb) > 1 && !in_sack &&
	    after(TCP_SKB_CB(skb)->end_seq, start_seq)) {
		mss = tcp_skb_mss(skb);
		in_sack = !after(start_seq, TCP_SKB_CB(skb)->seq);

		if (!in_sack) {
			pkt_len = start_seq - TCP_SKB_CB(skb)->seq;
			if (pkt_len < mss)
				pkt_len = mss;
		} else {
			pkt_len = end_seq - TCP_SKB_CB(skb)->seq;
			if (pkt_len < mss)
				return -EINVAL;
		}

		/* Round if necessary so that SACKs cover only full MSSes
		 * and/or the remaining small portion (if present)
		 */
		if (pkt_len > mss) {
			unsigned int new_len = (pkt_len / mss) * mss;
			if (!in_sack && new_len < pkt_len)
				new_len += mss;
			pkt_len = new_len;
		}

		if (pkt_len >= skb->len && !in_sack)
			return 0;

		err = tcp_fragment(sk, skb, pkt_len, mss, GFP_ATOMIC);
		if (err < 0)
			return err;
	}

	return in_sack;
}

/* Mark the given newly-SACKed range as such, adjusting counters and hints. */
static u8 tcp_sacktag_one(struct sock *sk,
			  struct tcp_sacktag_state *state, u8 sacked,
			  u32 start_seq, u32 end_seq,
			  int dup_sack, int pcount,
			  const struct skb_mstamp *xmit_time)
{
	struct tcp_sock *tp = tcp_sk(sk);
	int fack_count = state->fack_count;

	/* Account D-SACK for retransmitted packet. */
	if (dup_sack && (sacked & TCPCB_RETRANS)) {
		if (tp->undo_marker && tp->undo_retrans > 0 &&
		    after(end_seq, tp->undo_marker))
			tp->undo_retrans--;
		if (sacked & TCPCB_SACKED_ACKED)
			state->reord = min(fack_count, state->reord);
	}

	/* Nothing to do; acked frame is about to be dropped (was ACKed). */
	if (!after(end_seq, tp->snd_una))
		return sacked;

	if (!(sacked & TCPCB_SACKED_ACKED)) {
		tcp_rack_advance(tp, xmit_time, sacked);

		if (sacked & TCPCB_SACKED_RETRANS) {
			/* If the segment is not tagged as lost,
			 * we do not clear RETRANS, believing
			 * that retransmission is still in flight.
			 */
			if (sacked & TCPCB_LOST) {
				sacked &= ~(TCPCB_LOST|TCPCB_SACKED_RETRANS);
				tp->lost_out -= pcount;
				tp->retrans_out -= pcount;
			}
		} else {
			if (!(sacked & TCPCB_RETRANS)) {
				/* New sack for not retransmitted frame,
				 * which was in hole. It is reordering.
				 */
				if (before(start_seq,
					   tcp_highest_sack_seq(tp)))
					state->reord = min(fack_count,
							   state->reord);
				if (!after(end_seq, tp->high_seq))
					state->flag |= FLAG_ORIG_SACK_ACKED;
				if (state->first_sackt.v64 == 0)
					state->first_sackt = *xmit_time;
				state->last_sackt = *xmit_time;
			}

			if (sacked & TCPCB_LOST) {
				sacked &= ~TCPCB_LOST;
				tp->lost_out -= pcount;
			}
		}

		sacked |= TCPCB_SACKED_ACKED;
		state->flag |= FLAG_DATA_SACKED;
		tp->sacked_out += pcount;
		tp->delivered += pcount;  /* Out-of-order packets delivered */

		fack_count += pcount;

		/* Lost marker hint past SACKed? Tweak RFC3517 cnt */
		if (!tcp_is_fack(tp) && tp->lost_skb_hint &&
		    before(start_seq, TCP_SKB_CB(tp->lost_skb_hint)->seq))
			tp->lost_cnt_hint += pcount;

		if (fack_count > tp->fackets_out)
			tp->fackets_out = fack_count;
	}

	/* D-SACK. We can detect redundant retransmission in S|R and plain R
	 * frames and clear it. undo_retrans is decreased above, L|R frames
	 * are accounted above as well.
	 */
	if (dup_sack && (sacked & TCPCB_SACKED_RETRANS)) {
		sacked &= ~TCPCB_SACKED_RETRANS;
		tp->retrans_out -= pcount;
	}

	return sacked;
}

/* Shift newly-SACKed bytes from this skb to the immediately previous
 * already-SACKed sk_buff. Mark the newly-SACKed bytes as such.
 */
static bool tcp_shifted_skb(struct sock *sk, struct sk_buff *skb,
			    struct tcp_sacktag_state *state,
			    unsigned int pcount, int shifted, int mss,
			    bool dup_sack)
{
	struct tcp_sock *tp = tcp_sk(sk);
	struct sk_buff *prev = tcp_write_queue_prev(sk, skb);
	u32 start_seq = TCP_SKB_CB(skb)->seq;	/* start of newly-SACKed */
	u32 end_seq = start_seq + shifted;	/* end of newly-SACKed */

	BUG_ON(!pcount);

	/* Adjust counters and hints for the newly sacked sequence
	 * range but discard the return value since prev is already
	 * marked. We must tag the range first because the seq
	 * advancement below implicitly advances
	 * tcp_highest_sack_seq() when skb is highest_sack.
	 */
	tcp_sacktag_one(sk, state, TCP_SKB_CB(skb)->sacked,
			start_seq, end_seq, dup_sack, pcount,
			&skb->skb_mstamp);
	tcp_rate_skb_delivered(sk, skb, state->rate);

	if (skb == tp->lost_skb_hint)
		tp->lost_cnt_hint += pcount;

	TCP_SKB_CB(prev)->end_seq += shifted;
	TCP_SKB_CB(skb)->seq += shifted;

	tcp_skb_pcount_add(prev, pcount);
	BUG_ON(tcp_skb_pcount(skb) < pcount);
	tcp_skb_pcount_add(skb, -pcount);

	/* When we're adding to gso_segs == 1, gso_size will be zero,
	 * in theory this shouldn't be necessary but as long as DSACK
	 * code can come after this skb later on it's better to keep
	 * setting gso_size to something.
	 */
	if (!TCP_SKB_CB(prev)->tcp_gso_size)
		TCP_SKB_CB(prev)->tcp_gso_size = mss;

	/* CHECKME: To clear or not to clear? Mimics normal skb currently */
	if (tcp_skb_pcount(skb) <= 1)
		TCP_SKB_CB(skb)->tcp_gso_size = 0;

	/* Difference in this won't matter, both ACKed by the same cumul. ACK */
	TCP_SKB_CB(prev)->sacked |= (TCP_SKB_CB(skb)->sacked & TCPCB_EVER_RETRANS);

	if (skb->len > 0) {
		BUG_ON(!tcp_skb_pcount(skb));
		NET_INC_STATS(sock_net(sk), LINUX_MIB_SACKSHIFTED);
		return false;
	}

	/* Whole SKB was eaten :-) */

	if (skb == tp->retransmit_skb_hint)
		tp->retransmit_skb_hint = prev;
	if (skb == tp->lost_skb_hint) {
		tp->lost_skb_hint = prev;
		tp->lost_cnt_hint -= tcp_skb_pcount(prev);
	}

	TCP_SKB_CB(prev)->tcp_flags |= TCP_SKB_CB(skb)->tcp_flags;
	TCP_SKB_CB(prev)->eor = TCP_SKB_CB(skb)->eor;
	if (TCP_SKB_CB(skb)->tcp_flags & TCPHDR_FIN)
		TCP_SKB_CB(prev)->end_seq++;

	if (skb == tcp_highest_sack(sk))
		tcp_advance_highest_sack(sk, skb);

	tcp_skb_collapse_tstamp(prev, skb);
	if (unlikely(TCP_SKB_CB(prev)->tx.delivered_mstamp.v64))
		TCP_SKB_CB(prev)->tx.delivered_mstamp.v64 = 0;

	tcp_unlink_write_queue(skb, sk);
	sk_wmem_free_skb(sk, skb);

	NET_INC_STATS(sock_net(sk), LINUX_MIB_SACKMERGED);

	return true;
}

/* I wish gso_size would have a bit more sane initialization than
 * something-or-zero which complicates things
 */
static int tcp_skb_seglen(const struct sk_buff *skb)
{
	return tcp_skb_pcount(skb) == 1 ? skb->len : tcp_skb_mss(skb);
}

/* Shifting pages past head area doesn't work */
static int skb_can_shift(const struct sk_buff *skb)
{
	return !skb_headlen(skb) && skb_is_nonlinear(skb);
}

/* Try collapsing SACK blocks spanning across multiple skbs to a single
 * skb.
 */
static struct sk_buff *tcp_shift_skb_data(struct sock *sk, struct sk_buff *skb,
					  struct tcp_sacktag_state *state,
					  u32 start_seq, u32 end_seq,
					  bool dup_sack)
{
	struct tcp_sock *tp = tcp_sk(sk);
	struct sk_buff *prev;
	int mss;
	int pcount = 0;
	int len;
	int in_sack;

	/* For MPTCP we cannot shift skb-data and remove one skb from the
	 * send-queue, because this will make us loose the DSS-option (which
	 * is stored in TCP_SKB_CB(skb)->dss) of the skb we are removing.
	 */
	if (!sk_can_gso(sk) || mptcp(tp))
		goto fallback;

	/* Normally R but no L won't result in plain S */
	if (!dup_sack &&
	    (TCP_SKB_CB(skb)->sacked & (TCPCB_LOST|TCPCB_SACKED_RETRANS)) == TCPCB_SACKED_RETRANS)
		goto fallback;
	if (!skb_can_shift(skb))
		goto fallback;
	/* This frame is about to be dropped (was ACKed). */
	if (!after(TCP_SKB_CB(skb)->end_seq, tp->snd_una))
		goto fallback;

	/* Can only happen with delayed DSACK + discard craziness */
	if (unlikely(skb == tcp_write_queue_head(sk)))
		goto fallback;
	prev = tcp_write_queue_prev(sk, skb);

	if ((TCP_SKB_CB(prev)->sacked & TCPCB_TAGBITS) != TCPCB_SACKED_ACKED)
		goto fallback;

	if (!tcp_skb_can_collapse_to(prev))
		goto fallback;

	in_sack = !after(start_seq, TCP_SKB_CB(skb)->seq) &&
		  !before(end_seq, TCP_SKB_CB(skb)->end_seq);

	if (in_sack) {
		len = skb->len;
		pcount = tcp_skb_pcount(skb);
		mss = tcp_skb_seglen(skb);

		/* TODO: Fix DSACKs to not fragment already SACKed and we can
		 * drop this restriction as unnecessary
		 */
		if (mss != tcp_skb_seglen(prev))
			goto fallback;
	} else {
		if (!after(TCP_SKB_CB(skb)->end_seq, start_seq))
			goto noop;
		/* CHECKME: This is non-MSS split case only?, this will
		 * cause skipped skbs due to advancing loop btw, original
		 * has that feature too
		 */
		if (tcp_skb_pcount(skb) <= 1)
			goto noop;

		in_sack = !after(start_seq, TCP_SKB_CB(skb)->seq);
		if (!in_sack) {
			/* TODO: head merge to next could be attempted here
			 * if (!after(TCP_SKB_CB(skb)->end_seq, end_seq)),
			 * though it might not be worth of the additional hassle
			 *
			 * ...we can probably just fallback to what was done
			 * previously. We could try merging non-SACKed ones
			 * as well but it probably isn't going to buy off
			 * because later SACKs might again split them, and
			 * it would make skb timestamp tracking considerably
			 * harder problem.
			 */
			goto fallback;
		}

		len = end_seq - TCP_SKB_CB(skb)->seq;
		BUG_ON(len < 0);
		BUG_ON(len > skb->len);

		/* MSS boundaries should be honoured or else pcount will
		 * severely break even though it makes things bit trickier.
		 * Optimize common case to avoid most of the divides
		 */
		mss = tcp_skb_mss(skb);

		/* TODO: Fix DSACKs to not fragment already SACKed and we can
		 * drop this restriction as unnecessary
		 */
		if (mss != tcp_skb_seglen(prev))
			goto fallback;

		if (len == mss) {
			pcount = 1;
		} else if (len < mss) {
			goto noop;
		} else {
			pcount = len / mss;
			len = pcount * mss;
		}
	}

	/* tcp_sacktag_one() won't SACK-tag ranges below snd_una */
	if (!after(TCP_SKB_CB(skb)->seq + len, tp->snd_una))
		goto fallback;

	if (!skb_shift(prev, skb, len))
		goto fallback;
	if (!tcp_shifted_skb(sk, skb, state, pcount, len, mss, dup_sack))
		goto out;

	/* Hole filled allows collapsing with the next as well, this is very
	 * useful when hole on every nth skb pattern happens
	 */
	if (prev == tcp_write_queue_tail(sk))
		goto out;
	skb = tcp_write_queue_next(sk, prev);

	if (!skb_can_shift(skb) ||
	    (skb == tcp_send_head(sk)) ||
	    ((TCP_SKB_CB(skb)->sacked & TCPCB_TAGBITS) != TCPCB_SACKED_ACKED) ||
	    (mss != tcp_skb_seglen(skb)))
		goto out;

	len = skb->len;
	if (skb_shift(prev, skb, len)) {
		pcount += tcp_skb_pcount(skb);
		tcp_shifted_skb(sk, skb, state, tcp_skb_pcount(skb), len, mss, 0);
	}

out:
	state->fack_count += pcount;
	return prev;

noop:
	return skb;

fallback:
	NET_INC_STATS(sock_net(sk), LINUX_MIB_SACKSHIFTFALLBACK);
	return NULL;
}

static struct sk_buff *tcp_sacktag_walk(struct sk_buff *skb, struct sock *sk,
					struct tcp_sack_block *next_dup,
					struct tcp_sacktag_state *state,
					u32 start_seq, u32 end_seq,
					bool dup_sack_in)
{
	struct tcp_sock *tp = tcp_sk(sk);
	struct sk_buff *tmp;

	tcp_for_write_queue_from(skb, sk) {
		int in_sack = 0;
		bool dup_sack = dup_sack_in;

		if (skb == tcp_send_head(sk))
			break;

		/* queue is in-order => we can short-circuit the walk early */
		if (!before(TCP_SKB_CB(skb)->seq, end_seq))
			break;

		if (next_dup  &&
		    before(TCP_SKB_CB(skb)->seq, next_dup->end_seq)) {
			in_sack = tcp_match_skb_to_sack(sk, skb,
							next_dup->start_seq,
							next_dup->end_seq);
			if (in_sack > 0)
				dup_sack = true;
		}

		/* skb reference here is a bit tricky to get right, since
		 * shifting can eat and free both this skb and the next,
		 * so not even _safe variant of the loop is enough.
		 */
		if (in_sack <= 0) {
			tmp = tcp_shift_skb_data(sk, skb, state,
						 start_seq, end_seq, dup_sack);
			if (tmp) {
				if (tmp != skb) {
					skb = tmp;
					continue;
				}

				in_sack = 0;
			} else {
				in_sack = tcp_match_skb_to_sack(sk, skb,
								start_seq,
								end_seq);
			}
		}

		if (unlikely(in_sack < 0))
			break;

		if (in_sack) {
			TCP_SKB_CB(skb)->sacked =
				tcp_sacktag_one(sk,
						state,
						TCP_SKB_CB(skb)->sacked,
						TCP_SKB_CB(skb)->seq,
						TCP_SKB_CB(skb)->end_seq,
						dup_sack,
						tcp_skb_pcount(skb),
						&skb->skb_mstamp);
			tcp_rate_skb_delivered(sk, skb, state->rate);

			if (!before(TCP_SKB_CB(skb)->seq,
				    tcp_highest_sack_seq(tp)))
				tcp_advance_highest_sack(sk, skb);
		}

		state->fack_count += tcp_skb_pcount(skb);
	}
	return skb;
}

/* Avoid all extra work that is being done by sacktag while walking in
 * a normal way
 */
static struct sk_buff *tcp_sacktag_skip(struct sk_buff *skb, struct sock *sk,
					struct tcp_sacktag_state *state,
					u32 skip_to_seq)
{
	tcp_for_write_queue_from(skb, sk) {
		if (skb == tcp_send_head(sk))
			break;

		if (after(TCP_SKB_CB(skb)->end_seq, skip_to_seq))
			break;

		state->fack_count += tcp_skb_pcount(skb);
	}
	return skb;
}

static struct sk_buff *tcp_maybe_skipping_dsack(struct sk_buff *skb,
						struct sock *sk,
						struct tcp_sack_block *next_dup,
						struct tcp_sacktag_state *state,
						u32 skip_to_seq)
{
	if (!next_dup)
		return skb;

	if (before(next_dup->start_seq, skip_to_seq)) {
		skb = tcp_sacktag_skip(skb, sk, state, next_dup->start_seq);
		skb = tcp_sacktag_walk(skb, sk, NULL, state,
				       next_dup->start_seq, next_dup->end_seq,
				       1);
	}

	return skb;
}

static int tcp_sack_cache_ok(const struct tcp_sock *tp, const struct tcp_sack_block *cache)
{
	return cache < tp->recv_sack_cache + ARRAY_SIZE(tp->recv_sack_cache);
}

static int
tcp_sacktag_write_queue(struct sock *sk, const struct sk_buff *ack_skb,
			u32 prior_snd_una, struct tcp_sacktag_state *state)
{
	struct tcp_sock *tp = tcp_sk(sk);
	const unsigned char *ptr = (skb_transport_header(ack_skb) +
				    TCP_SKB_CB(ack_skb)->sacked);
	struct tcp_sack_block_wire *sp_wire = (struct tcp_sack_block_wire *)(ptr+2);
	struct tcp_sack_block sp[TCP_NUM_SACKS];
	struct tcp_sack_block *cache;
	struct sk_buff *skb;
	int num_sacks = min(TCP_NUM_SACKS, (ptr[1] - TCPOLEN_SACK_BASE) >> 3);
	int used_sacks;
	bool found_dup_sack = false;
	int i, j;
	int first_sack_index;

	state->flag = 0;
	state->reord = tp->packets_out;

	if (!tp->sacked_out) {
		if (WARN_ON(tp->fackets_out))
			tp->fackets_out = 0;
		tcp_highest_sack_reset(sk);
	}

	found_dup_sack = tcp_check_dsack(sk, ack_skb, sp_wire,
					 num_sacks, prior_snd_una);
	if (found_dup_sack) {
		state->flag |= FLAG_DSACKING_ACK;
		tp->delivered++; /* A spurious retransmission is delivered */
	}

	/* Eliminate too old ACKs, but take into
	 * account more or less fresh ones, they can
	 * contain valid SACK info.
	 */
	if (before(TCP_SKB_CB(ack_skb)->ack_seq, prior_snd_una - tp->max_window))
		return 0;

	if (!tp->packets_out)
		goto out;

	used_sacks = 0;
	first_sack_index = 0;
	for (i = 0; i < num_sacks; i++) {
		bool dup_sack = !i && found_dup_sack;

		sp[used_sacks].start_seq = get_unaligned_be32(&sp_wire[i].start_seq);
		sp[used_sacks].end_seq = get_unaligned_be32(&sp_wire[i].end_seq);

		if (!tcp_is_sackblock_valid(tp, dup_sack,
					    sp[used_sacks].start_seq,
					    sp[used_sacks].end_seq)) {
			int mib_idx;

			if (dup_sack) {
				if (!tp->undo_marker)
					mib_idx = LINUX_MIB_TCPDSACKIGNOREDNOUNDO;
				else
					mib_idx = LINUX_MIB_TCPDSACKIGNOREDOLD;
			} else {
				/* Don't count olds caused by ACK reordering */
				if ((TCP_SKB_CB(ack_skb)->ack_seq != tp->snd_una) &&
				    !after(sp[used_sacks].end_seq, tp->snd_una))
					continue;
				mib_idx = LINUX_MIB_TCPSACKDISCARD;
			}

			NET_INC_STATS(sock_net(sk), mib_idx);
			if (i == 0)
				first_sack_index = -1;
			continue;
		}

		/* Ignore very old stuff early */
		if (!after(sp[used_sacks].end_seq, prior_snd_una))
			continue;

		used_sacks++;
	}

	/* order SACK blocks to allow in order walk of the retrans queue */
	for (i = used_sacks - 1; i > 0; i--) {
		for (j = 0; j < i; j++) {
			if (after(sp[j].start_seq, sp[j + 1].start_seq)) {
				swap(sp[j], sp[j + 1]);

				/* Track where the first SACK block goes to */
				if (j == first_sack_index)
					first_sack_index = j + 1;
			}
		}
	}

	skb = tcp_write_queue_head(sk);
	state->fack_count = 0;
	i = 0;

	if (!tp->sacked_out) {
		/* It's already past, so skip checking against it */
		cache = tp->recv_sack_cache + ARRAY_SIZE(tp->recv_sack_cache);
	} else {
		cache = tp->recv_sack_cache;
		/* Skip empty blocks in at head of the cache */
		while (tcp_sack_cache_ok(tp, cache) && !cache->start_seq &&
		       !cache->end_seq)
			cache++;
	}

	while (i < used_sacks) {
		u32 start_seq = sp[i].start_seq;
		u32 end_seq = sp[i].end_seq;
		bool dup_sack = (found_dup_sack && (i == first_sack_index));
		struct tcp_sack_block *next_dup = NULL;

		if (found_dup_sack && ((i + 1) == first_sack_index))
			next_dup = &sp[i + 1];

		/* Skip too early cached blocks */
		while (tcp_sack_cache_ok(tp, cache) &&
		       !before(start_seq, cache->end_seq))
			cache++;

		/* Can skip some work by looking recv_sack_cache? */
		if (tcp_sack_cache_ok(tp, cache) && !dup_sack &&
		    after(end_seq, cache->start_seq)) {

			/* Head todo? */
			if (before(start_seq, cache->start_seq)) {
				skb = tcp_sacktag_skip(skb, sk, state,
						       start_seq);
				skb = tcp_sacktag_walk(skb, sk, next_dup,
						       state,
						       start_seq,
						       cache->start_seq,
						       dup_sack);
			}

			/* Rest of the block already fully processed? */
			if (!after(end_seq, cache->end_seq))
				goto advance_sp;

			skb = tcp_maybe_skipping_dsack(skb, sk, next_dup,
						       state,
						       cache->end_seq);

			/* ...tail remains todo... */
			if (tcp_highest_sack_seq(tp) == cache->end_seq) {
				/* ...but better entrypoint exists! */
				skb = tcp_highest_sack(sk);
				if (!skb)
					break;
				state->fack_count = tp->fackets_out;
				cache++;
				goto walk;
			}

			skb = tcp_sacktag_skip(skb, sk, state, cache->end_seq);
			/* Check overlap against next cached too (past this one already) */
			cache++;
			continue;
		}

		if (!before(start_seq, tcp_highest_sack_seq(tp))) {
			skb = tcp_highest_sack(sk);
			if (!skb)
				break;
			state->fack_count = tp->fackets_out;
		}
		skb = tcp_sacktag_skip(skb, sk, state, start_seq);

walk:
		skb = tcp_sacktag_walk(skb, sk, next_dup, state,
				       start_seq, end_seq, dup_sack);

advance_sp:
		i++;
	}

	/* Clear the head of the cache sack blocks so we can skip it next time */
	for (i = 0; i < ARRAY_SIZE(tp->recv_sack_cache) - used_sacks; i++) {
		tp->recv_sack_cache[i].start_seq = 0;
		tp->recv_sack_cache[i].end_seq = 0;
	}
	for (j = 0; j < used_sacks; j++)
		tp->recv_sack_cache[i++] = sp[j];

	if ((state->reord < tp->fackets_out) &&
	    ((inet_csk(sk)->icsk_ca_state != TCP_CA_Loss) || tp->undo_marker))
		tcp_update_reordering(sk, tp->fackets_out - state->reord, 0);

	tcp_verify_left_out(tp);
out:

#if FASTRETRANS_DEBUG > 0
	WARN_ON((int)tp->sacked_out < 0);
	WARN_ON((int)tp->lost_out < 0);
	WARN_ON((int)tp->retrans_out < 0);
	WARN_ON((int)tcp_packets_in_flight(tp) < 0);
#endif
	return state->flag;
}

/* Limits sacked_out so that sum with lost_out isn't ever larger than
 * packets_out. Returns false if sacked_out adjustement wasn't necessary.
 */
static bool tcp_limit_reno_sacked(struct tcp_sock *tp)
{
	u32 holes;

	holes = max(tp->lost_out, 1U);
	holes = min(holes, tp->packets_out);

	if ((tp->sacked_out + holes) > tp->packets_out) {
		tp->sacked_out = tp->packets_out - holes;
		return true;
	}
	return false;
}

/* If we receive more dupacks than we expected counting segments
 * in assumption of absent reordering, interpret this as reordering.
 * The only another reason could be bug in receiver TCP.
 */
static void tcp_check_reno_reordering(struct sock *sk, const int addend)
{
	struct tcp_sock *tp = tcp_sk(sk);
	if (tcp_limit_reno_sacked(tp))
		tcp_update_reordering(sk, tp->packets_out + addend, 0);
}

/* Emulate SACKs for SACKless connection: account for a new dupack. */

static void tcp_add_reno_sack(struct sock *sk)
{
	struct tcp_sock *tp = tcp_sk(sk);
	u32 prior_sacked = tp->sacked_out;

	tp->sacked_out++;
	tcp_check_reno_reordering(sk, 0);
	if (tp->sacked_out > prior_sacked)
		tp->delivered++; /* Some out-of-order packet is delivered */
	tcp_verify_left_out(tp);
}

/* Account for ACK, ACKing some data in Reno Recovery phase. */

static void tcp_remove_reno_sacks(struct sock *sk, int acked)
{
	struct tcp_sock *tp = tcp_sk(sk);

	if (acked > 0) {
		/* One ACK acked hole. The rest eat duplicate ACKs. */
		tp->delivered += max_t(int, acked - tp->sacked_out, 1);
		if (acked - 1 >= tp->sacked_out)
			tp->sacked_out = 0;
		else
			tp->sacked_out -= acked - 1;
	}
	tcp_check_reno_reordering(sk, acked);
	tcp_verify_left_out(tp);
}

static inline void tcp_reset_reno_sack(struct tcp_sock *tp)
{
	tp->sacked_out = 0;
}

void tcp_clear_retrans(struct tcp_sock *tp)
{
	tp->retrans_out = 0;
	tp->lost_out = 0;
	tp->undo_marker = 0;
	tp->undo_retrans = -1;
	tp->fackets_out = 0;
	tp->sacked_out = 0;
}

static inline void tcp_init_undo(struct tcp_sock *tp)
{
	tp->undo_marker = tp->snd_una;
	/* Retransmission still in flight may cause DSACKs later. */
	tp->undo_retrans = tp->retrans_out ? : -1;
}

/* Enter Loss state. If we detect SACK reneging, forget all SACK information
 * and reset tags completely, otherwise preserve SACKs. If receiver
 * dropped its ofo queue, we will know this due to reneging detection.
 */
void tcp_enter_loss(struct sock *sk)
{
	const struct inet_connection_sock *icsk = inet_csk(sk);
	struct tcp_sock *tp = tcp_sk(sk);
	struct net *net = sock_net(sk);
	struct sk_buff *skb;
	bool new_recovery = icsk->icsk_ca_state < TCP_CA_Recovery;
	bool is_reneg;			/* is receiver reneging on SACKs? */
	bool mark_lost;

	/* Reduce ssthresh if it has not yet been made inside this window. */
	if (icsk->icsk_ca_state <= TCP_CA_Disorder ||
	    !after(tp->high_seq, tp->snd_una) ||
	    (icsk->icsk_ca_state == TCP_CA_Loss && !icsk->icsk_retransmits)) {
		tp->prior_ssthresh = tcp_current_ssthresh(sk);
		tp->snd_ssthresh = icsk->icsk_ca_ops->ssthresh(sk);
		tcp_ca_event(sk, CA_EVENT_LOSS);
		tcp_init_undo(tp);
	}
	tp->snd_cwnd	   = 1;
	tp->snd_cwnd_cnt   = 0;
	tp->snd_cwnd_stamp = tcp_time_stamp;

	tp->retrans_out = 0;
	tp->lost_out = 0;

	if (tcp_is_reno(tp))
		tcp_reset_reno_sack(tp);

	skb = tcp_write_queue_head(sk);
	is_reneg = skb && (TCP_SKB_CB(skb)->sacked & TCPCB_SACKED_ACKED);
	if (is_reneg) {
		NET_INC_STATS(sock_net(sk), LINUX_MIB_TCPSACKRENEGING);
		tp->sacked_out = 0;
		tp->fackets_out = 0;
		/* Mark SACK reneging until we recover from this loss event. */
		tp->is_sack_reneg = 1;
	}
	tcp_clear_all_retrans_hints(tp);

	tcp_for_write_queue(skb, sk) {
		if (skb == tcp_send_head(sk))
			break;

		mark_lost = (!(TCP_SKB_CB(skb)->sacked & TCPCB_SACKED_ACKED) ||
			     is_reneg);
		if (mark_lost)
			tcp_sum_lost(tp, skb);
		TCP_SKB_CB(skb)->sacked &= (~TCPCB_TAGBITS)|TCPCB_SACKED_ACKED;
		if (mark_lost) {
			TCP_SKB_CB(skb)->sacked &= ~TCPCB_SACKED_ACKED;
			TCP_SKB_CB(skb)->sacked |= TCPCB_LOST;
			tp->lost_out += tcp_skb_pcount(skb);
			tp->retransmit_high = TCP_SKB_CB(skb)->end_seq;
		}
	}
	tcp_verify_left_out(tp);

	/* Timeout in disordered state after receiving substantial DUPACKs
	 * suggests that the degree of reordering is over-estimated.
	 */
	if (icsk->icsk_ca_state <= TCP_CA_Disorder &&
	    tp->sacked_out >= net->ipv4.sysctl_tcp_reordering)
		tp->reordering = min_t(unsigned int, tp->reordering,
				       net->ipv4.sysctl_tcp_reordering);
	tcp_set_ca_state(sk, TCP_CA_Loss);
	tp->high_seq = tp->snd_nxt;
	tcp_ecn_queue_cwr(tp);

	/* F-RTO RFC5682 sec 3.1 step 1: retransmit SND.UNA if no previous
	 * loss recovery is underway except recurring timeout(s) on
	 * the same SND.UNA (sec 3.2). Disable F-RTO on path MTU probing
	 */
	tp->frto = sysctl_tcp_frto &&
		   (new_recovery || icsk->icsk_retransmits) &&
		   !inet_csk(sk)->icsk_mtup.probe_size;
}

/* If ACK arrived pointing to a remembered SACK, it means that our
 * remembered SACKs do not reflect real state of receiver i.e.
 * receiver _host_ is heavily congested (or buggy).
 *
 * To avoid big spurious retransmission bursts due to transient SACK
 * scoreboard oddities that look like reneging, we give the receiver a
 * little time (max(RTT/2, 10ms)) to send us some more ACKs that will
 * restore sanity to the SACK scoreboard. If the apparent reneging
 * persists until this RTO then we'll clear the SACK scoreboard.
 */
static bool tcp_check_sack_reneging(struct sock *sk, int flag)
{
	if (flag & FLAG_SACK_RENEGING) {
		struct tcp_sock *tp = tcp_sk(sk);
		unsigned long delay = max(usecs_to_jiffies(tp->srtt_us >> 4),
					  msecs_to_jiffies(10));

		inet_csk_reset_xmit_timer(sk, ICSK_TIME_RETRANS,
					  delay, TCP_RTO_MAX);
		return true;
	}
	return false;
}

static inline int tcp_fackets_out(const struct tcp_sock *tp)
{
	return tcp_is_reno(tp) ? tp->sacked_out + 1 : tp->fackets_out;
}

/* Heurestics to calculate number of duplicate ACKs. There's no dupACKs
 * counter when SACK is enabled (without SACK, sacked_out is used for
 * that purpose).
 *
 * Instead, with FACK TCP uses fackets_out that includes both SACKed
 * segments up to the highest received SACK block so far and holes in
 * between them.
 *
 * With reordering, holes may still be in flight, so RFC3517 recovery
 * uses pure sacked_out (total number of SACKed segments) even though
 * it violates the RFC that uses duplicate ACKs, often these are equal
 * but when e.g. out-of-window ACKs or packet duplication occurs,
 * they differ. Since neither occurs due to loss, TCP should really
 * ignore them.
 */
static inline int tcp_dupack_heuristics(const struct tcp_sock *tp)
{
	return tcp_is_fack(tp) ? tp->fackets_out : tp->sacked_out + 1;
}

static bool tcp_pause_early_retransmit(struct sock *sk, int flag)
{
	struct tcp_sock *tp = tcp_sk(sk);
	unsigned long delay;

	/* Delay early retransmit and entering fast recovery for
	 * max(RTT/4, 2msec) unless ack has ECE mark, no RTT samples
	 * available, or RTO is scheduled to fire first.
	 */
	if (sysctl_tcp_early_retrans < 2 || sysctl_tcp_early_retrans > 3 ||
	    (flag & FLAG_ECE) || !tp->srtt_us)
		return false;

	delay = max(usecs_to_jiffies(tp->srtt_us >> 5),
		    msecs_to_jiffies(2));

	if (!time_after(inet_csk(sk)->icsk_timeout, (jiffies + delay)))
		return false;

	inet_csk_reset_xmit_timer(sk, ICSK_TIME_EARLY_RETRANS, delay,
				  TCP_RTO_MAX);
	return true;
}

/* Linux NewReno/SACK/FACK/ECN state machine.
 * --------------------------------------
 *
 * "Open"	Normal state, no dubious events, fast path.
 * "Disorder"   In all the respects it is "Open",
 *		but requires a bit more attention. It is entered when
 *		we see some SACKs or dupacks. It is split of "Open"
 *		mainly to move some processing from fast path to slow one.
 * "CWR"	CWND was reduced due to some Congestion Notification event.
 *		It can be ECN, ICMP source quench, local device congestion.
 * "Recovery"	CWND was reduced, we are fast-retransmitting.
 * "Loss"	CWND was reduced due to RTO timeout or SACK reneging.
 *
 * tcp_fastretrans_alert() is entered:
 * - each incoming ACK, if state is not "Open"
 * - when arrived ACK is unusual, namely:
 *	* SACK
 *	* Duplicate ACK.
 *	* ECN ECE.
 *
 * Counting packets in flight is pretty simple.
 *
 *	in_flight = packets_out - left_out + retrans_out
 *
 *	packets_out is SND.NXT-SND.UNA counted in packets.
 *
 *	retrans_out is number of retransmitted segments.
 *
 *	left_out is number of segments left network, but not ACKed yet.
 *
 *		left_out = sacked_out + lost_out
 *
 *     sacked_out: Packets, which arrived to receiver out of order
 *		   and hence not ACKed. With SACKs this number is simply
 *		   amount of SACKed data. Even without SACKs
 *		   it is easy to give pretty reliable estimate of this number,
 *		   counting duplicate ACKs.
 *
 *       lost_out: Packets lost by network. TCP has no explicit
 *		   "loss notification" feedback from network (for now).
 *		   It means that this number can be only _guessed_.
 *		   Actually, it is the heuristics to predict lossage that
 *		   distinguishes different algorithms.
 *
 *	F.e. after RTO, when all the queue is considered as lost,
 *	lost_out = packets_out and in_flight = retrans_out.
 *
 *		Essentially, we have now two algorithms counting
 *		lost packets.
 *
 *		FACK: It is the simplest heuristics. As soon as we decided
 *		that something is lost, we decide that _all_ not SACKed
 *		packets until the most forward SACK are lost. I.e.
 *		lost_out = fackets_out - sacked_out and left_out = fackets_out.
 *		It is absolutely correct estimate, if network does not reorder
 *		packets. And it loses any connection to reality when reordering
 *		takes place. We use FACK by default until reordering
 *		is suspected on the path to this destination.
 *
 *		NewReno: when Recovery is entered, we assume that one segment
 *		is lost (classic Reno). While we are in Recovery and
 *		a partial ACK arrives, we assume that one more packet
 *		is lost (NewReno). This heuristics are the same in NewReno
 *		and SACK.
 *
 *  Imagine, that's all! Forget about all this shamanism about CWND inflation
 *  deflation etc. CWND is real congestion window, never inflated, changes
 *  only according to classic VJ rules.
 *
 * Really tricky (and requiring careful tuning) part of algorithm
 * is hidden in functions tcp_time_to_recover() and tcp_xmit_retransmit_queue().
 * The first determines the moment _when_ we should reduce CWND and,
 * hence, slow down forward transmission. In fact, it determines the moment
 * when we decide that hole is caused by loss, rather than by a reorder.
 *
 * tcp_xmit_retransmit_queue() decides, _what_ we should retransmit to fill
 * holes, caused by lost packets.
 *
 * And the most logically complicated part of algorithm is undo
 * heuristics. We detect false retransmits due to both too early
 * fast retransmit (reordering) and underestimated RTO, analyzing
 * timestamps and D-SACKs. When we detect that some segments were
 * retransmitted by mistake and CWND reduction was wrong, we undo
 * window reduction and abort recovery phase. This logic is hidden
 * inside several functions named tcp_try_undo_<something>.
 */

/* This function decides, when we should leave Disordered state
 * and enter Recovery phase, reducing congestion window.
 *
 * Main question: may we further continue forward transmission
 * with the same cwnd?
 */
static bool tcp_time_to_recover(struct sock *sk, int flag)
{
	struct tcp_sock *tp = tcp_sk(sk);
	__u32 packets_out;
	int tcp_reordering = sock_net(sk)->ipv4.sysctl_tcp_reordering;

	/* Trick#1: The loss is proven. */
	if (tp->lost_out)
		return true;

	/* Not-A-Trick#2 : Classic rule... */
	if (tcp_dupack_heuristics(tp) > tp->reordering)
		return true;

	/* Trick#4: It is still not OK... But will it be useful to delay
	 * recovery more?
	 */
	packets_out = tp->packets_out;
	if (packets_out <= tp->reordering &&
	    tp->sacked_out >= max_t(__u32, packets_out/2, tcp_reordering) &&
	    !tcp_may_send_now(sk)) {
		/* We have nothing to send. This connection is limited
		 * either by receiver window or by application.
		 */
		return true;
	}

	/* If a thin stream is detected, retransmit after first
	 * received dupack. Employ only if SACK is supported in order
	 * to avoid possible corner-case series of spurious retransmissions
	 * Use only if there are no unsent data.
	 */
	if ((tp->thin_dupack || sysctl_tcp_thin_dupack) &&
	    tcp_stream_is_thin(tp) && tcp_dupack_heuristics(tp) > 1 &&
	    tcp_is_sack(tp) && !tcp_send_head(sk))
		return true;

	/* Trick#6: TCP early retransmit, per RFC5827.  To avoid spurious
	 * retransmissions due to small network reorderings, we implement
	 * Mitigation A.3 in the RFC and delay the retransmission for a short
	 * interval if appropriate.
	 */
	if (tp->do_early_retrans && !tp->retrans_out && tp->sacked_out &&
	    (tp->packets_out >= (tp->sacked_out + 1) && tp->packets_out < 4) &&
	    !tcp_may_send_now(sk))
		return !tcp_pause_early_retransmit(sk, flag);

	return false;
}

/* Detect loss in event "A" above by marking head of queue up as lost.
 * For FACK or non-SACK(Reno) senders, the first "packets" number of segments
 * are considered lost. For RFC3517 SACK, a segment is considered lost if it
 * has at least tp->reordering SACKed seqments above it; "packets" refers to
 * the maximum SACKed segments to pass before reaching this limit.
 */
static void tcp_mark_head_lost(struct sock *sk, int packets, int mark_head)
{
	struct tcp_sock *tp = tcp_sk(sk);
	struct sk_buff *skb;
	int cnt, oldcnt, lost;
	unsigned int mss;
	/* Use SACK to deduce losses of new sequences sent during recovery */
	const u32 loss_high = tcp_is_sack(tp) ?  tp->snd_nxt : tp->high_seq;

	WARN_ON(packets > tp->packets_out);
	if (tp->lost_skb_hint) {
		skb = tp->lost_skb_hint;
		cnt = tp->lost_cnt_hint;
		/* Head already handled? */
		if (mark_head && skb != tcp_write_queue_head(sk))
			return;
	} else {
		skb = tcp_write_queue_head(sk);
		cnt = 0;
	}

	tcp_for_write_queue_from(skb, sk) {
		if (skb == tcp_send_head(sk))
			break;
		/* TODO: do this better */
		/* this is not the most efficient way to do this... */
		tp->lost_skb_hint = skb;
		tp->lost_cnt_hint = cnt;

		if (after(TCP_SKB_CB(skb)->end_seq, loss_high))
			break;

		oldcnt = cnt;
		if (tcp_is_fack(tp) || tcp_is_reno(tp) ||
		    (TCP_SKB_CB(skb)->sacked & TCPCB_SACKED_ACKED))
			cnt += tcp_skb_pcount(skb);

		if (cnt > packets) {
			if ((tcp_is_sack(tp) && !tcp_is_fack(tp)) ||
			    (TCP_SKB_CB(skb)->sacked & TCPCB_SACKED_ACKED) ||
			    (oldcnt >= packets))
				break;

			mss = tcp_skb_mss(skb);
			/* If needed, chop off the prefix to mark as lost. */
			lost = (packets - oldcnt) * mss;
			if (lost < skb->len &&
			    tcp_fragment(sk, skb, lost, mss, GFP_ATOMIC) < 0)
				break;
			cnt = packets;
		}

		tcp_skb_mark_lost(tp, skb);

		if (mark_head)
			break;
	}
	tcp_verify_left_out(tp);
}

/* Account newly detected lost packet(s) */

static void tcp_update_scoreboard(struct sock *sk, int fast_rexmit)
{
	struct tcp_sock *tp = tcp_sk(sk);

	if (tcp_is_reno(tp)) {
		tcp_mark_head_lost(sk, 1, 1);
	} else if (tcp_is_fack(tp)) {
		int lost = tp->fackets_out - tp->reordering;
		if (lost <= 0)
			lost = 1;
		tcp_mark_head_lost(sk, lost, 0);
	} else {
		int sacked_upto = tp->sacked_out - tp->reordering;
		if (sacked_upto >= 0)
			tcp_mark_head_lost(sk, sacked_upto, 0);
		else if (fast_rexmit)
			tcp_mark_head_lost(sk, 1, 1);
	}
}

static bool tcp_tsopt_ecr_before(const struct tcp_sock *tp, u32 when)
{
	return tp->rx_opt.saw_tstamp && tp->rx_opt.rcv_tsecr &&
	       before(tp->rx_opt.rcv_tsecr, when);
}

/* skb is spurious retransmitted if the returned timestamp echo
 * reply is prior to the skb transmission time
 */
static bool tcp_skb_spurious_retrans(const struct tcp_sock *tp,
				     const struct sk_buff *skb)
{
	return (TCP_SKB_CB(skb)->sacked & TCPCB_RETRANS) &&
	       tcp_tsopt_ecr_before(tp, tcp_skb_timestamp(skb));
}

/* Nothing was retransmitted or returned timestamp is less
 * than timestamp of the first retransmission.
 */
static inline bool tcp_packet_delayed(const struct tcp_sock *tp)
{
	return !tp->retrans_stamp ||
	       tcp_tsopt_ecr_before(tp, tp->retrans_stamp);
}

/* Undo procedures. */

/* We can clear retrans_stamp when there are no retransmissions in the
 * window. It would seem that it is trivially available for us in
 * tp->retrans_out, however, that kind of assumptions doesn't consider
 * what will happen if errors occur when sending retransmission for the
 * second time. ...It could the that such segment has only
 * TCPCB_EVER_RETRANS set at the present time. It seems that checking
 * the head skb is enough except for some reneging corner cases that
 * are not worth the effort.
 *
 * Main reason for all this complexity is the fact that connection dying
 * time now depends on the validity of the retrans_stamp, in particular,
 * that successive retransmissions of a segment must not advance
 * retrans_stamp under any conditions.
 */
static bool tcp_any_retrans_done(const struct sock *sk)
{
	const struct tcp_sock *tp = tcp_sk(sk);
	struct sk_buff *skb;

	if (tp->retrans_out)
		return true;

	skb = tcp_write_queue_head(sk);
	if (unlikely(skb && TCP_SKB_CB(skb)->sacked & TCPCB_EVER_RETRANS))
		return true;

	return false;
}

#if FASTRETRANS_DEBUG > 1
static void DBGUNDO(struct sock *sk, const char *msg)
{
	struct tcp_sock *tp = tcp_sk(sk);
	struct inet_sock *inet = inet_sk(sk);

	if (sk->sk_family == AF_INET) {
		pr_debug("Undo %s %pI4/%u c%u l%u ss%u/%u p%u\n",
			 msg,
			 &inet->inet_daddr, ntohs(inet->inet_dport),
			 tp->snd_cwnd, tcp_left_out(tp),
			 tp->snd_ssthresh, tp->prior_ssthresh,
			 tp->packets_out);
	}
#if IS_ENABLED(CONFIG_IPV6)
	else if (sk->sk_family == AF_INET6) {
		pr_debug("Undo %s %pI6/%u c%u l%u ss%u/%u p%u\n",
			 msg,
			 &sk->sk_v6_daddr, ntohs(inet->inet_dport),
			 tp->snd_cwnd, tcp_left_out(tp),
			 tp->snd_ssthresh, tp->prior_ssthresh,
			 tp->packets_out);
	}
#endif
}
#else
#define DBGUNDO(x...) do { } while (0)
#endif

static void tcp_undo_cwnd_reduction(struct sock *sk, bool unmark_loss)
{
	struct tcp_sock *tp = tcp_sk(sk);

	if (unmark_loss) {
		struct sk_buff *skb;

		tcp_for_write_queue(skb, sk) {
			if (skb == tcp_send_head(sk))
				break;
			TCP_SKB_CB(skb)->sacked &= ~TCPCB_LOST;
		}
		tp->lost_out = 0;
		tcp_clear_all_retrans_hints(tp);
	}

	if (tp->prior_ssthresh) {
		const struct inet_connection_sock *icsk = inet_csk(sk);

		if (icsk->icsk_ca_ops->undo_cwnd)
			tp->snd_cwnd = icsk->icsk_ca_ops->undo_cwnd(sk);
		else
			tp->snd_cwnd = max(tp->snd_cwnd, tp->snd_ssthresh << 1);

		if (tp->prior_ssthresh > tp->snd_ssthresh) {
			tp->snd_ssthresh = tp->prior_ssthresh;
			tcp_ecn_withdraw_cwr(tp);
		}
	}
	tp->snd_cwnd_stamp = tcp_time_stamp;
	tp->undo_marker = 0;
}

static inline bool tcp_may_undo(const struct tcp_sock *tp)
{
	return tp->undo_marker && (!tp->undo_retrans || tcp_packet_delayed(tp));
}

/* People celebrate: "We love our President!" */
static bool tcp_try_undo_recovery(struct sock *sk)
{
	struct tcp_sock *tp = tcp_sk(sk);

	if (tcp_may_undo(tp)) {
		int mib_idx;

		/* Happy end! We did not retransmit anything
		 * or our original transmission succeeded.
		 */
		DBGUNDO(sk, inet_csk(sk)->icsk_ca_state == TCP_CA_Loss ? "loss" : "retrans");
		tcp_undo_cwnd_reduction(sk, false);
		if (inet_csk(sk)->icsk_ca_state == TCP_CA_Loss)
			mib_idx = LINUX_MIB_TCPLOSSUNDO;
		else
			mib_idx = LINUX_MIB_TCPFULLUNDO;

		NET_INC_STATS(sock_net(sk), mib_idx);
	}
	if (tp->snd_una == tp->high_seq && tcp_is_reno(tp)) {
		/* Hold old state until something *above* high_seq
		 * is ACKed. For Reno it is MUST to prevent false
		 * fast retransmits (RFC2582). SACK TCP is safe. */
		if (!tcp_any_retrans_done(sk))
			tp->retrans_stamp = 0;
		return true;
	}
	tcp_set_ca_state(sk, TCP_CA_Open);
	tp->is_sack_reneg = 0;
	return false;
}

/* Try to undo cwnd reduction, because D-SACKs acked all retransmitted data */
static bool tcp_try_undo_dsack(struct sock *sk)
{
	struct tcp_sock *tp = tcp_sk(sk);

	if (tp->undo_marker && !tp->undo_retrans) {
		DBGUNDO(sk, "D-SACK");
		tcp_undo_cwnd_reduction(sk, false);
		NET_INC_STATS(sock_net(sk), LINUX_MIB_TCPDSACKUNDO);
		return true;
	}
	return false;
}

/* Undo during loss recovery after partial ACK or using F-RTO. */
static bool tcp_try_undo_loss(struct sock *sk, bool frto_undo)
{
	struct tcp_sock *tp = tcp_sk(sk);

	if (frto_undo || tcp_may_undo(tp)) {
		tcp_undo_cwnd_reduction(sk, true);

		DBGUNDO(sk, "partial loss");
		NET_INC_STATS(sock_net(sk), LINUX_MIB_TCPLOSSUNDO);
		if (frto_undo)
			NET_INC_STATS(sock_net(sk),
					LINUX_MIB_TCPSPURIOUSRTOS);
		inet_csk(sk)->icsk_retransmits = 0;
		if (frto_undo || tcp_is_sack(tp)) {
			tcp_set_ca_state(sk, TCP_CA_Open);
			tp->is_sack_reneg = 0;
		}
		return true;
	}
	return false;
}

/* The cwnd reduction in CWR and Recovery uses the PRR algorithm in RFC 6937.
 * It computes the number of packets to send (sndcnt) based on packets newly
 * delivered:
 *   1) If the packets in flight is larger than ssthresh, PRR spreads the
 *	cwnd reductions across a full RTT.
 *   2) Otherwise PRR uses packet conservation to send as much as delivered.
 *      But when the retransmits are acked without further losses, PRR
 *      slow starts cwnd up to ssthresh to speed up the recovery.
 */
static void tcp_init_cwnd_reduction(struct sock *sk)
{
	struct tcp_sock *tp = tcp_sk(sk);

	tp->high_seq = tp->snd_nxt;
	tp->tlp_high_seq = 0;
	tp->snd_cwnd_cnt = 0;
	tp->prior_cwnd = tp->snd_cwnd;
	tp->prr_delivered = 0;
	tp->prr_out = 0;
	tp->snd_ssthresh = inet_csk(sk)->icsk_ca_ops->ssthresh(sk);
	tcp_ecn_queue_cwr(tp);
}

static void tcp_cwnd_reduction(struct sock *sk, int newly_acked_sacked,
			       int flag)
{
	struct tcp_sock *tp = tcp_sk(sk);
	int sndcnt = 0;
	int delta = tp->snd_ssthresh - tcp_packets_in_flight(tp);

	if (newly_acked_sacked <= 0 || WARN_ON_ONCE(!tp->prior_cwnd))
		return;

	tp->prr_delivered += newly_acked_sacked;
	if (delta < 0) {
		u64 dividend = (u64)tp->snd_ssthresh * tp->prr_delivered +
			       tp->prior_cwnd - 1;
		sndcnt = div_u64(dividend, tp->prior_cwnd) - tp->prr_out;
	} else if ((flag & FLAG_RETRANS_DATA_ACKED) &&
		   !(flag & FLAG_LOST_RETRANS)) {
		sndcnt = min_t(int, delta,
			       max_t(int, tp->prr_delivered - tp->prr_out,
				     newly_acked_sacked) + 1);
	} else {
		sndcnt = min(delta, newly_acked_sacked);
	}
	/* Force a fast retransmit upon entering fast recovery */
	sndcnt = max(sndcnt, (tp->prr_out ? 0 : 1));
	tp->snd_cwnd = tcp_packets_in_flight(tp) + sndcnt;
}

static inline void tcp_end_cwnd_reduction(struct sock *sk)
{
	struct tcp_sock *tp = tcp_sk(sk);

	if (inet_csk(sk)->icsk_ca_ops->cong_control)
		return;

	/* Reset cwnd to ssthresh in CWR or Recovery (unless it's undone) */
	if (tp->snd_ssthresh < TCP_INFINITE_SSTHRESH &&
	    (inet_csk(sk)->icsk_ca_state == TCP_CA_CWR || tp->undo_marker)) {
		tp->snd_cwnd = tp->snd_ssthresh;
		tp->snd_cwnd_stamp = tcp_time_stamp;
	}
	tcp_ca_event(sk, CA_EVENT_COMPLETE_CWR);
}

/* Enter CWR state. Disable cwnd undo since congestion is proven with ECN */
void tcp_enter_cwr(struct sock *sk)
{
	struct tcp_sock *tp = tcp_sk(sk);

	tp->prior_ssthresh = 0;
	if (inet_csk(sk)->icsk_ca_state < TCP_CA_CWR) {
		tp->undo_marker = 0;
		tcp_init_cwnd_reduction(sk);
		tcp_set_ca_state(sk, TCP_CA_CWR);
	}
}
EXPORT_SYMBOL(tcp_enter_cwr);

static void tcp_try_keep_open(struct sock *sk)
{
	struct tcp_sock *tp = tcp_sk(sk);
	int state = TCP_CA_Open;

	if (tcp_left_out(tp) || tcp_any_retrans_done(sk))
		state = TCP_CA_Disorder;

	if (inet_csk(sk)->icsk_ca_state != state) {
		tcp_set_ca_state(sk, state);
		tp->high_seq = tp->snd_nxt;
	}
}

static void tcp_try_to_open(struct sock *sk, int flag)
{
	struct tcp_sock *tp = tcp_sk(sk);

	tcp_verify_left_out(tp);

	if (!tcp_any_retrans_done(sk))
		tp->retrans_stamp = 0;

	if (flag & FLAG_ECE)
		tcp_enter_cwr(sk);

	if (inet_csk(sk)->icsk_ca_state != TCP_CA_CWR) {
		tcp_try_keep_open(sk);
	}
}

static void tcp_mtup_probe_failed(struct sock *sk)
{
	struct inet_connection_sock *icsk = inet_csk(sk);

	icsk->icsk_mtup.search_high = icsk->icsk_mtup.probe_size - 1;
	icsk->icsk_mtup.probe_size = 0;
	NET_INC_STATS(sock_net(sk), LINUX_MIB_TCPMTUPFAIL);
}

static void tcp_mtup_probe_success(struct sock *sk)
{
	struct tcp_sock *tp = tcp_sk(sk);
	struct inet_connection_sock *icsk = inet_csk(sk);

	/* FIXME: breaks with very large cwnd */
	tp->prior_ssthresh = tcp_current_ssthresh(sk);
	tp->snd_cwnd = tp->snd_cwnd *
		       tcp_mss_to_mtu(sk, tp->mss_cache) /
		       icsk->icsk_mtup.probe_size;
	tp->snd_cwnd_cnt = 0;
	tp->snd_cwnd_stamp = tcp_time_stamp;
	tp->snd_ssthresh = tcp_current_ssthresh(sk);

	icsk->icsk_mtup.search_low = icsk->icsk_mtup.probe_size;
	icsk->icsk_mtup.probe_size = 0;
	tcp_sync_mss(sk, icsk->icsk_pmtu_cookie);
	NET_INC_STATS(sock_net(sk), LINUX_MIB_TCPMTUPSUCCESS);
}

/* Do a simple retransmit without using the backoff mechanisms in
 * tcp_timer. This is used for path mtu discovery.
 * The socket is already locked here.
 */
void tcp_simple_retransmit(struct sock *sk)
{
	const struct inet_connection_sock *icsk = inet_csk(sk);
	struct tcp_sock *tp = tcp_sk(sk);
	struct sk_buff *skb;
	unsigned int mss = tcp_current_mss(sk);
	u32 prior_lost = tp->lost_out;

	tcp_for_write_queue(skb, sk) {
		if (skb == tcp_send_head(sk))
			break;
		if (tcp_skb_seglen(skb) > mss &&
		    !(TCP_SKB_CB(skb)->sacked & TCPCB_SACKED_ACKED)) {
			if (TCP_SKB_CB(skb)->sacked & TCPCB_SACKED_RETRANS) {
				TCP_SKB_CB(skb)->sacked &= ~TCPCB_SACKED_RETRANS;
				tp->retrans_out -= tcp_skb_pcount(skb);
			}
			tcp_skb_mark_lost_uncond_verify(tp, skb);
		}
	}

	tcp_clear_retrans_hints_partial(tp);

	if (prior_lost == tp->lost_out)
		return;

	if (tcp_is_reno(tp))
		tcp_limit_reno_sacked(tp);

	tcp_verify_left_out(tp);

	/* Don't muck with the congestion window here.
	 * Reason is that we do not increase amount of _data_
	 * in network, but units changed and effective
	 * cwnd/ssthresh really reduced now.
	 */
	if (icsk->icsk_ca_state != TCP_CA_Loss) {
		tp->high_seq = tp->snd_nxt;
		tp->snd_ssthresh = tcp_current_ssthresh(sk);
		tp->prior_ssthresh = 0;
		tp->undo_marker = 0;
		tcp_set_ca_state(sk, TCP_CA_Loss);
	}
	tcp_xmit_retransmit_queue(sk);
}
EXPORT_SYMBOL(tcp_simple_retransmit);

static void tcp_enter_recovery(struct sock *sk, bool ece_ack)
{
	struct tcp_sock *tp = tcp_sk(sk);
	int mib_idx;

	if (tcp_is_reno(tp))
		mib_idx = LINUX_MIB_TCPRENORECOVERY;
	else
		mib_idx = LINUX_MIB_TCPSACKRECOVERY;

	NET_INC_STATS(sock_net(sk), mib_idx);

	tp->prior_ssthresh = 0;
	tcp_init_undo(tp);

	if (!tcp_in_cwnd_reduction(sk)) {
		if (!ece_ack)
			tp->prior_ssthresh = tcp_current_ssthresh(sk);
		tcp_init_cwnd_reduction(sk);
	}
	tcp_set_ca_state(sk, TCP_CA_Recovery);
}

/* Process an ACK in CA_Loss state. Move to CA_Open if lost data are
 * recovered or spurious. Otherwise retransmits more on partial ACKs.
 */
static void tcp_process_loss(struct sock *sk, int flag, bool is_dupack,
			     int *rexmit)
{
	struct tcp_sock *tp = tcp_sk(sk);
	bool recovered = !before(tp->snd_una, tp->high_seq);

	if ((flag & FLAG_SND_UNA_ADVANCED) &&
	    tcp_try_undo_loss(sk, false))
		return;

	if (tp->frto) { /* F-RTO RFC5682 sec 3.1 (sack enhanced version). */
		/* Step 3.b. A timeout is spurious if not all data are
		 * lost, i.e., never-retransmitted data are (s)acked.
		 */
		if ((flag & FLAG_ORIG_SACK_ACKED) &&
		    tcp_try_undo_loss(sk, true))
			return;

		if (after(tp->snd_nxt, tp->high_seq)) {
			if (flag & FLAG_DATA_SACKED || is_dupack)
				tp->frto = 0; /* Step 3.a. loss was real */
		} else if (flag & FLAG_SND_UNA_ADVANCED && !recovered) {
			tp->high_seq = tp->snd_nxt;
			/* Step 2.b. Try send new data (but deferred until cwnd
			 * is updated in tcp_ack()). Otherwise fall back to
			 * the conventional recovery.
			 */
			if (tcp_send_head(sk) &&
			    after(tcp_wnd_end(tp), tp->snd_nxt)) {
				*rexmit = REXMIT_NEW;
				return;
			}
			tp->frto = 0;
		}
	}

	if (recovered) {
		/* F-RTO RFC5682 sec 3.1 step 2.a and 1st part of step 3.a */
		tcp_try_undo_recovery(sk);
		return;
	}
	if (tcp_is_reno(tp)) {
		/* A Reno DUPACK means new data in F-RTO step 2.b above are
		 * delivered. Lower inflight to clock out (re)tranmissions.
		 */
		if (after(tp->snd_nxt, tp->high_seq) && is_dupack)
			tcp_add_reno_sack(sk);
		else if (flag & FLAG_SND_UNA_ADVANCED)
			tcp_reset_reno_sack(tp);
	}
	*rexmit = REXMIT_LOST;
}

/* Undo during fast recovery after partial ACK. */
static bool tcp_try_undo_partial(struct sock *sk, const int acked)
{
	struct tcp_sock *tp = tcp_sk(sk);

	if (tp->undo_marker && tcp_packet_delayed(tp)) {
		/* Plain luck! Hole if filled with delayed
		 * packet, rather than with a retransmit.
		 */
		tcp_update_reordering(sk, tcp_fackets_out(tp) + acked, 1);

		/* We are getting evidence that the reordering degree is higher
		 * than we realized. If there are no retransmits out then we
		 * can undo. Otherwise we clock out new packets but do not
		 * mark more packets lost or retransmit more.
		 */
		if (tp->retrans_out)
			return true;

		if (!tcp_any_retrans_done(sk))
			tp->retrans_stamp = 0;

		DBGUNDO(sk, "partial recovery");
		tcp_undo_cwnd_reduction(sk, true);
		NET_INC_STATS(sock_net(sk), LINUX_MIB_TCPPARTIALUNDO);
		tcp_try_keep_open(sk);
		return true;
	}
	return false;
}

/* Process an event, which can update packets-in-flight not trivially.
 * Main goal of this function is to calculate new estimate for left_out,
 * taking into account both packets sitting in receiver's buffer and
 * packets lost by network.
 *
 * Besides that it updates the congestion state when packet loss or ECN
 * is detected. But it does not reduce the cwnd, it is done by the
 * congestion control later.
 *
 * It does _not_ decide what to send, it is made in function
 * tcp_xmit_retransmit_queue().
 */
static void tcp_fastretrans_alert(struct sock *sk, const int acked,
				  bool is_dupack, int *ack_flag, int *rexmit)
{
	struct inet_connection_sock *icsk = inet_csk(sk);
	struct tcp_sock *tp = tcp_sk(sk);
	int fast_rexmit = 0, flag = *ack_flag;
	bool do_lost = is_dupack || ((flag & FLAG_DATA_SACKED) &&
				    (tcp_fackets_out(tp) > tp->reordering));

	if (WARN_ON(!tp->packets_out && tp->sacked_out))
		tp->sacked_out = 0;
	if (WARN_ON(!tp->sacked_out && tp->fackets_out))
		tp->fackets_out = 0;

	/* Now state machine starts.
	 * A. ECE, hence prohibit cwnd undoing, the reduction is required. */
	if (flag & FLAG_ECE)
		tp->prior_ssthresh = 0;

	/* B. In all the states check for reneging SACKs. */
	if (tcp_check_sack_reneging(sk, flag))
		return;

	/* C. Check consistency of the current state. */
	tcp_verify_left_out(tp);

	/* D. Check state exit conditions. State can be terminated
	 *    when high_seq is ACKed. */
	if (icsk->icsk_ca_state == TCP_CA_Open) {
		WARN_ON(tp->retrans_out != 0);
		tp->retrans_stamp = 0;
	} else if (!before(tp->snd_una, tp->high_seq)) {
		switch (icsk->icsk_ca_state) {
		case TCP_CA_CWR:
			/* CWR is to be held something *above* high_seq
			 * is ACKed for CWR bit to reach receiver. */
			if (tp->snd_una != tp->high_seq) {
				tcp_end_cwnd_reduction(sk);
				tcp_set_ca_state(sk, TCP_CA_Open);
			}
			break;

		case TCP_CA_Recovery:
			if (tcp_is_reno(tp))
				tcp_reset_reno_sack(tp);
			if (tcp_try_undo_recovery(sk))
				return;
			tcp_end_cwnd_reduction(sk);
			break;
		}
	}

	/* Use RACK to detect loss */
	if (sysctl_tcp_recovery & TCP_RACK_LOST_RETRANS &&
	    tcp_rack_mark_lost(sk)) {
		flag |= FLAG_LOST_RETRANS;
		*ack_flag |= FLAG_LOST_RETRANS;
	}

	/* E. Process state. */
	switch (icsk->icsk_ca_state) {
	case TCP_CA_Recovery:
		if (!(flag & FLAG_SND_UNA_ADVANCED)) {
			if (tcp_is_reno(tp) && is_dupack)
				tcp_add_reno_sack(sk);
		} else {
			if (tcp_try_undo_partial(sk, acked))
				return;
			/* Partial ACK arrived. Force fast retransmit. */
			do_lost = tcp_is_reno(tp) ||
				  tcp_fackets_out(tp) > tp->reordering;
		}
		if (tcp_try_undo_dsack(sk)) {
			tcp_try_keep_open(sk);
			return;
		}
		break;
	case TCP_CA_Loss:
		tcp_process_loss(sk, flag, is_dupack, rexmit);
		if (icsk->icsk_ca_state != TCP_CA_Open &&
		    !(flag & FLAG_LOST_RETRANS))
			return;
		/* Change state if cwnd is undone or retransmits are lost */
	default:
		if (tcp_is_reno(tp)) {
			if (flag & FLAG_SND_UNA_ADVANCED)
				tcp_reset_reno_sack(tp);
			if (is_dupack)
				tcp_add_reno_sack(sk);
		}

		if (icsk->icsk_ca_state <= TCP_CA_Disorder)
			tcp_try_undo_dsack(sk);

		if (!tcp_time_to_recover(sk, flag)) {
			tcp_try_to_open(sk, flag);
			return;
		}

		/* MTU probe failure: don't reduce cwnd */
		if (icsk->icsk_ca_state < TCP_CA_CWR &&
		    icsk->icsk_mtup.probe_size &&
		    tp->snd_una == tp->mtu_probe.probe_seq_start) {
			tcp_mtup_probe_failed(sk);
			/* Restores the reduction we did in tcp_mtup_probe() */
			tp->snd_cwnd++;
			tcp_simple_retransmit(sk);
			return;
		}

		/* Otherwise enter Recovery state */
		tcp_enter_recovery(sk, (flag & FLAG_ECE));
		fast_rexmit = 1;
	}

	if (do_lost)
		tcp_update_scoreboard(sk, fast_rexmit);
	*rexmit = REXMIT_LOST;
}

static void tcp_update_rtt_min(struct sock *sk, u32 rtt_us)
{
	struct tcp_sock *tp = tcp_sk(sk);
	u32 wlen = sysctl_tcp_min_rtt_wlen * HZ;

	minmax_running_min(&tp->rtt_min, wlen, tcp_time_stamp,
			   rtt_us ? : jiffies_to_usecs(1));
}

static inline bool tcp_ack_update_rtt(struct sock *sk, const int flag,
				      long seq_rtt_us, long sack_rtt_us,
				      long ca_rtt_us)
{
	const struct tcp_sock *tp = tcp_sk(sk);

	/* Prefer RTT measured from ACK's timing to TS-ECR. This is because
	 * broken middle-boxes or peers may corrupt TS-ECR fields. But
	 * Karn's algorithm forbids taking RTT if some retransmitted data
	 * is acked (RFC6298).
	 */
	if (seq_rtt_us < 0)
		seq_rtt_us = sack_rtt_us;

	/* RTTM Rule: A TSecr value received in a segment is used to
	 * update the averaged RTT measurement only if the segment
	 * acknowledges some new data, i.e., only if it advances the
	 * left edge of the send window.
	 * See draft-ietf-tcplw-high-performance-00, section 3.3.
	 */
	if (seq_rtt_us < 0 && tp->rx_opt.saw_tstamp && tp->rx_opt.rcv_tsecr &&
	    flag & FLAG_ACKED)
		seq_rtt_us = ca_rtt_us = jiffies_to_usecs(tcp_time_stamp -
							  tp->rx_opt.rcv_tsecr);
	if (seq_rtt_us < 0)
		return false;

	/* ca_rtt_us >= 0 is counting on the invariant that ca_rtt_us is
	 * always taken together with ACK, SACK, or TS-opts. Any negative
	 * values will be skipped with the seq_rtt_us < 0 check above.
	 */
	tcp_update_rtt_min(sk, ca_rtt_us);
	tcp_rtt_estimator(sk, seq_rtt_us);
	tp->ops->set_rto(sk);

	/* RFC6298: only reset backoff on valid RTT measurement. */
	inet_csk(sk)->icsk_backoff = 0;
	return true;
}

/* Compute time elapsed between (last) SYNACK and the ACK completing 3WHS. */
void tcp_synack_rtt_meas(struct sock *sk, struct request_sock *req)
{
	long rtt_us = -1L;

	if (req && !req->num_retrans && tcp_rsk(req)->snt_synack.v64) {
		struct skb_mstamp now;

		skb_mstamp_get(&now);
		rtt_us = skb_mstamp_us_delta(&now, &tcp_rsk(req)->snt_synack);
	}

	tcp_ack_update_rtt(sk, FLAG_SYN_ACKED, rtt_us, -1L, rtt_us);
}


static void tcp_cong_avoid(struct sock *sk, u32 ack, u32 acked)
{
	const struct inet_connection_sock *icsk = inet_csk(sk);

	icsk->icsk_ca_ops->cong_avoid(sk, ack, acked);
	tcp_sk(sk)->snd_cwnd_stamp = tcp_time_stamp;
}

/* Restart timer after forward progress on connection.
 * RFC2988 recommends to restart timer to now+rto.
 */
void tcp_rearm_rto(struct sock *sk)
{
	const struct inet_connection_sock *icsk = inet_csk(sk);
	struct tcp_sock *tp = tcp_sk(sk);

	/* If the retrans timer is currently being used by Fast Open
	 * for SYN-ACK retrans purpose, stay put.
	 */
	if (tp->fastopen_rsk)
		return;

	if (!tp->packets_out) {
		inet_csk_clear_xmit_timer(sk, ICSK_TIME_RETRANS);
	} else {
		u32 rto = inet_csk(sk)->icsk_rto;
		/* Offset the time elapsed after installing regular RTO */
		if (icsk->icsk_pending == ICSK_TIME_EARLY_RETRANS ||
		    icsk->icsk_pending == ICSK_TIME_LOSS_PROBE) {
			struct sk_buff *skb = tcp_write_queue_head(sk);
			const u32 rto_time_stamp =
				tcp_skb_timestamp(skb) + rto;
			s32 delta = (s32)(rto_time_stamp - tcp_time_stamp);
			/* delta may not be positive if the socket is locked
			 * when the retrans timer fires and is rescheduled.
			 */
			rto = max(delta, 1);
		}
		inet_csk_reset_xmit_timer(sk, ICSK_TIME_RETRANS, rto,
					  TCP_RTO_MAX);
	}
}

/* This function is called when the delayed ER timer fires. TCP enters
 * fast recovery and performs fast-retransmit.
 */
void tcp_resume_early_retransmit(struct sock *sk)
{
	struct tcp_sock *tp = tcp_sk(sk);

	tcp_rearm_rto(sk);

	/* Stop if ER is disabled after the delayed ER timer is scheduled */
	if (!tp->do_early_retrans)
		return;

	tcp_enter_recovery(sk, false);
	tcp_update_scoreboard(sk, 1);
	tcp_xmit_retransmit_queue(sk);
}

/* If we get here, the whole TSO packet has not been acked. */
u32 tcp_tso_acked(struct sock *sk, struct sk_buff *skb)
{
	struct tcp_sock *tp = tcp_sk(sk);
	u32 packets_acked;

	BUG_ON(!after(TCP_SKB_CB(skb)->end_seq, tp->snd_una));

	packets_acked = tcp_skb_pcount(skb);
	if (tcp_trim_head(sk, skb, tp->snd_una - TCP_SKB_CB(skb)->seq))
		return 0;
	packets_acked -= tcp_skb_pcount(skb);

	if (packets_acked) {
		BUG_ON(tcp_skb_pcount(skb) == 0);
		BUG_ON(!before(TCP_SKB_CB(skb)->seq, TCP_SKB_CB(skb)->end_seq));
	}

	return packets_acked;
}

static void tcp_ack_tstamp(struct sock *sk, struct sk_buff *skb,
			   u32 prior_snd_una)
{
	const struct skb_shared_info *shinfo;

	/* Avoid cache line misses to get skb_shinfo() and shinfo->tx_flags */
	if (likely(!TCP_SKB_CB(skb)->txstamp_ack))
		return;

	shinfo = skb_shinfo(skb);
	if (!before(shinfo->tskey, prior_snd_una) &&
	    before(shinfo->tskey, tcp_sk(sk)->snd_una))
		__skb_tstamp_tx(skb, NULL, sk, SCM_TSTAMP_ACK);
}

/* Remove acknowledged frames from the retransmission queue. If our packet
 * is before the ack sequence we can discard it as it's confirmed to have
 * arrived at the other end.
 */
static int tcp_clean_rtx_queue(struct sock *sk, int prior_fackets,
			       u32 prior_snd_una, int *acked,
			       struct tcp_sacktag_state *sack,
			       struct skb_mstamp *now)
{
	const struct inet_connection_sock *icsk = inet_csk(sk);
	struct skb_mstamp first_ackt, last_ackt;
	struct tcp_sock *tp = tcp_sk(sk);
	u32 prior_sacked = tp->sacked_out;
	u32 reord = tp->packets_out;
	bool fully_acked = true;
	long sack_rtt_us = -1L;
	long seq_rtt_us = -1L;
	long ca_rtt_us = -1L;
	struct sk_buff *skb;
	u32 pkts_acked = 0;
	u32 last_in_flight = 0;
	bool rtt_update;
	int flag = 0;

	first_ackt.v64 = 0;

	while ((skb = tcp_write_queue_head(sk)) && skb != tcp_send_head(sk)) {
		struct tcp_skb_cb *scb = TCP_SKB_CB(skb);
		u8 sacked = scb->sacked;
		u32 acked_pcount;

		tcp_ack_tstamp(sk, skb, prior_snd_una);

		/* Determine how many packets and what bytes were acked, tso and else */
		if (after(scb->end_seq, tp->snd_una)) {
			if (tcp_skb_pcount(skb) == 1 ||
			    !after(tp->snd_una, scb->seq))
				break;

			acked_pcount = tcp_tso_acked(sk, skb);
			if (!acked_pcount)
				break;
			fully_acked = false;
		} else {
			/* Speedup tcp_unlink_write_queue() and next loop */
			prefetchw(skb->next);
			acked_pcount = tcp_skb_pcount(skb);
		}

		if (unlikely(sacked & TCPCB_RETRANS)) {
			if (sacked & TCPCB_SACKED_RETRANS)
				tp->retrans_out -= acked_pcount;
			flag |= FLAG_RETRANS_DATA_ACKED;
		} else if (!(sacked & TCPCB_SACKED_ACKED)) {
			last_ackt = skb->skb_mstamp;
			WARN_ON_ONCE(last_ackt.v64 == 0);
			if (!first_ackt.v64)
				first_ackt = last_ackt;

			last_in_flight = TCP_SKB_CB(skb)->tx.in_flight;
			reord = min(pkts_acked, reord);
			if (!after(scb->end_seq, tp->high_seq))
				flag |= FLAG_ORIG_SACK_ACKED;
		}

		if (sacked & TCPCB_SACKED_ACKED) {
			tp->sacked_out -= acked_pcount;
		} else if (tcp_is_sack(tp)) {
			tp->delivered += acked_pcount;
			if (!tcp_skb_spurious_retrans(tp, skb))
				tcp_rack_advance(tp, &skb->skb_mstamp, sacked);
		}
		if (sacked & TCPCB_LOST)
			tp->lost_out -= acked_pcount;

		tp->packets_out -= acked_pcount;
		pkts_acked += acked_pcount;
		tcp_rate_skb_delivered(sk, skb, sack->rate);

		/* Initial outgoing SYN's get put onto the write_queue
		 * just like anything else we transmit.  It is not
		 * true data, and if we misinform our callers that
		 * this ACK acks real data, we will erroneously exit
		 * connection startup slow start one packet too
		 * quickly.  This is severely frowned upon behavior.
		 */
		if (likely(!(scb->tcp_flags & TCPHDR_SYN))) {
			flag |= FLAG_DATA_ACKED;
			if (mptcp(tp) && mptcp_is_data_seq(skb))
				flag |= MPTCP_FLAG_DATA_ACKED;
		} else {
			flag |= FLAG_SYN_ACKED;
			tp->retrans_stamp = 0;
		}

		if (!fully_acked)
			break;

		tcp_unlink_write_queue(skb, sk);
		sk_wmem_free_skb(sk, skb);
		if (unlikely(skb == tp->retransmit_skb_hint))
			tp->retransmit_skb_hint = NULL;
		if (unlikely(skb == tp->lost_skb_hint))
			tp->lost_skb_hint = NULL;
	}

	if (likely(between(tp->snd_up, prior_snd_una, tp->snd_una)))
		tp->snd_up = tp->snd_una;

	if (skb && (TCP_SKB_CB(skb)->sacked & TCPCB_SACKED_ACKED))
		flag |= FLAG_SACK_RENEGING;

	if (likely(first_ackt.v64) && !(flag & FLAG_RETRANS_DATA_ACKED)) {
		seq_rtt_us = skb_mstamp_us_delta(now, &first_ackt);
		ca_rtt_us = skb_mstamp_us_delta(now, &last_ackt);
	}
	if (sack->first_sackt.v64) {
		sack_rtt_us = skb_mstamp_us_delta(now, &sack->first_sackt);
		ca_rtt_us = skb_mstamp_us_delta(now, &sack->last_sackt);
	}
	sack->rate->rtt_us = ca_rtt_us; /* RTT of last (S)ACKed packet, or -1 */
	rtt_update = tcp_ack_update_rtt(sk, flag, seq_rtt_us, sack_rtt_us,
					ca_rtt_us);

	if (flag & FLAG_ACKED) {
		tcp_rearm_rto(sk);
		if (unlikely(icsk->icsk_mtup.probe_size &&
			     !after(tp->mtu_probe.probe_seq_end, tp->snd_una))) {
			tcp_mtup_probe_success(sk);
		}

		if (tcp_is_reno(tp)) {
			tcp_remove_reno_sacks(sk, pkts_acked);

			/* If any of the cumulatively ACKed segments was
			 * retransmitted, non-SACK case cannot confirm that
			 * progress was due to original transmission due to
			 * lack of TCPCB_SACKED_ACKED bits even if some of
			 * the packets may have been never retransmitted.
			 */
			if (flag & FLAG_RETRANS_DATA_ACKED)
				flag &= ~FLAG_ORIG_SACK_ACKED;
		} else {
			int delta;

			/* Non-retransmitted hole got filled? That's reordering */
			if (reord < prior_fackets && reord <= tp->fackets_out)
				tcp_update_reordering(sk, tp->fackets_out - reord, 0);

			delta = tcp_is_fack(tp) ? pkts_acked :
						  prior_sacked - tp->sacked_out;
			tp->lost_cnt_hint -= min(tp->lost_cnt_hint, delta);
		}

		tp->fackets_out -= min(pkts_acked, tp->fackets_out);

	} else if (skb && rtt_update && sack_rtt_us >= 0 &&
		   sack_rtt_us > skb_mstamp_us_delta(now, &skb->skb_mstamp)) {
		/* Do not re-arm RTO if the sack RTT is measured from data sent
		 * after when the head was last (re)transmitted. Otherwise the
		 * timeout may continue to extend in loss recovery.
		 */
		tcp_rearm_rto(sk);
	}

	if (icsk->icsk_ca_ops->pkts_acked) {
		struct ack_sample sample = { .pkts_acked = pkts_acked,
					     .rtt_us = ca_rtt_us,
					     .in_flight = last_in_flight };

		icsk->icsk_ca_ops->pkts_acked(sk, &sample);
	}

#if FASTRETRANS_DEBUG > 0
	WARN_ON((int)tp->sacked_out < 0);
	WARN_ON((int)tp->lost_out < 0);
	WARN_ON((int)tp->retrans_out < 0);
	if (!tp->packets_out && tcp_is_sack(tp)) {
		icsk = inet_csk(sk);
		if (tp->lost_out) {
			pr_debug("Leak l=%u %d\n",
				 tp->lost_out, icsk->icsk_ca_state);
			tp->lost_out = 0;
		}
		if (tp->sacked_out) {
			pr_debug("Leak s=%u %d\n",
				 tp->sacked_out, icsk->icsk_ca_state);
			tp->sacked_out = 0;
		}
		if (tp->retrans_out) {
			pr_debug("Leak r=%u %d\n",
				 tp->retrans_out, icsk->icsk_ca_state);
			tp->retrans_out = 0;
		}
	}
#endif
	*acked = pkts_acked;
	return flag;
}

void tcp_ack_probe(struct sock *sk)
{
	const struct tcp_sock *tp = tcp_sk(sk);
	struct inet_connection_sock *icsk = inet_csk(sk);

	/* Was it a usable window open? */

	if (!after(TCP_SKB_CB(tcp_send_head(sk))->end_seq, tcp_wnd_end(tp))) {
		icsk->icsk_backoff = 0;
		inet_csk_clear_xmit_timer(sk, ICSK_TIME_PROBE0);
		/* Socket must be waked up by subsequent tcp_data_snd_check().
		 * This function is not for random using!
		 */
	} else {
		unsigned long when = tcp_probe0_when(sk, TCP_RTO_MAX);

		inet_csk_reset_xmit_timer(sk, ICSK_TIME_PROBE0,
					  when, TCP_RTO_MAX);
	}
}

static inline bool tcp_ack_is_dubious(const struct sock *sk, const int flag)
{
	return !(flag & FLAG_NOT_DUP) || (flag & FLAG_CA_ALERT) ||
		inet_csk(sk)->icsk_ca_state != TCP_CA_Open;
}

/* Decide wheather to run the increase function of congestion control. */
static inline bool tcp_may_raise_cwnd(const struct sock *sk, const int flag)
{
	/* If reordering is high then always grow cwnd whenever data is
	 * delivered regardless of its ordering. Otherwise stay conservative
	 * and only grow cwnd on in-order delivery (RFC5681). A stretched ACK w/
	 * new SACK or ECE mark may first advance cwnd here and later reduce
	 * cwnd in tcp_fastretrans_alert() based on more states.
	 */
	if (tcp_sk(sk)->reordering > sock_net(sk)->ipv4.sysctl_tcp_reordering)
		return flag & FLAG_FORWARD_PROGRESS;

	return flag & FLAG_DATA_ACKED;
}

/* The "ultimate" congestion control function that aims to replace the rigid
 * cwnd increase and decrease control (tcp_cong_avoid,tcp_*cwnd_reduction).
 * It's called toward the end of processing an ACK with precise rate
 * information. All transmission or retransmission are delayed afterwards.
 */
static void tcp_cong_control(struct sock *sk, u32 ack, u32 acked_sacked,
			     int flag, const struct rate_sample *rs)
{
	const struct inet_connection_sock *icsk = inet_csk(sk);

	if (icsk->icsk_ca_ops->cong_control) {
		icsk->icsk_ca_ops->cong_control(sk, rs);
		return;
	}

	if (tcp_in_cwnd_reduction(sk)) {
		/* Reduce cwnd if state mandates */
		tcp_cwnd_reduction(sk, acked_sacked, flag);
	} else if (tcp_may_raise_cwnd(sk, flag)) {
		/* Advance cwnd if state allows */
		tcp_cong_avoid(sk, ack, acked_sacked);
	}
	tcp_update_pacing_rate(sk);
}

/* Check that window update is acceptable.
 * The function assumes that snd_una<=ack<=snd_next.
 */
bool tcp_may_update_window(const struct tcp_sock *tp, const u32 ack,
			   const u32 ack_seq, const u32 nwin)
{
	return	after(ack, tp->snd_una) ||
		after(ack_seq, tp->snd_wl1) ||
		(ack_seq == tp->snd_wl1 && nwin > tp->snd_wnd);
}

/* If we update tp->snd_una, also update tp->bytes_acked */
static void tcp_snd_una_update(struct tcp_sock *tp, u32 ack)
{
	u32 delta = ack - tp->snd_una;

	sock_owned_by_me((struct sock *)tp);
	u64_stats_update_begin_raw(&tp->syncp);
	tp->bytes_acked += delta;
	u64_stats_update_end_raw(&tp->syncp);
	tp->snd_una = ack;
}

/* If we update tp->rcv_nxt, also update tp->bytes_received */
static void tcp_rcv_nxt_update(struct tcp_sock *tp, u32 seq)
{
	u32 delta = seq - tp->rcv_nxt;

	sock_owned_by_me((struct sock *)tp);
	u64_stats_update_begin_raw(&tp->syncp);
	tp->bytes_received += delta;
	u64_stats_update_end_raw(&tp->syncp);
	tp->rcv_nxt = seq;
}

/* Update our send window.
 *
 * Window update algorithm, described in RFC793/RFC1122 (used in linux-2.2
 * and in FreeBSD. NetBSD's one is even worse.) is wrong.
 */
static int tcp_ack_update_window(struct sock *sk, const struct sk_buff *skb, u32 ack,
				 u32 ack_seq)
{
	struct tcp_sock *tp = tcp_sk(sk);
	int flag = 0;
	u32 nwin = ntohs(tcp_hdr(skb)->window);

	if (likely(!tcp_hdr(skb)->syn))
		nwin <<= tp->rx_opt.snd_wscale;

	if (tcp_may_update_window(tp, ack, ack_seq, nwin)) {
		flag |= FLAG_WIN_UPDATE;
		tcp_update_wl(tp, ack_seq);

		if (tp->snd_wnd != nwin) {
			tp->snd_wnd = nwin;

			/* Note, it is the only place, where
			 * fast path is recovered for sending TCP.
			 */
			tp->pred_flags = 0;
			tcp_fast_path_check(sk);

			if (tcp_send_head(sk))
				tcp_slow_start_after_idle_check(sk);

			if (nwin > tp->max_window) {
				tp->max_window = nwin;
				tcp_sync_mss(sk, inet_csk(sk)->icsk_pmtu_cookie);
			}
		}
	}

	tcp_snd_una_update(tp, ack);

	return flag;
}

static bool __tcp_oow_rate_limited(struct net *net, int mib_idx,
				   u32 *last_oow_ack_time)
{
	if (*last_oow_ack_time) {
		s32 elapsed = (s32)(tcp_time_stamp - *last_oow_ack_time);

		if (0 <= elapsed && elapsed < sysctl_tcp_invalid_ratelimit) {
			NET_INC_STATS(net, mib_idx);
			return true;	/* rate-limited: don't send yet! */
		}
	}

	*last_oow_ack_time = tcp_time_stamp;

	return false;	/* not rate-limited: go ahead, send dupack now! */
}

/* Return true if we're currently rate-limiting out-of-window ACKs and
 * thus shouldn't send a dupack right now. We rate-limit dupacks in
 * response to out-of-window SYNs or ACKs to mitigate ACK loops or DoS
 * attacks that send repeated SYNs or ACKs for the same connection. To
 * do this, we do not send a duplicate SYNACK or ACK if the remote
 * endpoint is sending out-of-window SYNs or pure ACKs at a high rate.
 */
bool tcp_oow_rate_limited(struct net *net, const struct sk_buff *skb,
			  int mib_idx, u32 *last_oow_ack_time)
{
	/* Data packets without SYNs are not likely part of an ACK loop. */
	if ((TCP_SKB_CB(skb)->seq != TCP_SKB_CB(skb)->end_seq) &&
	    !tcp_hdr(skb)->syn)
		return false;

	return __tcp_oow_rate_limited(net, mib_idx, last_oow_ack_time);
}

/* RFC 5961 7 [ACK Throttling] */
static void tcp_send_challenge_ack(struct sock *sk, const struct sk_buff *skb)
{
	/* unprotected vars, we dont care of overwrites */
	static u32 challenge_timestamp;
	static unsigned int challenge_count;
	struct tcp_sock *tp = tcp_sk(sk);
	u32 count, now;

	/* First check our per-socket dupack rate limit. */
	if (__tcp_oow_rate_limited(sock_net(sk),
				   LINUX_MIB_TCPACKSKIPPEDCHALLENGE,
				   &tp->last_oow_ack_time))
		return;

	/* Then check host-wide RFC 5961 rate limit. */
	now = jiffies / HZ;
	if (now != challenge_timestamp) {
		u32 half = (sysctl_tcp_challenge_ack_limit + 1) >> 1;

		challenge_timestamp = now;
		WRITE_ONCE(challenge_count, half +
			   prandom_u32_max(sysctl_tcp_challenge_ack_limit));
	}
	count = READ_ONCE(challenge_count);
	if (count > 0) {
		WRITE_ONCE(challenge_count, count - 1);
		NET_INC_STATS(sock_net(sk), LINUX_MIB_TCPCHALLENGEACK);
		tcp_send_ack(sk);
	}
}

static void tcp_store_ts_recent(struct tcp_sock *tp)
{
	tp->rx_opt.ts_recent = tp->rx_opt.rcv_tsval;
	tp->rx_opt.ts_recent_stamp = get_seconds();
}

static void tcp_replace_ts_recent(struct tcp_sock *tp, u32 seq)
{
	if (tp->rx_opt.saw_tstamp && !after(seq, tp->rcv_wup)) {
		/* PAWS bug workaround wrt. ACK frames, the PAWS discard
		 * extra check below makes sure this can only happen
		 * for pure ACK frames.  -DaveM
		 *
		 * Not only, also it occurs for expired timestamps.
		 */

		if (tcp_paws_check(&tp->rx_opt, 0))
			tcp_store_ts_recent(tp);
	}
}

/* This routine deals with acks during a TLP episode.
 * We mark the end of a TLP episode on receiving TLP dupack or when
 * ack is after tlp_high_seq.
 * Ref: loss detection algorithm in draft-dukkipati-tcpm-tcp-loss-probe.
 */
static void tcp_process_tlp_ack(struct sock *sk, u32 ack, int flag)
{
	struct tcp_sock *tp = tcp_sk(sk);

	if (before(ack, tp->tlp_high_seq))
		return;

	if (flag & FLAG_DSACKING_ACK) {
		/* This DSACK means original and TLP probe arrived; no loss */
		tp->tlp_high_seq = 0;
	} else if (after(ack, tp->tlp_high_seq)) {
		/* ACK advances: there was a loss, so reduce cwnd. Reset
		 * tlp_high_seq in tcp_init_cwnd_reduction()
		 */
		tcp_init_cwnd_reduction(sk);
		tcp_set_ca_state(sk, TCP_CA_CWR);
		tcp_end_cwnd_reduction(sk);
		tcp_try_keep_open(sk);
		NET_INC_STATS(sock_net(sk),
				LINUX_MIB_TCPLOSSPROBERECOVERY);
	} else if (!(flag & (FLAG_SND_UNA_ADVANCED |
			     FLAG_NOT_DUP | FLAG_DATA_SACKED))) {
		/* Pure dupack: original and TLP probe arrived; no loss */
		tp->tlp_high_seq = 0;
	}
}

static inline void tcp_in_ack_event(struct sock *sk, u32 flags)
{
	const struct inet_connection_sock *icsk = inet_csk(sk);

	if (icsk->icsk_ca_ops->in_ack_event)
		icsk->icsk_ca_ops->in_ack_event(sk, flags);
}

/* Congestion control has updated the cwnd already. So if we're in
 * loss recovery then now we do any new sends (for FRTO) or
 * retransmits (for CA_Loss or CA_recovery) that make sense.
 */
static void tcp_xmit_recovery(struct sock *sk, int rexmit)
{
	struct tcp_sock *tp = tcp_sk(sk);

	if (rexmit == REXMIT_NONE)
		return;

	if (unlikely(rexmit == 2)) {
		__tcp_push_pending_frames(sk, tcp_current_mss(sk),
					  TCP_NAGLE_OFF);
		if (after(tp->snd_nxt, tp->high_seq))
			return;
		tp->frto = 0;
	}
	tcp_xmit_retransmit_queue(sk);
}

/* This routine deals with incoming acks, but not outgoing ones. */
static int tcp_ack(struct sock *sk, struct sk_buff *skb, int flag)
{
	struct inet_connection_sock *icsk = inet_csk(sk);
	struct tcp_sock *tp = tcp_sk(sk);
	struct tcp_sacktag_state sack_state;
	struct rate_sample rs = { .prior_delivered = 0 };
	u32 prior_snd_una = tp->snd_una;
	bool is_sack_reneg = tp->is_sack_reneg;
	u32 ack_seq = TCP_SKB_CB(skb)->seq;
	u32 ack = TCP_SKB_CB(skb)->ack_seq;
	bool is_dupack = false;
	u32 prior_fackets;
	int prior_packets = tp->packets_out;
	u32 delivered = tp->delivered;
	u32 lost = tp->lost;
	int acked = 0; /* Number of packets newly acked */
	int rexmit = REXMIT_NONE; /* Flag to (re)transmit to recover losses */
	struct skb_mstamp now;

	sack_state.first_sackt.v64 = 0;
	sack_state.rate = &rs;

	/* We very likely will need to access write queue head. */
	prefetchw(sk->sk_write_queue.next);

	/* If the ack is older than previous acks
	 * then we can probably ignore it.
	 */
	if (before(ack, prior_snd_una)) {
		/* RFC 5961 5.2 [Blind Data Injection Attack].[Mitigation] */
		if (before(ack, prior_snd_una - tp->max_window)) {
			if (!(flag & FLAG_NO_CHALLENGE_ACK))
				tcp_send_challenge_ack(sk, skb);
			return -1;
		}
		goto old_ack;
	}

	/* If the ack includes data we haven't sent yet, discard
	 * this segment (RFC793 Section 3.9).
	 */
	if (after(ack, tp->snd_nxt))
		goto invalid_ack;

	skb_mstamp_get(&now);

	if (icsk->icsk_pending == ICSK_TIME_EARLY_RETRANS ||
	    icsk->icsk_pending == ICSK_TIME_LOSS_PROBE)
		tcp_rearm_rto(sk);

	if (after(ack, prior_snd_una)) {
		flag |= FLAG_SND_UNA_ADVANCED;
		icsk->icsk_retransmits = 0;
	}

	prior_fackets = tp->fackets_out;
	rs.prior_in_flight = tcp_packets_in_flight(tp);

	/* ts_recent update must be made after we are sure that the packet
	 * is in window.
	 */
	if (flag & FLAG_UPDATE_TS_RECENT)
		tcp_replace_ts_recent(tp, TCP_SKB_CB(skb)->seq);

	if (!(flag & FLAG_SLOWPATH) && after(ack, prior_snd_una)) {
		/* Window is constant, pure forward advance.
		 * No more checks are required.
		 * Note, we use the fact that SND.UNA>=SND.WL2.
		 */
		tcp_update_wl(tp, ack_seq);
		tcp_snd_una_update(tp, ack);
		flag |= FLAG_WIN_UPDATE;

		tcp_in_ack_event(sk, CA_ACK_WIN_UPDATE);

		NET_INC_STATS(sock_net(sk), LINUX_MIB_TCPHPACKS);
	} else {
		u32 ack_ev_flags = CA_ACK_SLOWPATH;

		if (ack_seq != TCP_SKB_CB(skb)->end_seq)
			flag |= FLAG_DATA;
		else
			NET_INC_STATS(sock_net(sk), LINUX_MIB_TCPPUREACKS);

		flag |= tcp_ack_update_window(sk, skb, ack, ack_seq);

		if (TCP_SKB_CB(skb)->sacked)
			flag |= tcp_sacktag_write_queue(sk, skb, prior_snd_una,
							&sack_state);

		if (tcp_ecn_rcv_ecn_echo(tp, tcp_hdr(skb))) {
			flag |= FLAG_ECE;
			ack_ev_flags |= CA_ACK_ECE;
		}

		if (flag & FLAG_WIN_UPDATE)
			ack_ev_flags |= CA_ACK_WIN_UPDATE;

		tcp_in_ack_event(sk, ack_ev_flags);
	}

	/* We passed data and got it acked, remove any soft error
	 * log. Something worked...
	 */
	sk->sk_err_soft = 0;
	icsk->icsk_probes_out = 0;
	tp->rcv_tstamp = tcp_time_stamp;
	if (!prior_packets)
		goto no_queue;

	/* See if we can take anything off of the retransmit queue. */
	flag |= tcp_clean_rtx_queue(sk, prior_fackets, prior_snd_una, &acked,
				    &sack_state, &now);

	if (mptcp(tp)) {
		if (mptcp_fallback_infinite(sk, flag)) {
			pr_err("%s resetting flow\n", __func__);
			mptcp_send_reset(sk);
			goto invalid_ack;
		}

		mptcp_clean_rtx_infinite(skb, sk);
	}

	if (tcp_ack_is_dubious(sk, flag)) {
		is_dupack = !(flag & (FLAG_SND_UNA_ADVANCED | FLAG_NOT_DUP));
		tcp_fastretrans_alert(sk, acked, is_dupack, &flag, &rexmit);
	}
	if (tp->tlp_high_seq)
		tcp_process_tlp_ack(sk, ack, flag);

	if ((flag & FLAG_FORWARD_PROGRESS) || !(flag & FLAG_NOT_DUP)) {
		struct dst_entry *dst = __sk_dst_get(sk);
		if (dst)
			dst_confirm(dst);
	}

	if (icsk->icsk_pending == ICSK_TIME_RETRANS)
		tcp_schedule_loss_probe(sk);
	delivered = tp->delivered - delivered;	/* freshly ACKed or SACKed */
	lost = tp->lost - lost;			/* freshly marked lost */
	tcp_rate_gen(sk, delivered, lost, is_sack_reneg, &now, &rs);
	tcp_cong_control(sk, ack, delivered, flag, &rs);
	tcp_xmit_recovery(sk, rexmit);
	return 1;

no_queue:
	/* If data was DSACKed, see if we can undo a cwnd reduction. */
	if (flag & FLAG_DSACKING_ACK)
		tcp_fastretrans_alert(sk, acked, is_dupack, &flag, &rexmit);
	/* If this ack opens up a zero window, clear backoff.  It was
	 * being used to time the probes, and is probably far higher than
	 * it needs to be for normal retransmission.
	 */
	if (tcp_send_head(sk))
		tcp_ack_probe(sk);

	if (tp->tlp_high_seq)
		tcp_process_tlp_ack(sk, ack, flag);
	return 1;

invalid_ack:
	SOCK_DEBUG(sk, "Ack %u after %u:%u\n", ack, tp->snd_una, tp->snd_nxt);
	return -1;

old_ack:
	/* If data was SACKed, tag it and see if we should send more data.
	 * If data was DSACKed, see if we can undo a cwnd reduction.
	 */
	if (TCP_SKB_CB(skb)->sacked) {
		flag |= tcp_sacktag_write_queue(sk, skb, prior_snd_una,
						&sack_state);
		tcp_fastretrans_alert(sk, acked, is_dupack, &flag, &rexmit);
		tcp_xmit_recovery(sk, rexmit);
	}

	SOCK_DEBUG(sk, "Ack %u before %u:%u\n", ack, tp->snd_una, tp->snd_nxt);
	return 0;
}

static void tcp_parse_fastopen_option(int len, const unsigned char *cookie,
				      bool syn, struct tcp_fastopen_cookie *foc,
				      bool exp_opt)
{
	/* Valid only in SYN or SYN-ACK with an even length.  */
	if (!foc || !syn || len < 0 || (len & 1))
		return;

	if (len >= TCP_FASTOPEN_COOKIE_MIN &&
	    len <= TCP_FASTOPEN_COOKIE_MAX)
		memcpy(foc->val, cookie, len);
	else if (len != 0)
		len = -1;
	foc->len = len;
	foc->exp = exp_opt;
}

/* Look for tcp options. Normally only called on SYN and SYNACK packets.
 * But, this can also be called on packets in the established flow when
 * the fast version below fails.
 */
void tcp_parse_options(const struct sk_buff *skb,
		       struct tcp_options_received *opt_rx,
		       struct mptcp_options_received *mopt,
		       int estab, struct tcp_fastopen_cookie *foc,
		       struct tcp_sock *tp)
{
	const unsigned char *ptr;
	const struct tcphdr *th = tcp_hdr(skb);
	int length = (th->doff * 4) - sizeof(struct tcphdr);

	ptr = (const unsigned char *)(th + 1);
	opt_rx->saw_tstamp = 0;

	while (length > 0) {
		int opcode = *ptr++;
		int opsize;

		switch (opcode) {
		case TCPOPT_EOL:
			return;
		case TCPOPT_NOP:	/* Ref: RFC 793 section 3.1 */
			length--;
			continue;
		default:
			opsize = *ptr++;
			if (opsize < 2) /* "silly options" */
				return;
			if (opsize > length)
				return;	/* don't parse partial options */
			switch (opcode) {
			case TCPOPT_MSS:
				if (opsize == TCPOLEN_MSS && th->syn && !estab) {
					u16 in_mss = get_unaligned_be16(ptr);
					if (in_mss) {
						if (opt_rx->user_mss &&
						    opt_rx->user_mss < in_mss)
							in_mss = opt_rx->user_mss;
						opt_rx->mss_clamp = in_mss;
					}
				}
				break;
			case TCPOPT_WINDOW:
				if (opsize == TCPOLEN_WINDOW && th->syn &&
				    !estab && sysctl_tcp_window_scaling) {
					__u8 snd_wscale = *(__u8 *)ptr;
					opt_rx->wscale_ok = 1;
					if (snd_wscale > 14) {
						net_info_ratelimited("%s: Illegal window scaling value %d >14 received\n",
								     __func__,
								     snd_wscale);
						snd_wscale = 14;
					}
					opt_rx->snd_wscale = snd_wscale;
				}
				break;
			case TCPOPT_TIMESTAMP:
				if ((opsize == TCPOLEN_TIMESTAMP) &&
				    ((estab && opt_rx->tstamp_ok) ||
				     (!estab && sysctl_tcp_timestamps))) {
					opt_rx->saw_tstamp = 1;
					opt_rx->rcv_tsval = get_unaligned_be32(ptr);
					opt_rx->rcv_tsecr = get_unaligned_be32(ptr + 4);
				}
				break;
			case TCPOPT_SACK_PERM:
				if (opsize == TCPOLEN_SACK_PERM && th->syn &&
				    !estab && sysctl_tcp_sack) {
					opt_rx->sack_ok = TCP_SACK_SEEN;
					tcp_sack_reset(opt_rx);
				}
				break;

			case TCPOPT_SACK:
				if ((opsize >= (TCPOLEN_SACK_BASE + TCPOLEN_SACK_PERBLOCK)) &&
				   !((opsize - TCPOLEN_SACK_BASE) % TCPOLEN_SACK_PERBLOCK) &&
				   opt_rx->sack_ok) {
					TCP_SKB_CB(skb)->sacked = (ptr - 2) - (unsigned char *)th;
				}
				break;
#ifdef CONFIG_TCP_MD5SIG
			case TCPOPT_MD5SIG:
				/*
				 * The MD5 Hash has already been
				 * checked (see tcp_v{4,6}_do_rcv()).
				 */
				break;
#endif
			case TCPOPT_MPTCP:
				mptcp_parse_options(ptr - 2, opsize, mopt, skb, tp);
				break;

			case TCPOPT_FASTOPEN:
				tcp_parse_fastopen_option(
					opsize - TCPOLEN_FASTOPEN_BASE,
					ptr, th->syn, foc, false);
				break;

			case TCPOPT_EXP:
				/* Fast Open option shares code 254 using a
				 * 16 bits magic number.
				 */
				if (opsize >= TCPOLEN_EXP_FASTOPEN_BASE &&
				    get_unaligned_be16(ptr) ==
				    TCPOPT_FASTOPEN_MAGIC)
					tcp_parse_fastopen_option(opsize -
						TCPOLEN_EXP_FASTOPEN_BASE,
						ptr + 2, th->syn, foc, true);
				break;

			}
			ptr += opsize-2;
			length -= opsize;
		}
	}
}
EXPORT_SYMBOL(tcp_parse_options);

static bool tcp_parse_aligned_timestamp(struct tcp_sock *tp, const struct tcphdr *th)
{
	const __be32 *ptr = (const __be32 *)(th + 1);

	if (*ptr == htonl((TCPOPT_NOP << 24) | (TCPOPT_NOP << 16)
			  | (TCPOPT_TIMESTAMP << 8) | TCPOLEN_TIMESTAMP)) {
		tp->rx_opt.saw_tstamp = 1;
		++ptr;
		tp->rx_opt.rcv_tsval = ntohl(*ptr);
		++ptr;
		if (*ptr)
			tp->rx_opt.rcv_tsecr = ntohl(*ptr) - tp->tsoffset;
		else
			tp->rx_opt.rcv_tsecr = 0;
		return true;
	}
	return false;
}

/* Fast parse options. This hopes to only see timestamps.
 * If it is wrong it falls back on tcp_parse_options().
 */
static bool tcp_fast_parse_options(const struct sk_buff *skb,
				   const struct tcphdr *th, struct tcp_sock *tp)
{
	/* In the spirit of fast parsing, compare doff directly to constant
	 * values.  Because equality is used, short doff can be ignored here.
	 */
	if (th->doff == (sizeof(*th) / 4)) {
		tp->rx_opt.saw_tstamp = 0;
		return false;
	} else if (tp->rx_opt.tstamp_ok &&
		   th->doff == ((sizeof(*th) + TCPOLEN_TSTAMP_ALIGNED) / 4)) {
		if (tcp_parse_aligned_timestamp(tp, th))
			return true;
	}
	tcp_parse_options(skb, &tp->rx_opt,
			  mptcp(tp) ? &tp->mptcp->rx_opt : NULL, 1, NULL, tp);
	if (tp->rx_opt.saw_tstamp && tp->rx_opt.rcv_tsecr)
		tp->rx_opt.rcv_tsecr -= tp->tsoffset;

	return true;
}

#ifdef CONFIG_TCP_MD5SIG
/*
 * Parse MD5 Signature option
 */
const u8 *tcp_parse_md5sig_option(const struct tcphdr *th)
{
	int length = (th->doff << 2) - sizeof(*th);
	const u8 *ptr = (const u8 *)(th + 1);

	/* If not enough data remaining, we can short cut */
	while (length >= TCPOLEN_MD5SIG) {
		int opcode = *ptr++;
		int opsize;

		switch (opcode) {
		case TCPOPT_EOL:
			return NULL;
		case TCPOPT_NOP:
			length--;
			continue;
		default:
			opsize = *ptr++;
			if (opsize < 2 || opsize > length)
				return NULL;
			if (opcode == TCPOPT_MD5SIG)
				return opsize == TCPOLEN_MD5SIG ? ptr : NULL;
		}
		ptr += opsize - 2;
		length -= opsize;
	}
	return NULL;
}
EXPORT_SYMBOL(tcp_parse_md5sig_option);
#endif

/* Sorry, PAWS as specified is broken wrt. pure-ACKs -DaveM
 *
 * It is not fatal. If this ACK does _not_ change critical state (seqs, window)
 * it can pass through stack. So, the following predicate verifies that
 * this segment is not used for anything but congestion avoidance or
 * fast retransmit. Moreover, we even are able to eliminate most of such
 * second order effects, if we apply some small "replay" window (~RTO)
 * to timestamp space.
 *
 * All these measures still do not guarantee that we reject wrapped ACKs
 * on networks with high bandwidth, when sequence space is recycled fastly,
 * but it guarantees that such events will be very rare and do not affect
 * connection seriously. This doesn't look nice, but alas, PAWS is really
 * buggy extension.
 *
 * [ Later note. Even worse! It is buggy for segments _with_ data. RFC
 * states that events when retransmit arrives after original data are rare.
 * It is a blatant lie. VJ forgot about fast retransmit! 8)8) It is
 * the biggest problem on large power networks even with minor reordering.
 * OK, let's give it small replay window. If peer clock is even 1hz, it is safe
 * up to bandwidth of 18Gigabit/sec. 8) ]
 */

static int tcp_disordered_ack(const struct sock *sk, const struct sk_buff *skb)
{
	const struct tcp_sock *tp = tcp_sk(sk);
	const struct tcphdr *th = tcp_hdr(skb);
	u32 seq = TCP_SKB_CB(skb)->seq;
	u32 ack = TCP_SKB_CB(skb)->ack_seq;

	return (/* 1. Pure ACK with correct sequence number. */
		(th->ack && seq == TCP_SKB_CB(skb)->end_seq && seq == tp->rcv_nxt) &&

		/* 2. ... and duplicate ACK. */
		ack == tp->snd_una &&

		/* 3. ... and does not update window. */
		!tcp_may_update_window(tp, ack, seq, ntohs(th->window) << tp->rx_opt.snd_wscale) &&

		/* 4. ... and sits in replay window. */
		(s32)(tp->rx_opt.ts_recent - tp->rx_opt.rcv_tsval) <= (inet_csk(sk)->icsk_rto * 1024) / HZ);
}

static inline bool tcp_paws_discard(const struct sock *sk,
				   const struct sk_buff *skb)
{
	const struct tcp_sock *tp = tcp_sk(sk);

	return !tcp_paws_check(&tp->rx_opt, TCP_PAWS_WINDOW) &&
	       !tcp_disordered_ack(sk, skb);
}

/* Check segment sequence number for validity.
 *
 * Segment controls are considered valid, if the segment
 * fits to the window after truncation to the window. Acceptability
 * of data (and SYN, FIN, of course) is checked separately.
 * See tcp_data_queue(), for example.
 *
 * Also, controls (RST is main one) are accepted using RCV.WUP instead
 * of RCV.NXT. Peer still did not advance his SND.UNA when we
 * delayed ACK, so that hisSND.UNA<=ourRCV.WUP.
 * (borrowed from freebsd)
 */

static inline bool tcp_sequence(const struct tcp_sock *tp, u32 seq, u32 end_seq)
{
	return	!before(end_seq, tp->rcv_wup) &&
		!after(seq, tp->rcv_nxt + tcp_receive_window(tp));
}

/* When we get a reset we do this. */
void tcp_reset(struct sock *sk)
{
	/* We want the right error as BSD sees it (and indeed as we do). */
	switch (sk->sk_state) {
	case TCP_SYN_SENT:
		sk->sk_err = ECONNREFUSED;
		break;
	case TCP_CLOSE_WAIT:
		sk->sk_err = EPIPE;
		break;
	case TCP_CLOSE:
		return;
	default:
		sk->sk_err = ECONNRESET;
	}
	/* This barrier is coupled with smp_rmb() in tcp_poll() */
	smp_wmb();

	if (!sock_flag(sk, SOCK_DEAD))
		sk->sk_error_report(sk);

	tcp_done(sk);
}

/*
 * 	Process the FIN bit. This now behaves as it is supposed to work
 *	and the FIN takes effect when it is validly part of sequence
 *	space. Not before when we get holes.
 *
 *	If we are ESTABLISHED, a received fin moves us to CLOSE-WAIT
 *	(and thence onto LAST-ACK and finally, CLOSE, we never enter
 *	TIME-WAIT)
 *
 *	If we are in FINWAIT-1, a received FIN indicates simultaneous
 *	close and we go into CLOSING (and later onto TIME-WAIT)
 *
 *	If we are in FINWAIT-2, a received FIN moves us to TIME-WAIT.
 */
void tcp_fin(struct sock *sk)
{
	struct tcp_sock *tp = tcp_sk(sk);

	if (is_meta_sk(sk)) {
		mptcp_fin(sk);
		return;
	}

	inet_csk_schedule_ack(sk);

	sk->sk_shutdown |= RCV_SHUTDOWN;
	sock_set_flag(sk, SOCK_DONE);

	switch (sk->sk_state) {
	case TCP_SYN_RECV:
	case TCP_ESTABLISHED:
		/* Move to CLOSE_WAIT */
		tcp_set_state(sk, TCP_CLOSE_WAIT);

		if (mptcp(tp))
			mptcp_sub_close_passive(sk);

		inet_csk(sk)->icsk_ack.pingpong = 1;
		break;

	case TCP_CLOSE_WAIT:
	case TCP_CLOSING:
		/* Received a retransmission of the FIN, do
		 * nothing.
		 */
		break;
	case TCP_LAST_ACK:
		/* RFC793: Remain in the LAST-ACK state. */
		break;

	case TCP_FIN_WAIT1:
		/* This case occurs when a simultaneous close
		 * happens, we must ack the received FIN and
		 * enter the CLOSING state.
		 */
		tcp_send_ack(sk);
		tcp_set_state(sk, TCP_CLOSING);
		break;
	case TCP_FIN_WAIT2:
		if (mptcp(tp)) {
			/* The socket will get closed by mptcp_data_ready.
			 * We first have to process all data-sequences.
			 */
			tp->close_it = 1;
			break;
		}
		/* Received a FIN -- send ACK and enter TIME_WAIT. */
		tcp_send_ack(sk);
		tp->ops->time_wait(sk, TCP_TIME_WAIT, 0);
		break;
	default:
		/* Only TCP_LISTEN and TCP_CLOSE are left, in these
		 * cases we should never reach this piece of code.
		 */
		pr_err("%s: Impossible, sk->sk_state=%d\n",
		       __func__, sk->sk_state);
		break;
	}

	/* It _is_ possible, that we have something out-of-order _after_ FIN.
	 * Probably, we should reset in this case. For now drop them.
	 */
	skb_rbtree_purge(&tp->out_of_order_queue);
	if (tcp_is_sack(tp))
		tcp_sack_reset(&tp->rx_opt);
	sk_mem_reclaim(sk);

	if (!sock_flag(sk, SOCK_DEAD)) {
		sk->sk_state_change(sk);

		/* Don't wake up MPTCP-subflows */
		if (mptcp(tp))
			return;

		/* Do not send POLL_HUP for half duplex close. */
		if (sk->sk_shutdown == SHUTDOWN_MASK ||
		    sk->sk_state == TCP_CLOSE)
			sk_wake_async(sk, SOCK_WAKE_WAITD, POLL_HUP);
		else
			sk_wake_async(sk, SOCK_WAKE_WAITD, POLL_IN);
	}
}

static inline bool tcp_sack_extend(struct tcp_sack_block *sp, u32 seq,
				  u32 end_seq)
{
	if (!after(seq, sp->end_seq) && !after(sp->start_seq, end_seq)) {
		if (before(seq, sp->start_seq))
			sp->start_seq = seq;
		if (after(end_seq, sp->end_seq))
			sp->end_seq = end_seq;
		return true;
	}
	return false;
}

static void tcp_dsack_set(struct sock *sk, u32 seq, u32 end_seq)
{
	struct tcp_sock *tp = tcp_sk(sk);

	if (tcp_is_sack(tp) && sysctl_tcp_dsack) {
		int mib_idx;

		if (before(seq, tp->rcv_nxt))
			mib_idx = LINUX_MIB_TCPDSACKOLDSENT;
		else
			mib_idx = LINUX_MIB_TCPDSACKOFOSENT;

		NET_INC_STATS(sock_net(sk), mib_idx);

		tp->rx_opt.dsack = 1;
		tp->duplicate_sack[0].start_seq = seq;
		tp->duplicate_sack[0].end_seq = end_seq;
	}
}

static void tcp_dsack_extend(struct sock *sk, u32 seq, u32 end_seq)
{
	struct tcp_sock *tp = tcp_sk(sk);

	if (!tp->rx_opt.dsack)
		tcp_dsack_set(sk, seq, end_seq);
	else
		tcp_sack_extend(tp->duplicate_sack, seq, end_seq);
}

static void tcp_send_dupack(struct sock *sk, const struct sk_buff *skb)
{
	struct tcp_sock *tp = tcp_sk(sk);

	if (TCP_SKB_CB(skb)->end_seq != TCP_SKB_CB(skb)->seq &&
	    before(TCP_SKB_CB(skb)->seq, tp->rcv_nxt)) {
		NET_INC_STATS(sock_net(sk), LINUX_MIB_DELAYEDACKLOST);
		tcp_enter_quickack_mode(sk, TCP_MAX_QUICKACKS);

		if (tcp_is_sack(tp) && sysctl_tcp_dsack) {
			u32 end_seq = TCP_SKB_CB(skb)->end_seq;

			if (after(TCP_SKB_CB(skb)->end_seq, tp->rcv_nxt))
				end_seq = tp->rcv_nxt;
			tcp_dsack_set(sk, TCP_SKB_CB(skb)->seq, end_seq);
		}
	}

	tcp_send_ack(sk);
}

/* These routines update the SACK block as out-of-order packets arrive or
 * in-order packets close up the sequence space.
 */
static void tcp_sack_maybe_coalesce(struct tcp_sock *tp)
{
	int this_sack;
	struct tcp_sack_block *sp = &tp->selective_acks[0];
	struct tcp_sack_block *swalk = sp + 1;

	/* See if the recent change to the first SACK eats into
	 * or hits the sequence space of other SACK blocks, if so coalesce.
	 */
	for (this_sack = 1; this_sack < tp->rx_opt.num_sacks;) {
		if (tcp_sack_extend(sp, swalk->start_seq, swalk->end_seq)) {
			int i;

			/* Zap SWALK, by moving every further SACK up by one slot.
			 * Decrease num_sacks.
			 */
			tp->rx_opt.num_sacks--;
			for (i = this_sack; i < tp->rx_opt.num_sacks; i++)
				sp[i] = sp[i + 1];
			continue;
		}
		this_sack++, swalk++;
	}
}

static void tcp_sack_new_ofo_skb(struct sock *sk, u32 seq, u32 end_seq)
{
	struct tcp_sock *tp = tcp_sk(sk);
	struct tcp_sack_block *sp = &tp->selective_acks[0];
	int cur_sacks = tp->rx_opt.num_sacks;
	int this_sack;

	if (!cur_sacks)
		goto new_sack;

	for (this_sack = 0; this_sack < cur_sacks; this_sack++, sp++) {
		if (tcp_sack_extend(sp, seq, end_seq)) {
			/* Rotate this_sack to the first one. */
			for (; this_sack > 0; this_sack--, sp--)
				swap(*sp, *(sp - 1));
			if (cur_sacks > 1)
				tcp_sack_maybe_coalesce(tp);
			return;
		}
	}

	/* Could not find an adjacent existing SACK, build a new one,
	 * put it at the front, and shift everyone else down.  We
	 * always know there is at least one SACK present already here.
	 *
	 * If the sack array is full, forget about the last one.
	 */
	if (this_sack >= TCP_NUM_SACKS) {
		this_sack--;
		tp->rx_opt.num_sacks--;
		sp--;
	}
	for (; this_sack > 0; this_sack--, sp--)
		*sp = *(sp - 1);

new_sack:
	/* Build the new head SACK, and we're done. */
	sp->start_seq = seq;
	sp->end_seq = end_seq;
	tp->rx_opt.num_sacks++;
}

/* RCV.NXT advances, some SACKs should be eaten. */

static void tcp_sack_remove(struct tcp_sock *tp)
{
	struct tcp_sack_block *sp = &tp->selective_acks[0];
	int num_sacks = tp->rx_opt.num_sacks;
	int this_sack;

	/* Empty ofo queue, hence, all the SACKs are eaten. Clear. */
	if (RB_EMPTY_ROOT(&tp->out_of_order_queue)) {
		tp->rx_opt.num_sacks = 0;
		return;
	}

	for (this_sack = 0; this_sack < num_sacks;) {
		/* Check if the start of the sack is covered by RCV.NXT. */
		if (!before(tp->rcv_nxt, sp->start_seq)) {
			int i;

			/* RCV.NXT must cover all the block! */
			WARN_ON(before(tp->rcv_nxt, sp->end_seq));

			/* Zap this SACK, by moving forward any other SACKS. */
			for (i = this_sack+1; i < num_sacks; i++)
				tp->selective_acks[i-1] = tp->selective_acks[i];
			num_sacks--;
			continue;
		}
		this_sack++;
		sp++;
	}
	tp->rx_opt.num_sacks = num_sacks;
}

/**
 * tcp_try_coalesce - try to merge skb to prior one
 * @sk: socket
 * @to: prior buffer
 * @from: buffer to add in queue
 * @fragstolen: pointer to boolean
 *
 * Before queueing skb @from after @to, try to merge them
 * to reduce overall memory use and queue lengths, if cost is small.
 * Packets in ofo or receive queues can stay a long time.
 * Better try to coalesce them right now to avoid future collapses.
 * Returns true if caller should free @from instead of queueing it
 */
bool tcp_try_coalesce(struct sock *sk, struct sk_buff *to, struct sk_buff *from,
		      bool *fragstolen)
{
	int delta;

	*fragstolen = false;

	if (mptcp(tcp_sk(sk)) && !is_meta_sk(sk))
		return false;

	/* Its possible this segment overlaps with prior segment in queue */
	if (TCP_SKB_CB(from)->seq != TCP_SKB_CB(to)->end_seq)
		return false;

	if (!skb_try_coalesce(to, from, fragstolen, &delta))
		return false;

	atomic_add(delta, &sk->sk_rmem_alloc);
	sk_mem_charge(sk, delta);
	NET_INC_STATS(sock_net(sk), LINUX_MIB_TCPRCVCOALESCE);
	TCP_SKB_CB(to)->end_seq = TCP_SKB_CB(from)->end_seq;
	TCP_SKB_CB(to)->ack_seq = TCP_SKB_CB(from)->ack_seq;
	TCP_SKB_CB(to)->tcp_flags |= TCP_SKB_CB(from)->tcp_flags;
	return true;
}

static bool tcp_ooo_try_coalesce(struct sock *sk,
			     struct sk_buff *to,
			     struct sk_buff *from,
			     bool *fragstolen)
{
	bool res = tcp_try_coalesce(sk, to, from, fragstolen);

	/* In case tcp_drop() is called later, update to->gso_segs */
	if (res) {
		u32 gso_segs = max_t(u16, 1, skb_shinfo(to)->gso_segs) +
			       max_t(u16, 1, skb_shinfo(from)->gso_segs);

		skb_shinfo(to)->gso_segs = min_t(u32, gso_segs, 0xFFFF);
	}
	return res;
}

static void tcp_drop(struct sock *sk, struct sk_buff *skb)
{
	sk_drops_add(sk, skb);
	__kfree_skb(skb);
}

/* This one checks to see if we can put data from the
 * out_of_order queue into the receive_queue.
 */
void tcp_ofo_queue(struct sock *sk)
{
	struct tcp_sock *tp = tcp_sk(sk);
	__u32 dsack_high = tp->rcv_nxt;
	bool fin, fragstolen, eaten;
	struct sk_buff *skb, *tail;
	struct rb_node *p;

	p = rb_first(&tp->out_of_order_queue);
	while (p) {
		skb = rb_entry(p, struct sk_buff, rbnode);
		if (after(TCP_SKB_CB(skb)->seq, tp->rcv_nxt))
			break;

		if (before(TCP_SKB_CB(skb)->seq, dsack_high)) {
			__u32 dsack = dsack_high;
			if (before(TCP_SKB_CB(skb)->end_seq, dsack_high))
				dsack_high = TCP_SKB_CB(skb)->end_seq;
			tcp_dsack_extend(sk, TCP_SKB_CB(skb)->seq, dsack);
		}
		p = rb_next(p);
		rb_erase(&skb->rbnode, &tp->out_of_order_queue);

		/* In case of MPTCP, the segment may be empty if it's a
		 * non-data DATA_FIN. (see beginning of tcp_data_queue)
		 *
		 * But this only holds true for subflows, not for the
		 * meta-socket.
		 */
		if (unlikely(!after(TCP_SKB_CB(skb)->end_seq, tp->rcv_nxt) &&
			     (is_meta_sk(sk) || !mptcp(tp) || TCP_SKB_CB(skb)->end_seq != TCP_SKB_CB(skb)->seq))) {
			SOCK_DEBUG(sk, "ofo packet was already received\n");
			tcp_drop(sk, skb);
			continue;
		}
		SOCK_DEBUG(sk, "ofo requeuing : rcv_next %X seq %X - %X\n",
			   tp->rcv_nxt, TCP_SKB_CB(skb)->seq,
			   TCP_SKB_CB(skb)->end_seq);

		tail = skb_peek_tail(&sk->sk_receive_queue);
		eaten = tail && tcp_try_coalesce(sk, tail, skb, &fragstolen);
		tcp_rcv_nxt_update(tp, TCP_SKB_CB(skb)->end_seq);
		fin = TCP_SKB_CB(skb)->tcp_flags & TCPHDR_FIN;
		if (!eaten)
			__skb_queue_tail(&sk->sk_receive_queue, skb);
		else
			kfree_skb_partial(skb, fragstolen);

		if (unlikely(fin)) {
			tcp_fin(sk);
			/* tcp_fin() purges tp->out_of_order_queue,
			 * so we must end this loop right now.
			 */
			break;
		}
	}
}

static bool tcp_prune_ofo_queue(struct sock *sk);
static int tcp_prune_queue(struct sock *sk);

static int tcp_try_rmem_schedule(struct sock *sk, struct sk_buff *skb,
				 unsigned int size)
{
	if (mptcp(tcp_sk(sk)))
		sk = mptcp_meta_sk(sk);

	if (atomic_read(&sk->sk_rmem_alloc) > sk->sk_rcvbuf ||
	    !sk_rmem_schedule(sk, skb, size)) {

		if (tcp_prune_queue(sk) < 0)
			return -1;

		while (!sk_rmem_schedule(sk, skb, size)) {
			if (!tcp_prune_ofo_queue(sk))
				return -1;
		}
	}
	return 0;
}

void tcp_data_queue_ofo(struct sock *sk, struct sk_buff *skb)
{
	struct tcp_sock *tp = tcp_sk(sk);
	struct rb_node **p, *q, *parent;
	struct sk_buff *skb1;
	u32 seq, end_seq;
	bool fragstolen;

	tcp_ecn_check_ce(sk, skb);

	if (unlikely(tcp_try_rmem_schedule(sk, skb, skb->truesize))) {
		NET_INC_STATS(sock_net(sk), LINUX_MIB_TCPOFODROP);
		tcp_drop(sk, skb);
		return;
	}

	/* Disable header prediction. */
	tp->pred_flags = 0;
	inet_csk_schedule_ack(sk);

	NET_INC_STATS(sock_net(sk), LINUX_MIB_TCPOFOQUEUE);
	seq = TCP_SKB_CB(skb)->seq;
	end_seq = TCP_SKB_CB(skb)->end_seq;
	SOCK_DEBUG(sk, "out of order segment: rcv_next %X seq %X - %X\n",
		   tp->rcv_nxt, seq, end_seq);

	p = &tp->out_of_order_queue.rb_node;
	if (RB_EMPTY_ROOT(&tp->out_of_order_queue)) {
		/* Initial out of order segment, build 1 SACK. */
		if (tcp_is_sack(tp)) {
			tp->rx_opt.num_sacks = 1;
			tp->selective_acks[0].start_seq = seq;
			tp->selective_acks[0].end_seq = end_seq;
		}
		rb_link_node(&skb->rbnode, NULL, p);
		rb_insert_color(&skb->rbnode, &tp->out_of_order_queue);
		tp->ooo_last_skb = skb;
		goto end;
	}

	/* In the typical case, we are adding an skb to the end of the list.
	 * Use of ooo_last_skb avoids the O(Log(N)) rbtree lookup.
	 */
	if (tcp_ooo_try_coalesce(sk, tp->ooo_last_skb,
				 skb, &fragstolen)) {
coalesce_done:
		tcp_grow_window(sk, skb);
		kfree_skb_partial(skb, fragstolen);
		skb = NULL;
		goto add_sack;
	}
	/* Can avoid an rbtree lookup if we are adding skb after ooo_last_skb */
	if (!before(seq, TCP_SKB_CB(tp->ooo_last_skb)->end_seq)) {
		parent = &tp->ooo_last_skb->rbnode;
		p = &parent->rb_right;
		goto insert;
	}

	/* Find place to insert this segment. Handle overlaps on the way. */
	parent = NULL;
	while (*p) {
		parent = *p;
		skb1 = rb_entry(parent, struct sk_buff, rbnode);
		if (before(seq, TCP_SKB_CB(skb1)->seq)) {
			p = &parent->rb_left;
			continue;
		}
		if (before(seq, TCP_SKB_CB(skb1)->end_seq)) {
			if (!after(end_seq, TCP_SKB_CB(skb1)->end_seq) &&
			    (is_meta_sk(sk) || !mptcp(tp) || end_seq != seq)) {
				/* All the bits are present. Drop. */
				NET_INC_STATS(sock_net(sk),
					      LINUX_MIB_TCPOFOMERGE);
				tcp_drop(sk, skb);
				skb = NULL;
				tcp_dsack_set(sk, seq, end_seq);
				goto add_sack;
			}
			if (after(seq, TCP_SKB_CB(skb1)->seq)) {
				/* Partial overlap. */
				tcp_dsack_set(sk, seq, TCP_SKB_CB(skb1)->end_seq);
			} else {
				/* skb's seq == skb1's seq and skb covers skb1.
				 * Replace skb1 with skb.
				 */
				rb_replace_node(&skb1->rbnode, &skb->rbnode,
						&tp->out_of_order_queue);
				tcp_dsack_extend(sk,
						 TCP_SKB_CB(skb1)->seq,
						 TCP_SKB_CB(skb1)->end_seq);
				NET_INC_STATS(sock_net(sk),
					      LINUX_MIB_TCPOFOMERGE);
				tcp_drop(sk, skb1);
				goto merge_right;
			}
		} else if (tcp_ooo_try_coalesce(sk, skb1,
						skb, &fragstolen)) {
			goto coalesce_done;
		}
		p = &parent->rb_right;
	}
insert:
	/* Insert segment into RB tree. */
	rb_link_node(&skb->rbnode, parent, p);
	rb_insert_color(&skb->rbnode, &tp->out_of_order_queue);

merge_right:
	/* Remove other segments covered by skb. */
	while ((q = rb_next(&skb->rbnode)) != NULL) {
		skb1 = rb_entry(q, struct sk_buff, rbnode);

		if (!after(end_seq, TCP_SKB_CB(skb1)->seq))
			break;
		if (before(end_seq, TCP_SKB_CB(skb1)->end_seq)) {
			tcp_dsack_extend(sk, TCP_SKB_CB(skb1)->seq,
					 end_seq);
			break;
		}
		/* MPTCP allows non-data data-fin to be in the ofo-queue */
		if (mptcp(tp) && !is_meta_sk(sk) && TCP_SKB_CB(skb1)->seq == TCP_SKB_CB(skb1)->end_seq) {
			skb = skb1;
			continue;
		}
		rb_erase(&skb1->rbnode, &tp->out_of_order_queue);
		tcp_dsack_extend(sk, TCP_SKB_CB(skb1)->seq,
				 TCP_SKB_CB(skb1)->end_seq);
		NET_INC_STATS(sock_net(sk), LINUX_MIB_TCPOFOMERGE);
		tcp_drop(sk, skb1);
	}
	/* If there is no skb after us, we are the last_skb ! */
	if (!q)
		tp->ooo_last_skb = skb;

add_sack:
	if (tcp_is_sack(tp) && seq != end_seq)
		tcp_sack_new_ofo_skb(sk, seq, end_seq);
end:
	if (skb) {
		tcp_grow_window(sk, skb);
		skb_set_owner_r(skb, sk);
	}
}

int __must_check tcp_queue_rcv(struct sock *sk, struct sk_buff *skb, int hdrlen,
			       bool *fragstolen)
{
	int eaten;
	struct sk_buff *tail = skb_peek_tail(&sk->sk_receive_queue);

	__skb_pull(skb, hdrlen);
	eaten = (tail &&
		 tcp_try_coalesce(sk, tail, skb, fragstolen)) ? 1 : 0;
	tcp_rcv_nxt_update(tcp_sk(sk), TCP_SKB_CB(skb)->end_seq);
	if (!eaten) {
		__skb_queue_tail(&sk->sk_receive_queue, skb);
		skb_set_owner_r(skb, sk);
	}
	return eaten;
}

int tcp_send_rcvq(struct sock *sk, struct msghdr *msg, size_t size)
{
	struct sk_buff *skb;
	int err = -ENOMEM;
	int data_len = 0;
	bool fragstolen;

	if (size == 0)
		return 0;

	if (size > PAGE_SIZE) {
		int npages = min_t(size_t, size >> PAGE_SHIFT, MAX_SKB_FRAGS);

		data_len = npages << PAGE_SHIFT;
		size = data_len + (size & ~PAGE_MASK);
	}
	skb = alloc_skb_with_frags(size - data_len, data_len,
				   PAGE_ALLOC_COSTLY_ORDER,
				   &err, sk->sk_allocation);
	if (!skb)
		goto err;

	skb_put(skb, size - data_len);
	skb->data_len = data_len;
	skb->len = size;

	if (tcp_try_rmem_schedule(sk, skb, skb->truesize))
		goto err_free;

	err = skb_copy_datagram_from_iter(skb, 0, &msg->msg_iter, size);
	if (err)
		goto err_free;

	TCP_SKB_CB(skb)->seq = tcp_sk(sk)->rcv_nxt;
	TCP_SKB_CB(skb)->end_seq = TCP_SKB_CB(skb)->seq + size;
	TCP_SKB_CB(skb)->ack_seq = tcp_sk(sk)->snd_una - 1;

	if (tcp_queue_rcv(sk, skb, 0, &fragstolen)) {
		WARN_ON_ONCE(fragstolen); /* should not happen */
		__kfree_skb(skb);
	}
	return size;

err_free:
	kfree_skb(skb);
err:
	return err;

}

static void tcp_data_queue(struct sock *sk, struct sk_buff *skb)
{
	struct tcp_sock *tp = tcp_sk(sk);
	bool fragstolen = false;
	int eaten = -1;

	/* If no data is present, but a data_fin is in the options, we still
	 * have to call mptcp_queue_skb later on. */
	if (TCP_SKB_CB(skb)->seq == TCP_SKB_CB(skb)->end_seq &&
	    !(mptcp(tp) && mptcp_is_data_fin(skb))) {
		__kfree_skb(skb);
		return;
	}

	skb_dst_drop(skb);
	__skb_pull(skb, tcp_hdr(skb)->doff * 4);

	tcp_ecn_accept_cwr(tp, skb);

	tp->rx_opt.dsack = 0;

	/*  Queue data for delivery to the user.
	 *  Packets in sequence go to the receive queue.
	 *  Out of sequence packets to the out_of_order_queue.
	 */
	if (TCP_SKB_CB(skb)->seq == tp->rcv_nxt) {
		if (tcp_receive_window(tp) == 0)
			goto out_of_window;

		/* Ok. In sequence. In window. */
		if (tp->ucopy.task == current &&
		    tp->copied_seq == tp->rcv_nxt && tp->ucopy.len &&
		    sock_owned_by_user(sk) && !tp->urg_data) {
			int chunk = min_t(unsigned int, skb->len,
					  tp->ucopy.len);

			__set_current_state(TASK_RUNNING);

			if (!skb_copy_datagram_msg(skb, 0, tp->ucopy.msg, chunk)) {
				tp->ucopy.len -= chunk;
				tp->copied_seq += chunk;
				eaten = (chunk == skb->len);
				tcp_rcv_space_adjust(sk);
			}
		}

		if (eaten <= 0) {
queue_and_out:
			if (eaten < 0) {
				if (skb_queue_len(&sk->sk_receive_queue) == 0)
					sk_forced_mem_schedule(sk, skb->truesize);
				else if (tcp_try_rmem_schedule(sk, skb, skb->truesize))
					goto drop;
			}
			eaten = tcp_queue_rcv(sk, skb, 0, &fragstolen);
		}
		tcp_rcv_nxt_update(tp, TCP_SKB_CB(skb)->end_seq);
		if (skb->len || mptcp_is_data_fin(skb))
			tcp_event_data_recv(sk, skb);
		if (TCP_SKB_CB(skb)->tcp_flags & TCPHDR_FIN)
			tcp_fin(sk);

		if (!RB_EMPTY_ROOT(&tp->out_of_order_queue)) {
			tcp_ofo_queue(sk);

			/* RFC2581. 4.2. SHOULD send immediate ACK, when
			 * gap in queue is filled.
			 */
			if (RB_EMPTY_ROOT(&tp->out_of_order_queue))
				inet_csk(sk)->icsk_ack.pingpong = 0;
		}

		if (tp->rx_opt.num_sacks)
			tcp_sack_remove(tp);

		tcp_fast_path_check(sk);

		if (eaten > 0)
			kfree_skb_partial(skb, fragstolen);
		if (!sock_flag(sk, SOCK_DEAD) || mptcp(tp))
			/* MPTCP: we always have to call data_ready, because
			 * we may be about to receive a data-fin, which still
			 * must get queued.
			 */
			sk->sk_data_ready(sk);
		return;
	}

	if (!after(TCP_SKB_CB(skb)->end_seq, tp->rcv_nxt)) {
		/* A retransmit, 2nd most common case.  Force an immediate ack. */
		NET_INC_STATS(sock_net(sk), LINUX_MIB_DELAYEDACKLOST);
		tcp_dsack_set(sk, TCP_SKB_CB(skb)->seq, TCP_SKB_CB(skb)->end_seq);

out_of_window:
		tcp_enter_quickack_mode(sk, TCP_MAX_QUICKACKS);
		inet_csk_schedule_ack(sk);
drop:
		tcp_drop(sk, skb);
		return;
	}

	/* Out of window. F.e. zero window probe. */
	if (!before(TCP_SKB_CB(skb)->seq, tp->rcv_nxt + tcp_receive_window(tp)))
		goto out_of_window;

	if (before(TCP_SKB_CB(skb)->seq, tp->rcv_nxt)) {
		/* Partial packet, seq < rcv_next < end_seq */
		SOCK_DEBUG(sk, "partial packet: rcv_next %X seq %X - %X\n",
			   tp->rcv_nxt, TCP_SKB_CB(skb)->seq,
			   TCP_SKB_CB(skb)->end_seq);

		tcp_dsack_set(sk, TCP_SKB_CB(skb)->seq, tp->rcv_nxt);

		/* If window is closed, drop tail of packet. But after
		 * remembering D-SACK for its head made in previous line.
		 */
		if (!tcp_receive_window(tp))
			goto out_of_window;
		goto queue_and_out;
	}

	tcp_data_queue_ofo(sk, skb);
}

static struct sk_buff *tcp_skb_next(struct sk_buff *skb, struct sk_buff_head *list)
{
	if (list)
		return !skb_queue_is_last(list, skb) ? skb->next : NULL;

	return rb_entry_safe(rb_next(&skb->rbnode), struct sk_buff, rbnode);
}

static struct sk_buff *tcp_collapse_one(struct sock *sk, struct sk_buff *skb,
					struct sk_buff_head *list,
					struct rb_root *root)
{
	struct sk_buff *next = tcp_skb_next(skb, list);

	if (list)
		__skb_unlink(skb, list);
	else
		rb_erase(&skb->rbnode, root);

	__kfree_skb(skb);
	NET_INC_STATS(sock_net(sk), LINUX_MIB_TCPRCVCOLLAPSED);

	return next;
}

/* Insert skb into rb tree, ordered by TCP_SKB_CB(skb)->seq */
static void tcp_rbtree_insert(struct rb_root *root, struct sk_buff *skb)
{
	struct rb_node **p = &root->rb_node;
	struct rb_node *parent = NULL;
	struct sk_buff *skb1;

	while (*p) {
		parent = *p;
		skb1 = rb_entry(parent, struct sk_buff, rbnode);
		if (before(TCP_SKB_CB(skb)->seq, TCP_SKB_CB(skb1)->seq))
			p = &parent->rb_left;
		else
			p = &parent->rb_right;
	}
	rb_link_node(&skb->rbnode, parent, p);
	rb_insert_color(&skb->rbnode, root);
}

/* Collapse contiguous sequence of skbs head..tail with
 * sequence numbers start..end.
 *
 * If tail is NULL, this means until the end of the queue.
 *
 * Segments with FIN/SYN are not collapsed (only because this
 * simplifies code)
 */
static void
tcp_collapse(struct sock *sk, struct sk_buff_head *list, struct rb_root *root,
	     struct sk_buff *head, struct sk_buff *tail, u32 start, u32 end)
{
	struct sk_buff *skb = head, *n;
	struct sk_buff_head tmp;
	bool end_of_skbs;

	/* First, check that queue is collapsible and find
	 * the point where collapsing can be useful.
	 */
restart:
	for (end_of_skbs = true; skb != NULL && skb != tail; skb = n) {
		n = tcp_skb_next(skb, list);

		/* No new bits? It is possible on ofo queue. */
		if (!before(start, TCP_SKB_CB(skb)->end_seq)) {
			skb = tcp_collapse_one(sk, skb, list, root);
			if (!skb)
				break;
			goto restart;
		}

		/* The first skb to collapse is:
		 * - not SYN/FIN and
		 * - bloated or contains data before "start" or
		 *   overlaps to the next one.
		 */
		if (!(TCP_SKB_CB(skb)->tcp_flags & (TCPHDR_SYN | TCPHDR_FIN)) &&
		    (tcp_win_from_space(skb->truesize) > skb->len ||
		     before(TCP_SKB_CB(skb)->seq, start))) {
			end_of_skbs = false;
			break;
		}

		if (n && n != tail &&
		    TCP_SKB_CB(skb)->end_seq != TCP_SKB_CB(n)->seq) {
			end_of_skbs = false;
			break;
		}

		/* Decided to skip this, advance start seq. */
		start = TCP_SKB_CB(skb)->end_seq;
	}
	if (end_of_skbs ||
	    (TCP_SKB_CB(skb)->tcp_flags & (TCPHDR_SYN | TCPHDR_FIN)))
		return;

	__skb_queue_head_init(&tmp);

	while (before(start, end)) {
		int copy = min_t(int, SKB_MAX_ORDER(0, 0), end - start);
		struct sk_buff *nskb;

		nskb = alloc_skb(copy, GFP_ATOMIC);
		if (!nskb)
			break;

		memcpy(nskb->cb, skb->cb, sizeof(skb->cb));
		TCP_SKB_CB(nskb)->seq = TCP_SKB_CB(nskb)->end_seq = start;
		if (list)
			__skb_queue_before(list, skb, nskb);
		else
			__skb_queue_tail(&tmp, nskb); /* defer rbtree insertion */
		skb_set_owner_r(nskb, sk);

		/* Copy data, releasing collapsed skbs. */
		while (copy > 0) {
			int offset = start - TCP_SKB_CB(skb)->seq;
			int size = TCP_SKB_CB(skb)->end_seq - start;

			BUG_ON(offset < 0);
			if (size > 0) {
				size = min(copy, size);
				if (skb_copy_bits(skb, offset, skb_put(nskb, size), size))
					BUG();
				TCP_SKB_CB(nskb)->end_seq += size;
				copy -= size;
				start += size;
			}
			if (!before(start, TCP_SKB_CB(skb)->end_seq)) {
				skb = tcp_collapse_one(sk, skb, list, root);
				if (!skb ||
				    skb == tail ||
				    (TCP_SKB_CB(skb)->tcp_flags & (TCPHDR_SYN | TCPHDR_FIN)))
					goto end;
			}
		}
	}
end:
	skb_queue_walk_safe(&tmp, skb, n)
		tcp_rbtree_insert(root, skb);
}

/* Collapse ofo queue. Algorithm: select contiguous sequence of skbs
 * and tcp_collapse() them until all the queue is collapsed.
 */
static void tcp_collapse_ofo_queue(struct sock *sk)
{
	struct tcp_sock *tp = tcp_sk(sk);
	u32 range_truesize, sum_tiny = 0;
	struct sk_buff *skb, *head;
	struct rb_node *p;
	u32 start, end;

	p = rb_first(&tp->out_of_order_queue);
	skb = rb_entry_safe(p, struct sk_buff, rbnode);
new_range:
	if (!skb) {
		p = rb_last(&tp->out_of_order_queue);
		/* Note: This is possible p is NULL here. We do not
		 * use rb_entry_safe(), as ooo_last_skb is valid only
		 * if rbtree is not empty.
		 */
		tp->ooo_last_skb = rb_entry(p, struct sk_buff, rbnode);
		return;
	}
	start = TCP_SKB_CB(skb)->seq;
	end = TCP_SKB_CB(skb)->end_seq;
	range_truesize = skb->truesize;

	for (head = skb;;) {
		skb = tcp_skb_next(skb, NULL);

		/* Range is terminated when we see a gap or when
		 * we are at the queue end.
		 */
		if (!skb ||
		    after(TCP_SKB_CB(skb)->seq, end) ||
		    before(TCP_SKB_CB(skb)->end_seq, start)) {
			/* Do not attempt collapsing tiny skbs */
			if (range_truesize != head->truesize ||
			    end - start >= SKB_WITH_OVERHEAD(SK_MEM_QUANTUM)) {
				tcp_collapse(sk, NULL, &tp->out_of_order_queue,
					     head, skb, start, end);
			} else {
				sum_tiny += range_truesize;
				if (sum_tiny > sk->sk_rcvbuf >> 3)
					return;
			}
			goto new_range;
		}

		range_truesize += skb->truesize;
		if (unlikely(before(TCP_SKB_CB(skb)->seq, start)))
			start = TCP_SKB_CB(skb)->seq;
		if (after(TCP_SKB_CB(skb)->end_seq, end))
			end = TCP_SKB_CB(skb)->end_seq;
	}
}

/*
 * Clean the out-of-order queue to make room.
 * We drop high sequences packets to :
 * 1) Let a chance for holes to be filled.
 * 2) not add too big latencies if thousands of packets sit there.
 *    (But if application shrinks SO_RCVBUF, we could still end up
 *     freeing whole queue here)
 * 3) Drop at least 12.5 % of sk_rcvbuf to avoid malicious attacks.
 *
 * Return true if queue has shrunk.
 */
static bool tcp_prune_ofo_queue(struct sock *sk)
{
	struct tcp_sock *tp = tcp_sk(sk);
	struct rb_node *node, *prev;
	int goal;

	if (RB_EMPTY_ROOT(&tp->out_of_order_queue))
		return false;

	NET_INC_STATS(sock_net(sk), LINUX_MIB_OFOPRUNED);
	goal = sk->sk_rcvbuf >> 3;
	node = &tp->ooo_last_skb->rbnode;
	do {
		prev = rb_prev(node);
		rb_erase(node, &tp->out_of_order_queue);
		goal -= rb_to_skb(node)->truesize;
		tcp_drop(sk, rb_entry(node, struct sk_buff, rbnode));
		if (!prev || goal <= 0) {
			sk_mem_reclaim(sk);
			if (atomic_read(&sk->sk_rmem_alloc) <= sk->sk_rcvbuf &&
			    !tcp_under_memory_pressure(sk))
				break;
			goal = sk->sk_rcvbuf >> 3;
		}
		node = prev;
	} while (node);
	tp->ooo_last_skb = rb_entry(prev, struct sk_buff, rbnode);

	/* Reset SACK state.  A conforming SACK implementation will
	 * do the same at a timeout based retransmit.  When a connection
	 * is in a sad state like this, we care only about integrity
	 * of the connection not performance.
	 */
	if (tp->rx_opt.sack_ok)
		tcp_sack_reset(&tp->rx_opt);
	return true;
}

/* Reduce allocated memory if we can, trying to get
 * the socket within its memory limits again.
 *
 * Return less than zero if we should start dropping frames
 * until the socket owning process reads some of the data
 * to stabilize the situation.
 */
static int tcp_prune_queue(struct sock *sk)
{
	struct tcp_sock *tp = tcp_sk(sk);

	SOCK_DEBUG(sk, "prune_queue: c=%x\n", tp->copied_seq);

	NET_INC_STATS(sock_net(sk), LINUX_MIB_PRUNECALLED);

	if (atomic_read(&sk->sk_rmem_alloc) >= sk->sk_rcvbuf)
		tcp_clamp_window(sk);
	else if (tcp_under_memory_pressure(sk))
		tp->rcv_ssthresh = min(tp->rcv_ssthresh, 4U * tp->advmss);

	if (atomic_read(&sk->sk_rmem_alloc) <= sk->sk_rcvbuf)
		return 0;

	tcp_collapse_ofo_queue(sk);
	if (!skb_queue_empty(&sk->sk_receive_queue))
		tcp_collapse(sk, &sk->sk_receive_queue, NULL,
			     skb_peek(&sk->sk_receive_queue),
			     NULL,
			     tp->copied_seq, tp->rcv_nxt);
	sk_mem_reclaim(sk);

	if (atomic_read(&sk->sk_rmem_alloc) <= sk->sk_rcvbuf)
		return 0;

	/* Collapsing did not help, destructive actions follow.
	 * This must not ever occur. */

	tcp_prune_ofo_queue(sk);

	if (atomic_read(&sk->sk_rmem_alloc) <= sk->sk_rcvbuf)
		return 0;

	/* If we are really being abused, tell the caller to silently
	 * drop receive data on the floor.  It will get retransmitted
	 * and hopefully then we'll have sufficient space.
	 */
	NET_INC_STATS(sock_net(sk), LINUX_MIB_RCVPRUNED);

	/* Massive buffer overcommit. */
	tp->pred_flags = 0;
	return -1;
}

/* RFC2861, slow part. Adjust cwnd, after it was not full during one rto.
 * As additional protections, we do not touch cwnd in retransmission phases,
 * and if application hit its sndbuf limit recently.
 */
void tcp_cwnd_application_limited(struct sock *sk)
{
	struct tcp_sock *tp = tcp_sk(sk);

	if (inet_csk(sk)->icsk_ca_state == TCP_CA_Open &&
	    sk->sk_socket && !test_bit(SOCK_NOSPACE, &sk->sk_socket->flags)) {
		/* Limited by application or receiver window. */
		u32 init_win = tcp_init_cwnd(tp, __sk_dst_get(sk));
		u32 win_used = max(tp->snd_cwnd_used, init_win);
		if (win_used < tp->snd_cwnd) {
			tp->snd_ssthresh = tcp_current_ssthresh(sk);
			tp->snd_cwnd = (tp->snd_cwnd + win_used) >> 1;
		}
		tp->snd_cwnd_used = 0;
	}
	tp->snd_cwnd_stamp = tcp_time_stamp;
}

bool tcp_should_expand_sndbuf(const struct sock *sk)
{
	const struct tcp_sock *tp = tcp_sk(sk);

	/* If the user specified a specific send buffer setting, do
	 * not modify it.
	 */
	if (sk->sk_userlocks & SOCK_SNDBUF_LOCK)
		return false;

	/* If we are under global TCP memory pressure, do not expand.  */
	if (tcp_under_memory_pressure(sk))
		return false;

	/* If we are under soft global TCP memory pressure, do not expand.  */
	if (sk_memory_allocated(sk) >= sk_prot_mem_limits(sk, 0))
		return false;

	/* If we filled the congestion window, do not expand.  */
	if (tcp_packets_in_flight(tp) >= tp->snd_cwnd)
		return false;

	return true;
}

/* When incoming ACK allowed to free some skb from write_queue,
 * we remember this event in flag SOCK_QUEUE_SHRUNK and wake up socket
 * on the exit from tcp input handler.
 *
 * PROBLEM: sndbuf expansion does not work well with largesend.
 */
static void tcp_new_space(struct sock *sk)
{
	struct tcp_sock *tp = tcp_sk(sk);

	if (tp->ops->should_expand_sndbuf(sk)) {
		tcp_sndbuf_expand(sk);
		tp->snd_cwnd_stamp = tcp_time_stamp;
	}

	sk->sk_write_space(sk);
}

static void tcp_check_space(struct sock *sk)
{
	if (sock_flag(sk, SOCK_QUEUE_SHRUNK)) {
		sock_reset_flag(sk, SOCK_QUEUE_SHRUNK);
		/* pairs with tcp_poll() */
		smp_mb();
		if (mptcp(tcp_sk(sk)) ||
		    (sk->sk_socket &&
			test_bit(SOCK_NOSPACE, &sk->sk_socket->flags)))
			tcp_new_space(sk);
	}
}

static inline void tcp_data_snd_check(struct sock *sk)
{
	tcp_push_pending_frames(sk);
	tcp_check_space(sk);
}

/*
 * Check if sending an ack is needed.
 */
static void __tcp_ack_snd_check(struct sock *sk, int ofo_possible)
{
	struct tcp_sock *tp = tcp_sk(sk);

	    /* More than one full frame received... */
	if (((tp->rcv_nxt - tp->rcv_wup) > inet_csk(sk)->icsk_ack.rcv_mss &&
	     /* ... and right edge of window advances far enough.
	      * (tcp_recvmsg() will send ACK otherwise). Or...
	      */
	     tp->ops->__select_window(sk) >= tp->rcv_wnd) ||
	    /* We ACK each frame or... */
	    tcp_in_quickack_mode(sk) ||
	    /* We have out of order data. */
	    (ofo_possible && !RB_EMPTY_ROOT(&tp->out_of_order_queue))) {
		/* Then ack it now */
		tcp_send_ack(sk);
	} else {
		/* Else, send delayed ack. */
		tcp_send_delayed_ack(sk);
	}
}

static inline void tcp_ack_snd_check(struct sock *sk)
{
	if (!inet_csk_ack_scheduled(sk)) {
		/* We sent a data segment already. */
		return;
	}
	__tcp_ack_snd_check(sk, 1);
}

/*
 *	This routine is only called when we have urgent data
 *	signaled. Its the 'slow' part of tcp_urg. It could be
 *	moved inline now as tcp_urg is only called from one
 *	place. We handle URGent data wrong. We have to - as
 *	BSD still doesn't use the correction from RFC961.
 *	For 1003.1g we should support a new option TCP_STDURG to permit
 *	either form (or just set the sysctl tcp_stdurg).
 */

static void tcp_check_urg(struct sock *sk, const struct tcphdr *th)
{
	struct tcp_sock *tp = tcp_sk(sk);
	u32 ptr = ntohs(th->urg_ptr);

	if (ptr && !sysctl_tcp_stdurg)
		ptr--;
	ptr += ntohl(th->seq);

	/* Ignore urgent data that we've already seen and read. */
	if (after(tp->copied_seq, ptr))
		return;

	/* Do not replay urg ptr.
	 *
	 * NOTE: interesting situation not covered by specs.
	 * Misbehaving sender may send urg ptr, pointing to segment,
	 * which we already have in ofo queue. We are not able to fetch
	 * such data and will stay in TCP_URG_NOTYET until will be eaten
	 * by recvmsg(). Seems, we are not obliged to handle such wicked
	 * situations. But it is worth to think about possibility of some
	 * DoSes using some hypothetical application level deadlock.
	 */
	if (before(ptr, tp->rcv_nxt))
		return;

	/* Do we already have a newer (or duplicate) urgent pointer? */
	if (tp->urg_data && !after(ptr, tp->urg_seq))
		return;

	/* Tell the world about our new urgent pointer. */
	sk_send_sigurg(sk);

	/* We may be adding urgent data when the last byte read was
	 * urgent. To do this requires some care. We cannot just ignore
	 * tp->copied_seq since we would read the last urgent byte again
	 * as data, nor can we alter copied_seq until this data arrives
	 * or we break the semantics of SIOCATMARK (and thus sockatmark())
	 *
	 * NOTE. Double Dutch. Rendering to plain English: author of comment
	 * above did something sort of 	send("A", MSG_OOB); send("B", MSG_OOB);
	 * and expect that both A and B disappear from stream. This is _wrong_.
	 * Though this happens in BSD with high probability, this is occasional.
	 * Any application relying on this is buggy. Note also, that fix "works"
	 * only in this artificial test. Insert some normal data between A and B and we will
	 * decline of BSD again. Verdict: it is better to remove to trap
	 * buggy users.
	 */
	if (tp->urg_seq == tp->copied_seq && tp->urg_data &&
	    !sock_flag(sk, SOCK_URGINLINE) && tp->copied_seq != tp->rcv_nxt) {
		struct sk_buff *skb = skb_peek(&sk->sk_receive_queue);
		tp->copied_seq++;
		if (skb && !before(tp->copied_seq, TCP_SKB_CB(skb)->end_seq)) {
			__skb_unlink(skb, &sk->sk_receive_queue);
			__kfree_skb(skb);
		}
	}

	tp->urg_data = TCP_URG_NOTYET;
	tp->urg_seq = ptr;

	/* Disable header prediction. */
	tp->pred_flags = 0;
}

/* This is the 'fast' part of urgent handling. */
static void tcp_urg(struct sock *sk, struct sk_buff *skb, const struct tcphdr *th)
{
	struct tcp_sock *tp = tcp_sk(sk);

	/* MPTCP urgent data is not yet supported */
	if (mptcp(tp))
		return;

	/* Check if we get a new urgent pointer - normally not. */
	if (th->urg)
		tcp_check_urg(sk, th);

	/* Do we wait for any urgent data? - normally not... */
	if (tp->urg_data == TCP_URG_NOTYET) {
		u32 ptr = tp->urg_seq - ntohl(th->seq) + (th->doff * 4) -
			  th->syn;

		/* Is the urgent pointer pointing into this packet? */
		if (ptr < skb->len) {
			u8 tmp;
			if (skb_copy_bits(skb, ptr, &tmp, 1))
				BUG();
			tp->urg_data = TCP_URG_VALID | tmp;
			if (!sock_flag(sk, SOCK_DEAD))
				sk->sk_data_ready(sk);
		}
	}
}

static int tcp_copy_to_iovec(struct sock *sk, struct sk_buff *skb, int hlen)
{
	struct tcp_sock *tp = tcp_sk(sk);
	int chunk = skb->len - hlen;
	int err;

	if (skb_csum_unnecessary(skb))
		err = skb_copy_datagram_msg(skb, hlen, tp->ucopy.msg, chunk);
	else
		err = skb_copy_and_csum_datagram_msg(skb, hlen, tp->ucopy.msg);

	if (!err) {
		tp->ucopy.len -= chunk;
		tp->copied_seq += chunk;
		tcp_rcv_space_adjust(sk);
	}

	return err;
}

/* Does PAWS and seqno based validation of an incoming segment, flags will
 * play significant role here.
 */
static bool tcp_validate_incoming(struct sock *sk, struct sk_buff *skb,
				  const struct tcphdr *th, int syn_inerr)
{
	struct tcp_sock *tp = tcp_sk(sk);
	bool rst_seq_match = false;

	/* RFC1323: H1. Apply PAWS check first. */
	if (tcp_fast_parse_options(skb, th, tp) && tp->rx_opt.saw_tstamp &&
	    tcp_paws_discard(sk, skb)) {
		if (!th->rst) {
			NET_INC_STATS(sock_net(sk), LINUX_MIB_PAWSESTABREJECTED);
			if (!tcp_oow_rate_limited(sock_net(sk), skb,
						  LINUX_MIB_TCPACKSKIPPEDPAWS,
						  &tp->last_oow_ack_time))
				tcp_send_dupack(sk, skb);
			goto discard;
		}
		/* Reset is accepted even if it did not pass PAWS. */
	}

	/* Step 1: check sequence number */
	if (!tcp_sequence(tp, TCP_SKB_CB(skb)->seq, TCP_SKB_CB(skb)->end_seq)) {
		/* RFC793, page 37: "In all states except SYN-SENT, all reset
		 * (RST) segments are validated by checking their SEQ-fields."
		 * And page 69: "If an incoming segment is not acceptable,
		 * an acknowledgment should be sent in reply (unless the RST
		 * bit is set, if so drop the segment and return)".
		 */
		if (!th->rst) {
			if (th->syn)
				goto syn_challenge;
			if (!tcp_oow_rate_limited(sock_net(sk), skb,
						  LINUX_MIB_TCPACKSKIPPEDSEQ,
						  &tp->last_oow_ack_time))
				tcp_send_dupack(sk, skb);
		}
		goto discard;
	}

	/* Step 2: check RST bit */
	if (th->rst) {
		/* RFC 5961 3.2 (extend to match against SACK too if available):
		 * If seq num matches RCV.NXT or the right-most SACK block,
		 * then
		 *     RESET the connection
		 * else
		 *     Send a challenge ACK
		 */
		if (TCP_SKB_CB(skb)->seq == tp->rcv_nxt) {
			rst_seq_match = true;
		} else if (tcp_is_sack(tp) && tp->rx_opt.num_sacks > 0) {
			struct tcp_sack_block *sp = &tp->selective_acks[0];
			int max_sack = sp[0].end_seq;
			int this_sack;

			for (this_sack = 1; this_sack < tp->rx_opt.num_sacks;
			     ++this_sack) {
				max_sack = after(sp[this_sack].end_seq,
						 max_sack) ?
					sp[this_sack].end_seq : max_sack;
			}

			if (TCP_SKB_CB(skb)->seq == max_sack)
				rst_seq_match = true;
		}

		if (rst_seq_match)
			tcp_reset(sk);
		else
			tcp_send_challenge_ack(sk, skb);
		goto discard;
	}

	/* step 3: check security and precedence [ignored] */

	/* step 4: Check for a SYN
	 * RFC 5961 4.2 : Send a challenge ack
	 */
	if (th->syn) {
syn_challenge:
		if (syn_inerr)
			TCP_INC_STATS(sock_net(sk), TCP_MIB_INERRS);
		NET_INC_STATS(sock_net(sk), LINUX_MIB_TCPSYNCHALLENGE);
		tcp_send_challenge_ack(sk, skb);
		goto discard;
	}

	/* If valid: post process the received MPTCP options. */
	if (mptcp(tp) && mptcp_handle_options(sk, th, skb))
		goto discard;

	return true;

discard:
	if (mptcp(tp))
		mptcp_reset_mopt(tp);
	tcp_drop(sk, skb);
	return false;
}

/*
 *	TCP receive function for the ESTABLISHED state.
 *
 *	It is split into a fast path and a slow path. The fast path is
 * 	disabled when:
 *	- A zero window was announced from us - zero window probing
 *        is only handled properly in the slow path.
 *	- Out of order segments arrived.
 *	- Urgent data is expected.
 *	- There is no buffer space left
 *	- Unexpected TCP flags/window values/header lengths are received
 *	  (detected by checking the TCP header against pred_flags)
 *	- Data is sent in both directions. Fast path only supports pure senders
 *	  or pure receivers (this means either the sequence number or the ack
 *	  value must stay constant)
 *	- Unexpected TCP option.
 *
 *	When these conditions are not satisfied it drops into a standard
 *	receive procedure patterned after RFC793 to handle all cases.
 *	The first three cases are guaranteed by proper pred_flags setting,
 *	the rest is checked inline. Fast processing is turned on in
 *	tcp_data_queue when everything is OK.
 */
void tcp_rcv_established(struct sock *sk, struct sk_buff *skb,
			 const struct tcphdr *th, unsigned int len)
{
	struct tcp_sock *tp = tcp_sk(sk);

	if (unlikely(!sk->sk_rx_dst))
		inet_csk(sk)->icsk_af_ops->sk_rx_dst_set(sk, skb);
	/*
	 *	Header prediction.
	 *	The code loosely follows the one in the famous
	 *	"30 instruction TCP receive" Van Jacobson mail.
	 *
	 *	Van's trick is to deposit buffers into socket queue
	 *	on a device interrupt, to call tcp_recv function
	 *	on the receive process context and checksum and copy
	 *	the buffer to user space. smart...
	 *
	 *	Our current scheme is not silly either but we take the
	 *	extra cost of the net_bh soft interrupt processing...
	 *	We do checksum and copy also but from device to kernel.
	 */

	tp->rx_opt.saw_tstamp = 0;

	/* MPTCP: force slowpath. */
	if (mptcp(tp))
		goto slow_path;

	/*	pred_flags is 0xS?10 << 16 + snd_wnd
	 *	if header_prediction is to be made
	 *	'S' will always be tp->tcp_header_len >> 2
	 *	'?' will be 0 for the fast path, otherwise pred_flags is 0 to
	 *  turn it off	(when there are holes in the receive
	 *	 space for instance)
	 *	PSH flag is ignored.
	 */

	if ((tcp_flag_word(th) & TCP_HP_BITS) == tp->pred_flags &&
	    TCP_SKB_CB(skb)->seq == tp->rcv_nxt &&
	    !after(TCP_SKB_CB(skb)->ack_seq, tp->snd_nxt)) {
		int tcp_header_len = tp->tcp_header_len;

		/* Timestamp header prediction: tcp_header_len
		 * is automatically equal to th->doff*4 due to pred_flags
		 * match.
		 */

		/* Check timestamp */
		if (tcp_header_len == sizeof(struct tcphdr) + TCPOLEN_TSTAMP_ALIGNED) {
			/* No? Slow path! */
			if (!tcp_parse_aligned_timestamp(tp, th))
				goto slow_path;

			/* If PAWS failed, check it more carefully in slow path */
			if ((s32)(tp->rx_opt.rcv_tsval - tp->rx_opt.ts_recent) < 0)
				goto slow_path;

			/* DO NOT update ts_recent here, if checksum fails
			 * and timestamp was corrupted part, it will result
			 * in a hung connection since we will drop all
			 * future packets due to the PAWS test.
			 */
		}

		if (len <= tcp_header_len) {
			/* Bulk data transfer: sender */
			if (len == tcp_header_len) {
				/* Predicted packet is in window by definition.
				 * seq == rcv_nxt and rcv_wup <= rcv_nxt.
				 * Hence, check seq<=rcv_wup reduces to:
				 */
				if (tcp_header_len ==
				    (sizeof(struct tcphdr) + TCPOLEN_TSTAMP_ALIGNED) &&
				    tp->rcv_nxt == tp->rcv_wup)
					tcp_store_ts_recent(tp);

				/* We know that such packets are checksummed
				 * on entry.
				 */
				tcp_ack(sk, skb, 0);
				__kfree_skb(skb);
				tcp_data_snd_check(sk);
				return;
			} else { /* Header too small */
				TCP_INC_STATS(sock_net(sk), TCP_MIB_INERRS);
				goto discard;
			}
		} else {
			int eaten = 0;
			bool fragstolen = false;

			if (tp->ucopy.task == current &&
			    tp->copied_seq == tp->rcv_nxt &&
			    len - tcp_header_len <= tp->ucopy.len &&
			    sock_owned_by_user(sk)) {
				__set_current_state(TASK_RUNNING);

				if (!tcp_copy_to_iovec(sk, skb, tcp_header_len)) {
					/* Predicted packet is in window by definition.
					 * seq == rcv_nxt and rcv_wup <= rcv_nxt.
					 * Hence, check seq<=rcv_wup reduces to:
					 */
					if (tcp_header_len ==
					    (sizeof(struct tcphdr) +
					     TCPOLEN_TSTAMP_ALIGNED) &&
					    tp->rcv_nxt == tp->rcv_wup)
						tcp_store_ts_recent(tp);

					tcp_rcv_rtt_measure_ts(sk, skb);

					__skb_pull(skb, tcp_header_len);
					tcp_rcv_nxt_update(tp, TCP_SKB_CB(skb)->end_seq);
					NET_INC_STATS(sock_net(sk),
							LINUX_MIB_TCPHPHITSTOUSER);
					eaten = 1;
				}
			}
			if (!eaten) {
				if (tcp_checksum_complete(skb))
					goto csum_error;

				if ((int)skb->truesize > sk->sk_forward_alloc)
					goto step5;

				/* Predicted packet is in window by definition.
				 * seq == rcv_nxt and rcv_wup <= rcv_nxt.
				 * Hence, check seq<=rcv_wup reduces to:
				 */
				if (tcp_header_len ==
				    (sizeof(struct tcphdr) + TCPOLEN_TSTAMP_ALIGNED) &&
				    tp->rcv_nxt == tp->rcv_wup)
					tcp_store_ts_recent(tp);

				tcp_rcv_rtt_measure_ts(sk, skb);

				NET_INC_STATS(sock_net(sk), LINUX_MIB_TCPHPHITS);

				/* Bulk data transfer: receiver */
				eaten = tcp_queue_rcv(sk, skb, tcp_header_len,
						      &fragstolen);
			}

			tcp_event_data_recv(sk, skb);

			if (TCP_SKB_CB(skb)->ack_seq != tp->snd_una) {
				/* Well, only one small jumplet in fast path... */
				tcp_ack(sk, skb, FLAG_DATA);
				tcp_data_snd_check(sk);
				if (!inet_csk_ack_scheduled(sk))
					goto no_ack;
			}

			__tcp_ack_snd_check(sk, 0);
no_ack:
			if (eaten)
				kfree_skb_partial(skb, fragstolen);
			sk->sk_data_ready(sk);
			return;
		}
	}

slow_path:
	if (len < (th->doff << 2) || tcp_checksum_complete(skb))
		goto csum_error;

	if (!th->ack && !th->rst && !th->syn)
		goto discard;

	/*
	 *	Standard slow path.
	 */

	if (!tcp_validate_incoming(sk, skb, th, 1))
		return;

step5:
	if (tcp_ack(sk, skb, FLAG_SLOWPATH | FLAG_UPDATE_TS_RECENT) < 0)
		goto discard;

	tcp_rcv_rtt_measure_ts(sk, skb);

	/* Process urgent data. */
	tcp_urg(sk, skb, th);

	/* step 7: process the segment text */
	tcp_data_queue(sk, skb);

	tcp_data_snd_check(sk);
	tcp_ack_snd_check(sk);
	return;

csum_error:
	TCP_INC_STATS(sock_net(sk), TCP_MIB_CSUMERRORS);
	TCP_INC_STATS(sock_net(sk), TCP_MIB_INERRS);

discard:
	tcp_drop(sk, skb);
}
EXPORT_SYMBOL(tcp_rcv_established);

void tcp_finish_connect(struct sock *sk, struct sk_buff *skb)
{
	struct tcp_sock *tp = tcp_sk(sk);
	struct inet_connection_sock *icsk = inet_csk(sk);

	tcp_set_state(sk, TCP_ESTABLISHED);
	icsk->icsk_ack.lrcvtime = tcp_time_stamp;

	if (skb) {
		icsk->icsk_af_ops->sk_rx_dst_set(sk, skb);
		security_inet_conn_established(sk, skb);
	}

	/* Make sure socket is routed, for correct metrics.  */
	icsk->icsk_af_ops->rebuild_header(sk);

	tcp_init_metrics(sk);

	tcp_init_congestion_control(sk);

	/* Prevent spurious tcp_cwnd_restart() on first data
	 * packet.
	 */
	tp->lsndtime = tcp_time_stamp;

	tp->ops->init_buffer_space(sk);

	if (sock_flag(sk, SOCK_KEEPOPEN))
		inet_csk_reset_keepalive_timer(sk, keepalive_time_when(tp));

	if (!tp->rx_opt.snd_wscale)
		__tcp_fast_path_on(tp, tp->snd_wnd);
	else
		tp->pred_flags = 0;

}

static bool tcp_rcv_fastopen_synack(struct sock *sk, struct sk_buff *synack,
				    struct tcp_fastopen_cookie *cookie)
{
	struct tcp_sock *tp = tcp_sk(sk);
	struct sock *meta_sk = mptcp(tp) ? mptcp_meta_sk(sk) : sk;
	struct sk_buff *data = tp->syn_data ? tcp_write_queue_head(meta_sk) : NULL;
	u16 mss = tp->rx_opt.mss_clamp, try_exp = 0;
	bool syn_drop = false;

	if (mss == tp->rx_opt.user_mss) {
		struct tcp_options_received opt;

		/* Get original SYNACK MSS value if user MSS sets mss_clamp */
		tcp_clear_options(&opt);
		opt.user_mss = opt.mss_clamp = 0;
		tcp_parse_options(synack, &opt, NULL, 0, NULL, NULL);
		mss = opt.mss_clamp;
	}

	if (!tp->syn_fastopen) {
		/* Ignore an unsolicited cookie */
		cookie->len = -1;
	} else if (tp->total_retrans) {
		/* SYN timed out and the SYN-ACK neither has a cookie nor
		 * acknowledges data. Presumably the remote received only
		 * the retransmitted (regular) SYNs: either the original
		 * SYN-data or the corresponding SYN-ACK was dropped.
		 */
		syn_drop = (cookie->len < 0 && data);
	} else if (cookie->len < 0 && !tp->syn_data) {
		/* We requested a cookie but didn't get it. If we did not use
		 * the (old) exp opt format then try so next time (try_exp=1).
		 * Otherwise we go back to use the RFC7413 opt (try_exp=2).
		 */
		try_exp = tp->syn_fastopen_exp ? 2 : 1;
	}

	tcp_fastopen_cache_set(sk, mss, cookie, syn_drop, try_exp);

	/* In mptcp case, we do not rely on "retransmit", but instead on
	 * "transmit", because if fastopen data is not acked, the retransmission
	 * becomes the first MPTCP data (see mptcp_rcv_synsent_fastopen).
	 */
	if (data && !mptcp(tp)) { /* Retransmit unacked data in SYN */
		tcp_for_write_queue_from(data, sk) {
			if (data == tcp_send_head(sk) ||
			    __tcp_retransmit_skb(sk, data, 1))
				break;
		}
		tcp_rearm_rto(sk);
		NET_INC_STATS(sock_net(sk),
				LINUX_MIB_TCPFASTOPENACTIVEFAIL);
		return true;
	}
	tp->syn_data_acked = tp->syn_data;
	if (tp->syn_data_acked)
		NET_INC_STATS(sock_net(sk),
				LINUX_MIB_TCPFASTOPENACTIVE);

	tcp_fastopen_add_skb(sk, synack);

	return false;
}

static int tcp_rcv_synsent_state_process(struct sock *sk, struct sk_buff *skb,
					 const struct tcphdr *th)
{
	struct inet_connection_sock *icsk = inet_csk(sk);
	struct tcp_sock *tp = tcp_sk(sk);
	struct tcp_fastopen_cookie foc = { .len = -1 };
	int saved_clamp = tp->rx_opt.mss_clamp;
<<<<<<< HEAD
	struct mptcp_options_received mopt;
	mptcp_init_mp_opt(&mopt);
=======
	bool fastopen_fail;
>>>>>>> 67605423

	tcp_parse_options(skb, &tp->rx_opt,
			  mptcp(tp) ? &tp->mptcp->rx_opt : &mopt, 0, &foc, tp);
	if (tp->rx_opt.saw_tstamp && tp->rx_opt.rcv_tsecr)
		tp->rx_opt.rcv_tsecr -= tp->tsoffset;

	if (th->ack) {
		/* rfc793:
		 * "If the state is SYN-SENT then
		 *    first check the ACK bit
		 *      If the ACK bit is set
		 *	  If SEG.ACK =< ISS, or SEG.ACK > SND.NXT, send
		 *        a reset (unless the RST bit is set, if so drop
		 *        the segment and return)"
		 */
		if (!after(TCP_SKB_CB(skb)->ack_seq, tp->snd_una) ||
		    after(TCP_SKB_CB(skb)->ack_seq, tp->snd_nxt))
			goto reset_and_undo;

		if (tp->rx_opt.saw_tstamp && tp->rx_opt.rcv_tsecr &&
		    !between(tp->rx_opt.rcv_tsecr, tp->retrans_stamp,
			     tcp_time_stamp)) {
			NET_INC_STATS(sock_net(sk),
					LINUX_MIB_PAWSACTIVEREJECTED);
			goto reset_and_undo;
		}

		/* Now ACK is acceptable.
		 *
		 * "If the RST bit is set
		 *    If the ACK was acceptable then signal the user "error:
		 *    connection reset", drop the segment, enter CLOSED state,
		 *    delete TCB, and return."
		 */

		if (th->rst) {
			tcp_reset(sk);
			goto discard;
		}

		/* rfc793:
		 *   "fifth, if neither of the SYN or RST bits is set then
		 *    drop the segment and return."
		 *
		 *    See note below!
		 *                                        --ANK(990513)
		 */
		if (!th->syn)
			goto discard_and_undo;

		/* rfc793:
		 *   "If the SYN bit is on ...
		 *    are acceptable then ...
		 *    (our SYN has been ACKed), change the connection
		 *    state to ESTABLISHED..."
		 */

		tcp_ecn_rcv_synack(tp, th);

		tcp_init_wl(tp, TCP_SKB_CB(skb)->seq);
		tcp_ack(sk, skb, FLAG_SLOWPATH);

		if (tp->request_mptcp || mptcp(tp)) {
			int ret;
			ret = mptcp_rcv_synsent_state_process(sk, &sk,
							      skb, &mopt);

			/* May have changed if we support MPTCP */
			tp = tcp_sk(sk);
			icsk = inet_csk(sk);

			if (ret == 1)
				goto reset_and_undo;
			if (ret == 2)
				goto discard;
		}

		if (mptcp(tp) && !is_master_tp(tp)) {
			/* Timer for repeating the ACK until an answer
			 * arrives. Used only when establishing an additional
			 * subflow inside of an MPTCP connection.
			 */
			sk_reset_timer(sk, &tp->mptcp->mptcp_ack_timer,
				       jiffies + icsk->icsk_rto);
		}

		/* Ok.. it's good. Set up sequence numbers and
		 * move to established.
		 */
		tp->rcv_nxt = TCP_SKB_CB(skb)->seq + 1;
		tp->rcv_wup = TCP_SKB_CB(skb)->seq + 1;

		/* RFC1323: The window in SYN & SYN/ACK segments is
		 * never scaled.
		 */
		tp->snd_wnd = ntohs(th->window);

		if (!tp->rx_opt.wscale_ok) {
			tp->rx_opt.snd_wscale = tp->rx_opt.rcv_wscale = 0;
			tp->window_clamp = min(tp->window_clamp, 65535U);
		}

		if (tp->rx_opt.saw_tstamp) {
			tp->rx_opt.tstamp_ok	   = 1;
			tp->tcp_header_len =
				sizeof(struct tcphdr) + TCPOLEN_TSTAMP_ALIGNED;
			tp->advmss	    -= TCPOLEN_TSTAMP_ALIGNED;
			tcp_store_ts_recent(tp);
		} else {
			tp->tcp_header_len = sizeof(struct tcphdr);
		}

		if (mptcp(tp)) {
			tp->tcp_header_len += MPTCP_SUB_LEN_DSM_ALIGN;
			tp->advmss -= MPTCP_SUB_LEN_DSM_ALIGN;
		}

		if (tcp_is_sack(tp) && sysctl_tcp_fack)
			tcp_enable_fack(tp);

		tcp_mtup_init(sk);
		tcp_sync_mss(sk, icsk->icsk_pmtu_cookie);
		tcp_initialize_rcv_mss(sk);

		/* Remember, tcp_poll() does not lock socket!
		 * Change state from SYN-SENT only after copied_seq
		 * is initialized. */
		tp->copied_seq = tp->rcv_nxt;

		smp_mb();

		tcp_finish_connect(sk, skb);

		fastopen_fail = (tp->syn_fastopen || tp->syn_data) &&
				tcp_rcv_fastopen_synack(sk, skb, &foc);

<<<<<<< HEAD
		/* With MPTCP we cannot send data on the third ack due to the
		 * lack of option-space to combine with an MP_CAPABLE.
		 */
		if (!mptcp(tp) && (sk->sk_write_pending ||
=======
		if (!sock_flag(sk, SOCK_DEAD)) {
			sk->sk_state_change(sk);
			sk_wake_async(sk, SOCK_WAKE_IO, POLL_OUT);
		}
		if (fastopen_fail)
			return -1;
		if (sk->sk_write_pending ||
>>>>>>> 67605423
		    icsk->icsk_accept_queue.rskq_defer_accept ||
		    icsk->icsk_ack.pingpong)) {
			/* Save one ACK. Data will be ready after
			 * several ticks, if write_pending is set.
			 *
			 * It may be deleted, but with this feature tcpdumps
			 * look so _wonderfully_ clever, that I was not able
			 * to stand against the temptation 8)     --ANK
			 */
			inet_csk_schedule_ack(sk);
			tcp_enter_quickack_mode(sk, TCP_MAX_QUICKACKS);
			inet_csk_reset_xmit_timer(sk, ICSK_TIME_DACK,
						  TCP_DELACK_MAX, TCP_RTO_MAX);

discard:
			tcp_drop(sk, skb);
			return 0;
		} else {
			tcp_send_ack(sk);
		}
		return -1;
	}

	/* No ACK in the segment */

	if (th->rst) {
		/* rfc793:
		 * "If the RST bit is set
		 *
		 *      Otherwise (no ACK) drop the segment and return."
		 */

		goto discard_and_undo;
	}

	/* PAWS check. */
	if (tp->rx_opt.ts_recent_stamp && tp->rx_opt.saw_tstamp &&
	    tcp_paws_reject(&tp->rx_opt, 0))
		goto discard_and_undo;

	/* TODO - check this here for MPTCP */
	if (th->syn) {
		/* We see SYN without ACK. It is attempt of
		 * simultaneous connect with crossed SYNs.
		 * Particularly, it can be connect to self.
		 */
		tcp_set_state(sk, TCP_SYN_RECV);

		if (tp->rx_opt.saw_tstamp) {
			tp->rx_opt.tstamp_ok = 1;
			tcp_store_ts_recent(tp);
			tp->tcp_header_len =
				sizeof(struct tcphdr) + TCPOLEN_TSTAMP_ALIGNED;
		} else {
			tp->tcp_header_len = sizeof(struct tcphdr);
		}

		if (mptcp(tp)) {
			tp->tcp_header_len += MPTCP_SUB_LEN_DSM_ALIGN;
			tp->advmss -= MPTCP_SUB_LEN_DSM_ALIGN;
		}

		tp->rcv_nxt = TCP_SKB_CB(skb)->seq + 1;
		tp->copied_seq = tp->rcv_nxt;
		tp->rcv_wup = TCP_SKB_CB(skb)->seq + 1;

		/* RFC1323: The window in SYN & SYN/ACK segments is
		 * never scaled.
		 */
		tp->snd_wnd    = ntohs(th->window);
		tp->snd_wl1    = TCP_SKB_CB(skb)->seq;
		tp->max_window = tp->snd_wnd;

		tcp_ecn_rcv_syn(tp, th);

		tcp_mtup_init(sk);
		tcp_sync_mss(sk, icsk->icsk_pmtu_cookie);
		tcp_initialize_rcv_mss(sk);

		tcp_send_synack(sk);
#if 0
		/* Note, we could accept data and URG from this segment.
		 * There are no obstacles to make this (except that we must
		 * either change tcp_recvmsg() to prevent it from returning data
		 * before 3WHS completes per RFC793, or employ TCP Fast Open).
		 *
		 * However, if we ignore data in ACKless segments sometimes,
		 * we have no reasons to accept it sometimes.
		 * Also, seems the code doing it in step6 of tcp_rcv_state_process
		 * is not flawless. So, discard packet for sanity.
		 * Uncomment this return to process the data.
		 */
		return -1;
#else
		goto discard;
#endif
	}
	/* "fifth, if neither of the SYN or RST bits is set then
	 * drop the segment and return."
	 */

discard_and_undo:
	tcp_clear_options(&tp->rx_opt);
	tp->rx_opt.mss_clamp = saved_clamp;
	goto discard;

reset_and_undo:
	tcp_clear_options(&tp->rx_opt);
	tp->rx_opt.mss_clamp = saved_clamp;
	return 1;
}

/*
 *	This function implements the receiving procedure of RFC 793 for
 *	all states except ESTABLISHED and TIME_WAIT.
 *	It's called from both tcp_v4_rcv and tcp_v6_rcv and should be
 *	address independent.
 */

int tcp_rcv_state_process(struct sock *sk, struct sk_buff *skb)
	__releases(&sk->sk_lock.slock)
{
	struct tcp_sock *tp = tcp_sk(sk);
	struct inet_connection_sock *icsk = inet_csk(sk);
	const struct tcphdr *th = tcp_hdr(skb);
	struct request_sock *req;
	int queued = 0;
	bool acceptable;

	switch (sk->sk_state) {
	case TCP_CLOSE:
		goto discard;

	case TCP_LISTEN:
		if (th->ack)
			return 1;

		if (th->rst)
			goto discard;

		if (th->syn) {
			if (th->fin)
				goto discard;
			/* It is possible that we process SYN packets from backlog,
			 * so we need to make sure to disable BH right there.
			 */
			local_bh_disable();
			acceptable = icsk->icsk_af_ops->conn_request(sk, skb) >= 0;
			local_bh_enable();

			if (!acceptable)
				return 1;
			consume_skb(skb);
			return 0;
		}
		goto discard;

	case TCP_SYN_SENT:
		tp->rx_opt.saw_tstamp = 0;
		queued = tcp_rcv_synsent_state_process(sk, skb, th);
		if (is_meta_sk(sk)) {
			sk = tcp_sk(sk)->mpcb->master_sk;
			tp = tcp_sk(sk);

			/* Need to call it here, because it will announce new
			 * addresses, which can only be done after the third ack
			 * of the 3-way handshake.
			 */
			mptcp_update_metasocket(tp->meta_sk);
		}
		if (queued >= 0)
			return queued;

		/* Do step6 onward by hand. */
		tcp_urg(sk, skb, th);
		__kfree_skb(skb);
		tcp_data_snd_check(sk);
		if (mptcp(tp) && is_master_tp(tp))
			bh_unlock_sock(sk);
		return 0;
	}

	tp->rx_opt.saw_tstamp = 0;
	req = tp->fastopen_rsk;
	if (req) {
		WARN_ON_ONCE(sk->sk_state != TCP_SYN_RECV &&
		    sk->sk_state != TCP_FIN_WAIT1);

		if (!tcp_check_req(sk, skb, req, true))
			goto discard;
	}

	if (!th->ack && !th->rst && !th->syn)
		goto discard;

	if (!tcp_validate_incoming(sk, skb, th, 0))
		return 0;

	/* step 5: check the ACK field */
	acceptable = tcp_ack(sk, skb, FLAG_SLOWPATH |
				      FLAG_UPDATE_TS_RECENT |
				      FLAG_NO_CHALLENGE_ACK) > 0;

	if (!acceptable) {
		if (sk->sk_state == TCP_SYN_RECV)
			return 1;	/* send one RST */
		tcp_send_challenge_ack(sk, skb);
		goto discard;
	}
	switch (sk->sk_state) {
	case TCP_SYN_RECV:
		if (!tp->srtt_us)
			tcp_synack_rtt_meas(sk, req);

		/* Once we leave TCP_SYN_RECV, we no longer need req
		 * so release it.
		 */
		if (req) {
			inet_csk(sk)->icsk_retransmits = 0;
			reqsk_fastopen_remove(sk, req, false);
		} else {
			/* Make sure socket is routed, for correct metrics. */
			icsk->icsk_af_ops->rebuild_header(sk);
			tcp_init_congestion_control(sk);

			tcp_mtup_init(sk);
			tp->copied_seq = tp->rcv_nxt;
			tp->ops->init_buffer_space(sk);
		}
		smp_mb();
		tcp_set_state(sk, TCP_ESTABLISHED);
		sk->sk_state_change(sk);

		/* Note, that this wakeup is only for marginal crossed SYN case.
		 * Passively open sockets are not waked up, because
		 * sk->sk_sleep == NULL and sk->sk_socket == NULL.
		 */
		if (sk->sk_socket)
			sk_wake_async(sk, SOCK_WAKE_IO, POLL_OUT);

		tp->snd_una = TCP_SKB_CB(skb)->ack_seq;
		tp->snd_wnd = ntohs(th->window) << tp->rx_opt.snd_wscale;
		tcp_init_wl(tp, TCP_SKB_CB(skb)->seq);

		if (tp->rx_opt.tstamp_ok)
			tp->advmss -= TCPOLEN_TSTAMP_ALIGNED;
		if (mptcp(tp))
			tp->advmss -= MPTCP_SUB_LEN_DSM_ALIGN;

		if (req) {
			/* Re-arm the timer because data may have been sent out.
			 * This is similar to the regular data transmission case
			 * when new data has just been ack'ed.
			 *
			 * (TFO) - we could try to be more aggressive and
			 * retransmitting any data sooner based on when they
			 * are sent out.
			 */
			tcp_rearm_rto(sk);
		} else
			tcp_init_metrics(sk);

		if (!inet_csk(sk)->icsk_ca_ops->cong_control)
			tcp_update_pacing_rate(sk);

		/* Prevent spurious tcp_cwnd_restart() on first data packet */
		tp->lsndtime = tcp_time_stamp;

		tcp_initialize_rcv_mss(sk);
		tcp_fast_path_on(tp);

		/* Send an ACK when establishing a new  MPTCP subflow, i.e.
		 * using an MP_JOIN subtype.
		 */
		if (mptcp(tp)) {
			if (is_master_tp(tp))
				mptcp_update_metasocket(mptcp_meta_sk(sk));
			else
				tcp_send_ack(sk);
		}
		break;

	case TCP_FIN_WAIT1: {
		struct dst_entry *dst;
		int tmo;

		/* If we enter the TCP_FIN_WAIT1 state and we are a
		 * Fast Open socket and this is the first acceptable
		 * ACK we have received, this would have acknowledged
		 * our SYNACK so stop the SYNACK timer.
		 */
		if (req) {
			/* We no longer need the request sock. */
			reqsk_fastopen_remove(sk, req, false);
			tcp_rearm_rto(sk);
		}
		if (tp->snd_una != tp->write_seq)
			break;

		tcp_set_state(sk, TCP_FIN_WAIT2);
		sk->sk_shutdown |= SEND_SHUTDOWN;

		dst = __sk_dst_get(sk);
		if (dst)
			dst_confirm(dst);

		if (!sock_flag(sk, SOCK_DEAD)) {
			/* Wake up lingering close() */
			sk->sk_state_change(sk);
			break;
		}

		if (tp->linger2 < 0 ||
		    (TCP_SKB_CB(skb)->end_seq != TCP_SKB_CB(skb)->seq &&
		     after(TCP_SKB_CB(skb)->end_seq - th->fin, tp->rcv_nxt))) {
			tcp_done(sk);
			NET_INC_STATS(sock_net(sk), LINUX_MIB_TCPABORTONDATA);
			return 1;
		}

		tmo = tcp_fin_time(sk);
		if (tmo > TCP_TIMEWAIT_LEN) {
			inet_csk_reset_keepalive_timer(sk, tmo - TCP_TIMEWAIT_LEN);
		} else if (th->fin || mptcp_is_data_fin(skb) ||
			   sock_owned_by_user(sk)) {
			/* Bad case. We could lose such FIN otherwise.
			 * It is not a big problem, but it looks confusing
			 * and not so rare event. We still can lose it now,
			 * if it spins in bh_lock_sock(), but it is really
			 * marginal case.
			 */
			inet_csk_reset_keepalive_timer(sk, tmo);
		} else {
			tp->ops->time_wait(sk, TCP_FIN_WAIT2, tmo);
			goto discard;
		}
		break;
	}

	case TCP_CLOSING:
		if (tp->snd_una == tp->write_seq) {
			tp->ops->time_wait(sk, TCP_TIME_WAIT, 0);
			goto discard;
		}
		break;

	case TCP_LAST_ACK:
		if (tp->snd_una == tp->write_seq) {
			tcp_update_metrics(sk);
			tcp_done(sk);
			goto discard;
		}
		break;
	case TCP_CLOSE:
		if (tp->mp_killed)
			goto discard;
	}

	/* step 6: check the URG bit */
	tcp_urg(sk, skb, th);

	/* step 7: process the segment text */
	switch (sk->sk_state) {
	case TCP_CLOSE_WAIT:
	case TCP_CLOSING:
	case TCP_LAST_ACK:
		if (!before(TCP_SKB_CB(skb)->seq, tp->rcv_nxt))
			break;
	case TCP_FIN_WAIT1:
	case TCP_FIN_WAIT2:
		/* RFC 793 says to queue data in these states,
		 * RFC 1122 says we MUST send a reset.
		 * BSD 4.4 also does reset.
		 */
		if (sk->sk_shutdown & RCV_SHUTDOWN) {
			if (TCP_SKB_CB(skb)->end_seq != TCP_SKB_CB(skb)->seq &&
			    after(TCP_SKB_CB(skb)->end_seq - th->fin, tp->rcv_nxt) &&
			    !mptcp(tp)) {
				NET_INC_STATS(sock_net(sk), LINUX_MIB_TCPABORTONDATA);
				tcp_reset(sk);
				return 1;
			}
		}
		/* Fall through */
	case TCP_ESTABLISHED:
		tcp_data_queue(sk, skb);
		queued = 1;
		break;
	}

	/* tcp_data could move socket to TIME-WAIT */
	if (sk->sk_state != TCP_CLOSE) {
		tcp_data_snd_check(sk);
		tcp_ack_snd_check(sk);
	}

	if (!queued) {
discard:
		tcp_drop(sk, skb);
	}
	return 0;
}
EXPORT_SYMBOL(tcp_rcv_state_process);

static inline void pr_drop_req(struct request_sock *req, __u16 port, int family)
{
	struct inet_request_sock *ireq = inet_rsk(req);

	if (family == AF_INET)
		net_dbg_ratelimited("drop open request from %pI4/%u\n",
				    &ireq->ir_rmt_addr, port);
#if IS_ENABLED(CONFIG_IPV6)
	else if (family == AF_INET6)
		net_dbg_ratelimited("drop open request from %pI6/%u\n",
				    &ireq->ir_v6_rmt_addr, port);
#endif
}

/* RFC3168 : 6.1.1 SYN packets must not have ECT/ECN bits set
 *
 * If we receive a SYN packet with these bits set, it means a
 * network is playing bad games with TOS bits. In order to
 * avoid possible false congestion notifications, we disable
 * TCP ECN negotiation.
 *
 * Exception: tcp_ca wants ECN. This is required for DCTCP
 * congestion control: Linux DCTCP asserts ECT on all packets,
 * including SYN, which is most optimal solution; however,
 * others, such as FreeBSD do not.
 */
static void tcp_ecn_create_request(struct request_sock *req,
				   const struct sk_buff *skb,
				   const struct sock *listen_sk,
				   const struct dst_entry *dst)
{
	const struct tcphdr *th = tcp_hdr(skb);
	const struct net *net = sock_net(listen_sk);
	bool th_ecn = th->ece && th->cwr;
	bool ect, ecn_ok;
	u32 ecn_ok_dst;

	if (!th_ecn)
		return;

	ect = !INET_ECN_is_not_ect(TCP_SKB_CB(skb)->ip_dsfield);
	ecn_ok_dst = dst_feature(dst, DST_FEATURE_ECN_MASK);
	ecn_ok = net->ipv4.sysctl_tcp_ecn || ecn_ok_dst;

	if ((!ect && ecn_ok) || tcp_ca_needs_ecn(listen_sk) ||
	    (ecn_ok_dst & DST_FEATURE_ECN_CA))
		inet_rsk(req)->ecn_ok = 1;
}

static void tcp_openreq_init(struct request_sock *req,
			     const struct tcp_options_received *rx_opt,
			     struct sk_buff *skb, const struct sock *sk)
{
	struct inet_request_sock *ireq = inet_rsk(req);

	req->rsk_rcv_wnd = 0;		/* So that tcp_send_synack() knows! */
	req->cookie_ts = 0;
	tcp_rsk(req)->rcv_isn = TCP_SKB_CB(skb)->seq;
	tcp_rsk(req)->rcv_nxt = TCP_SKB_CB(skb)->seq + 1;
	skb_mstamp_get(&tcp_rsk(req)->snt_synack);
	tcp_rsk(req)->last_oow_ack_time = 0;
	req->mss = rx_opt->mss_clamp;
	req->ts_recent = rx_opt->saw_tstamp ? rx_opt->rcv_tsval : 0;
	ireq->tstamp_ok = rx_opt->tstamp_ok;
	ireq->sack_ok = rx_opt->sack_ok;
	ireq->snd_wscale = rx_opt->snd_wscale;
	ireq->wscale_ok = rx_opt->wscale_ok;
	ireq->acked = 0;
	ireq->ecn_ok = 0;
	ireq->mptcp_rqsk = 0;
	ireq->saw_mpc = 0;
	ireq->ir_rmt_port = tcp_hdr(skb)->source;
	ireq->ir_num = ntohs(tcp_hdr(skb)->dest);
	ireq->ir_mark = inet_request_mark(sk, skb);
}

struct request_sock *inet_reqsk_alloc(const struct request_sock_ops *ops,
				      struct sock *sk_listener,
				      bool attach_listener)
{
	struct request_sock *req = reqsk_alloc(ops, sk_listener,
					       attach_listener);

	if (req) {
		struct inet_request_sock *ireq = inet_rsk(req);

		kmemcheck_annotate_bitfield(ireq, flags);
		ireq->ireq_opt = NULL;
#if IS_ENABLED(CONFIG_IPV6)
		ireq->pktopts = NULL;
#endif
		atomic64_set(&ireq->ir_cookie, 0);
		ireq->ireq_state = TCP_NEW_SYN_RECV;
		write_pnet(&ireq->ireq_net, sock_net(sk_listener));
		ireq->ireq_family = sk_listener->sk_family;
	}

	return req;
}
EXPORT_SYMBOL(inet_reqsk_alloc);

/*
 * Return true if a syncookie should be sent
 */
static bool tcp_syn_flood_action(const struct sock *sk,
				 const struct sk_buff *skb,
				 const char *proto)
{
	struct request_sock_queue *queue = &inet_csk(sk)->icsk_accept_queue;
	const char *msg = "Dropping request";
	bool want_cookie = false;
	struct net *net = sock_net(sk);

#ifdef CONFIG_SYN_COOKIES
	if (net->ipv4.sysctl_tcp_syncookies) {
		msg = "Sending cookies";
		want_cookie = true;
		__NET_INC_STATS(sock_net(sk), LINUX_MIB_TCPREQQFULLDOCOOKIES);
	} else
#endif
		__NET_INC_STATS(sock_net(sk), LINUX_MIB_TCPREQQFULLDROP);

	if (!queue->synflood_warned &&
	    net->ipv4.sysctl_tcp_syncookies != 2 &&
	    xchg(&queue->synflood_warned, 1) == 0)
		pr_info("%s: Possible SYN flooding on port %d. %s.  Check SNMP counters.\n",
			proto, ntohs(tcp_hdr(skb)->dest), msg);

	return want_cookie;
}

static void tcp_reqsk_record_syn(const struct sock *sk,
				 struct request_sock *req,
				 const struct sk_buff *skb)
{
	if (tcp_sk(sk)->save_syn) {
		u32 len = skb_network_header_len(skb) + tcp_hdrlen(skb);
		u32 *copy;

		copy = kmalloc(len + sizeof(u32), GFP_ATOMIC);
		if (copy) {
			copy[0] = len;
			memcpy(&copy[1], skb_network_header(skb), len);
			req->saved_syn = copy;
		}
	}
}

int tcp_conn_request(struct request_sock_ops *rsk_ops,
		     const struct tcp_request_sock_ops *af_ops,
		     struct sock *sk, struct sk_buff *skb)
{
	struct tcp_fastopen_cookie foc = { .len = -1 };
	__u32 isn = TCP_SKB_CB(skb)->tcp_tw_isn;
	struct tcp_options_received tmp_opt;
	struct tcp_sock *tp = tcp_sk(sk);
	struct net *net = sock_net(sk);
	struct sock *fastopen_sk = NULL;
	struct dst_entry *dst = NULL;
	struct request_sock *req;
	bool want_cookie = false;
	struct flowi fl;

	/* TW buckets are converted to open requests without
	 * limitations, they conserve resources and peer is
	 * evidently real one.
	 *
	 * MPTCP: new subflows cannot be established in a stateless manner.
	 */
	if (((!is_meta_sk(sk) && net->ipv4.sysctl_tcp_syncookies == 2) ||
	     inet_csk_reqsk_queue_is_full(sk)) && !isn) {
		want_cookie = tcp_syn_flood_action(sk, skb, rsk_ops->slab_name);
		if (!want_cookie)
			goto drop;

		if (is_meta_sk(sk))
			goto drop;
	}


	/* Accept backlog is full. If we have already queued enough
	 * of warm entries in syn queue, drop request. It is better than
	 * clogging syn queue with openreqs with exponentially increasing
	 * timeout.
	 */
	if (sk_acceptq_is_full(sk) && inet_csk_reqsk_queue_young(sk) > 1) {
		NET_INC_STATS(sock_net(sk), LINUX_MIB_LISTENOVERFLOWS);
		goto drop;
	}

	req = inet_reqsk_alloc(rsk_ops, sk, !want_cookie);
	if (!req)
		goto drop;

	tcp_rsk(req)->af_specific = af_ops;

	tcp_clear_options(&tmp_opt);
	tmp_opt.mss_clamp = af_ops->mss_clamp;
	tmp_opt.user_mss  = tp->rx_opt.user_mss;
	tcp_parse_options(skb, &tmp_opt, NULL, 0, want_cookie ? NULL : &foc, NULL);

	if (want_cookie && !tmp_opt.saw_tstamp)
		tcp_clear_options(&tmp_opt);

	tmp_opt.tstamp_ok = tmp_opt.saw_tstamp;
	tcp_openreq_init(req, &tmp_opt, skb, sk);
	inet_rsk(req)->no_srccheck = inet_sk(sk)->transparent;

	/* Note: tcp_v6_init_req() might override ir_iif for link locals */
	inet_rsk(req)->ir_iif = inet_request_bound_dev_if(sk, skb);

	if (af_ops->init_req(req, sk, skb, want_cookie))
		goto drop_and_free;

	if (security_inet_conn_request(sk, skb, req))
		goto drop_and_free;

	if (!want_cookie && !isn) {
		/* VJ's idea. We save last timestamp seen
		 * from the destination in peer table, when entering
		 * state TIME-WAIT, and check against it before
		 * accepting new connection request.
		 *
		 * If "isn" is not zero, this request hit alive
		 * timewait bucket, so that all the necessary checks
		 * are made in the function processing timewait state.
		 */
		if (tcp_death_row.sysctl_tw_recycle) {
			bool strict;

			dst = af_ops->route_req(sk, &fl, req, &strict);

			if (dst && strict &&
			    !tcp_peer_is_proven(req, dst, true,
						tmp_opt.saw_tstamp)) {
				NET_INC_STATS(sock_net(sk), LINUX_MIB_PAWSPASSIVEREJECTED);
				goto drop_and_release;
			}
		}
		/* Kill the following clause, if you dislike this way. */
		else if (!net->ipv4.sysctl_tcp_syncookies &&
			 (sysctl_max_syn_backlog - inet_csk_reqsk_queue_len(sk) <
			  (sysctl_max_syn_backlog >> 2)) &&
			 !tcp_peer_is_proven(req, dst, false,
					     tmp_opt.saw_tstamp)) {
			/* Without syncookies last quarter of
			 * backlog is filled with destinations,
			 * proven to be alive.
			 * It means that we continue to communicate
			 * to destinations, already remembered
			 * to the moment of synflood.
			 */
			pr_drop_req(req, ntohs(tcp_hdr(skb)->source),
				    rsk_ops->family);
			goto drop_and_release;
		}

		isn = af_ops->init_seq(skb);
	}
	if (!dst) {
		dst = af_ops->route_req(sk, &fl, req, NULL);
		if (!dst)
			goto drop_and_free;
	}

	tcp_ecn_create_request(req, skb, sk, dst);

	if (want_cookie) {
		isn = cookie_init_sequence(af_ops, req, sk, skb, &req->mss);
		req->cookie_ts = tmp_opt.tstamp_ok;
		if (!tmp_opt.tstamp_ok)
			inet_rsk(req)->ecn_ok = 0;
	}

	tcp_rsk(req)->snt_isn = isn;
	tcp_rsk(req)->txhash = net_tx_rndhash();
	tcp_openreq_init_rwin(req, sk, dst);
	if (!want_cookie) {
		tcp_reqsk_record_syn(sk, req, skb);
		fastopen_sk = tcp_try_fastopen(sk, skb, req, &foc, dst);
	}
	if (fastopen_sk) {
		struct sock *meta_sk = fastopen_sk;

		if (mptcp(tcp_sk(fastopen_sk)))
			meta_sk = mptcp_meta_sk(fastopen_sk);
		af_ops->send_synack(fastopen_sk, dst, &fl, req,
				    &foc, TCP_SYNACK_FASTOPEN);
		/* Add the child socket directly into the accept queue */
		inet_csk_reqsk_queue_add(sk, req, meta_sk);
		sk->sk_data_ready(sk);
		bh_unlock_sock(fastopen_sk);
		if (meta_sk != fastopen_sk)
			bh_unlock_sock(meta_sk);
		sock_put(fastopen_sk);
	} else {
		tcp_rsk(req)->tfo_listener = false;
		if (!want_cookie)
			inet_csk_reqsk_queue_hash_add(sk, req, TCP_TIMEOUT_INIT);
		af_ops->send_synack(sk, dst, &fl, req, &foc,
				    !want_cookie ? TCP_SYNACK_NORMAL :
						   TCP_SYNACK_COOKIE);
		if (want_cookie) {
			reqsk_free(req);
			return 0;
		}
	}
	reqsk_put(req);
	return 0;

drop_and_release:
	dst_release(dst);
drop_and_free:
	reqsk_free(req);
drop:
	tcp_listendrop(sk);
	return 0;
}
EXPORT_SYMBOL(tcp_conn_request);<|MERGE_RESOLUTION|>--- conflicted
+++ resolved
@@ -104,30 +104,6 @@
 int sysctl_tcp_early_retrans __read_mostly = 3;
 int sysctl_tcp_invalid_ratelimit __read_mostly = HZ/2;
 
-<<<<<<< HEAD
-=======
-#define FLAG_DATA		0x01 /* Incoming frame contained data.		*/
-#define FLAG_WIN_UPDATE		0x02 /* Incoming ACK was a window update.	*/
-#define FLAG_DATA_ACKED		0x04 /* This ACK acknowledged new data.		*/
-#define FLAG_RETRANS_DATA_ACKED	0x08 /* "" "" some of which was retransmitted.	*/
-#define FLAG_SYN_ACKED		0x10 /* This ACK acknowledged SYN.		*/
-#define FLAG_DATA_SACKED	0x20 /* New SACK.				*/
-#define FLAG_ECE		0x40 /* ECE in this ACK				*/
-#define FLAG_LOST_RETRANS	0x80 /* This ACK marks some retransmission lost */
-#define FLAG_SLOWPATH		0x100 /* Do not skip RFC checks for window update.*/
-#define FLAG_ORIG_SACK_ACKED	0x200 /* Never retransmitted data are (s)acked	*/
-#define FLAG_SND_UNA_ADVANCED	0x400 /* Snd_una was changed (!= FLAG_DATA_ACKED) */
-#define FLAG_DSACKING_ACK	0x800 /* SACK blocks contained D-SACK info */
-#define FLAG_SACK_RENEGING	0x2000 /* snd_una advanced to a sacked seq */
-#define FLAG_UPDATE_TS_RECENT	0x4000 /* tcp_replace_ts_recent() */
-#define FLAG_NO_CHALLENGE_ACK	0x8000 /* do not call tcp_send_challenge_ack()	*/
-
-#define FLAG_ACKED		(FLAG_DATA_ACKED|FLAG_SYN_ACKED)
-#define FLAG_NOT_DUP		(FLAG_DATA|FLAG_WIN_UPDATE|FLAG_ACKED)
-#define FLAG_CA_ALERT		(FLAG_DATA_SACKED|FLAG_ECE)
-#define FLAG_FORWARD_PROGRESS	(FLAG_ACKED|FLAG_DATA_SACKED)
-
->>>>>>> 67605423
 #define TCP_REMNANT (TCP_FLAG_FIN|TCP_FLAG_URG|TCP_FLAG_SYN|TCP_FLAG_PSH)
 #define TCP_HP_BITS (~(TCP_RESERVED_BITS|TCP_FLAG_PSH))
 
@@ -216,11 +192,7 @@
 		icsk->icsk_ack.quick = quickacks;
 }
 
-<<<<<<< HEAD
-void tcp_enter_quickack_mode(struct sock *sk)
-=======
 void tcp_enter_quickack_mode(struct sock *sk, unsigned int max_quickacks)
->>>>>>> 67605423
 {
 	struct inet_connection_sock *icsk = inet_csk(sk);
 
@@ -5865,12 +5837,10 @@
 	struct tcp_sock *tp = tcp_sk(sk);
 	struct tcp_fastopen_cookie foc = { .len = -1 };
 	int saved_clamp = tp->rx_opt.mss_clamp;
-<<<<<<< HEAD
 	struct mptcp_options_received mopt;
+	bool fastopen_fail;
+
 	mptcp_init_mp_opt(&mopt);
-=======
-	bool fastopen_fail;
->>>>>>> 67605423
 
 	tcp_parse_options(skb, &tp->rx_opt,
 			  mptcp(tp) ? &tp->mptcp->rx_opt : &mopt, 0, &foc, tp);
@@ -6007,20 +5977,16 @@
 		fastopen_fail = (tp->syn_fastopen || tp->syn_data) &&
 				tcp_rcv_fastopen_synack(sk, skb, &foc);
 
-<<<<<<< HEAD
+		if (!sock_flag(sk, SOCK_DEAD)) {
+			sk->sk_state_change(sk);
+			sk_wake_async(sk, SOCK_WAKE_IO, POLL_OUT);
+		}
+		if (fastopen_fail)
+			return -1;
 		/* With MPTCP we cannot send data on the third ack due to the
 		 * lack of option-space to combine with an MP_CAPABLE.
 		 */
 		if (!mptcp(tp) && (sk->sk_write_pending ||
-=======
-		if (!sock_flag(sk, SOCK_DEAD)) {
-			sk->sk_state_change(sk);
-			sk_wake_async(sk, SOCK_WAKE_IO, POLL_OUT);
-		}
-		if (fastopen_fail)
-			return -1;
-		if (sk->sk_write_pending ||
->>>>>>> 67605423
 		    icsk->icsk_accept_queue.rskq_defer_accept ||
 		    icsk->icsk_ack.pingpong)) {
 			/* Save one ACK. Data will be ready after
