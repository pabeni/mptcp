/*
 *	TCP over IPv6
 *	Linux INET6 implementation
 *
 *	Authors:
 *	Pedro Roque		<roque@di.fc.ul.pt>
 *
 *	Based on:
 *	linux/net/ipv4/tcp.c
 *	linux/net/ipv4/tcp_input.c
 *	linux/net/ipv4/tcp_output.c
 *
 *	Fixes:
 *	Hideaki YOSHIFUJI	:	sin6_scope_id support
 *	YOSHIFUJI Hideaki @USAGI and:	Support IPV6_V6ONLY socket option, which
 *	Alexey Kuznetsov		allow both IPv4 and IPv6 sockets to bind
 *					a single port at the same time.
 *	YOSHIFUJI Hideaki @USAGI:	convert /proc/net/tcp6 to seq_file.
 *
 *	This program is free software; you can redistribute it and/or
 *      modify it under the terms of the GNU General Public License
 *      as published by the Free Software Foundation; either version
 *      2 of the License, or (at your option) any later version.
 */

#include <linux/bottom_half.h>
#include <linux/module.h>
#include <linux/errno.h>
#include <linux/types.h>
#include <linux/socket.h>
#include <linux/sockios.h>
#include <linux/net.h>
#include <linux/jiffies.h>
#include <linux/in.h>
#include <linux/in6.h>
#include <linux/netdevice.h>
#include <linux/init.h>
#include <linux/jhash.h>
#include <linux/ipsec.h>
#include <linux/times.h>
#include <linux/slab.h>
#include <linux/uaccess.h>
#include <linux/ipv6.h>
#include <linux/icmpv6.h>
#include <linux/random.h>

#include <net/tcp.h>
#include <net/ndisc.h>
#include <net/inet6_hashtables.h>
#include <net/inet6_connection_sock.h>
#include <net/ipv6.h>
#include <net/transp_v6.h>
#include <net/addrconf.h>
#include <net/ip6_route.h>
#include <net/ip6_checksum.h>
#include <net/inet_ecn.h>
#include <net/protocol.h>
#include <net/xfrm.h>
#include <net/snmp.h>
#include <net/dsfield.h>
#include <net/timewait_sock.h>
#include <net/inet_common.h>
#include <net/secure_seq.h>
#include <net/mptcp.h>
#include <net/mptcp_v6.h>
#include <net/busy_poll.h>

#include <linux/proc_fs.h>
#include <linux/seq_file.h>

#include <crypto/hash.h>
#include <linux/scatterlist.h>

#ifdef CONFIG_TCP_MD5SIG
static const struct tcp_sock_af_ops tcp_sock_ipv6_specific;
static const struct tcp_sock_af_ops tcp_sock_ipv6_mapped_specific;
#else
static struct tcp_md5sig_key *tcp_v6_md5_do_lookup(const struct sock *sk,
						   const struct in6_addr *addr)
{
	return NULL;
}
#endif

void inet6_sk_rx_dst_set(struct sock *sk, const struct sk_buff *skb)
{
	struct dst_entry *dst = skb_dst(skb);

	if (dst && dst_hold_safe(dst)) {
		const struct rt6_info *rt = (const struct rt6_info *)dst;

		sk->sk_rx_dst = dst;
		inet_sk(sk)->rx_dst_ifindex = skb->skb_iif;
		inet6_sk(sk)->rx_dst_cookie = rt6_get_cookie(rt);
	}
}

static u32 tcp_v6_init_sequence(const struct sk_buff *skb, u32 *tsoff)
{
	return secure_tcpv6_sequence_number(ipv6_hdr(skb)->daddr.s6_addr32,
					    ipv6_hdr(skb)->saddr.s6_addr32,
					    tcp_hdr(skb)->dest,
					    tcp_hdr(skb)->source, tsoff);
}

int tcp_v6_connect(struct sock *sk, struct sockaddr *uaddr,
			  int addr_len)
{
	struct sockaddr_in6 *usin = (struct sockaddr_in6 *) uaddr;
	struct inet_sock *inet = inet_sk(sk);
	struct inet_connection_sock *icsk = inet_csk(sk);
	struct ipv6_pinfo *np = inet6_sk(sk);
	struct tcp_sock *tp = tcp_sk(sk);
	struct in6_addr *saddr = NULL, *final_p, final;
	struct ipv6_txoptions *opt;
	struct flowi6 fl6;
	struct dst_entry *dst;
	int addr_type;
	int err;

	if (addr_len < SIN6_LEN_RFC2133)
		return -EINVAL;

	if (usin->sin6_family != AF_INET6)
		return -EAFNOSUPPORT;

	memset(&fl6, 0, sizeof(fl6));

	if (np->sndflow) {
		fl6.flowlabel = usin->sin6_flowinfo&IPV6_FLOWINFO_MASK;
		IP6_ECN_flow_init(fl6.flowlabel);
		if (fl6.flowlabel&IPV6_FLOWLABEL_MASK) {
			struct ip6_flowlabel *flowlabel;
			flowlabel = fl6_sock_lookup(sk, fl6.flowlabel);
			if (!flowlabel)
				return -EINVAL;
			fl6_sock_release(flowlabel);
		}
	}

	/*
	 *	connect() to INADDR_ANY means loopback (BSD'ism).
	 */

	if (ipv6_addr_any(&usin->sin6_addr)) {
		if (ipv6_addr_v4mapped(&sk->sk_v6_rcv_saddr))
			ipv6_addr_set_v4mapped(htonl(INADDR_LOOPBACK),
					       &usin->sin6_addr);
		else
			usin->sin6_addr = in6addr_loopback;
	}

	addr_type = ipv6_addr_type(&usin->sin6_addr);

	if (addr_type & IPV6_ADDR_MULTICAST)
		return -ENETUNREACH;

	if (addr_type&IPV6_ADDR_LINKLOCAL) {
		if (addr_len >= sizeof(struct sockaddr_in6) &&
		    usin->sin6_scope_id) {
			/* If interface is set while binding, indices
			 * must coincide.
			 */
			if (sk->sk_bound_dev_if &&
			    sk->sk_bound_dev_if != usin->sin6_scope_id)
				return -EINVAL;

			sk->sk_bound_dev_if = usin->sin6_scope_id;
		}

		/* Connect to link-local address requires an interface */
		if (!sk->sk_bound_dev_if)
			return -EINVAL;
	}

	if (tp->rx_opt.ts_recent_stamp &&
	    !ipv6_addr_equal(&sk->sk_v6_daddr, &usin->sin6_addr)) {
		tp->rx_opt.ts_recent = 0;
		tp->rx_opt.ts_recent_stamp = 0;
		tp->write_seq = 0;
	}

	sk->sk_v6_daddr = usin->sin6_addr;
	np->flow_label = fl6.flowlabel;

	/*
	 *	TCP over IPv4
	 */

	if (addr_type & IPV6_ADDR_MAPPED) {
		u32 exthdrlen = icsk->icsk_ext_hdr_len;
		struct sockaddr_in sin;

		SOCK_DEBUG(sk, "connect: ipv4 mapped\n");

		if (__ipv6_only_sock(sk))
			return -ENETUNREACH;

		sin.sin_family = AF_INET;
		sin.sin_port = usin->sin6_port;
		sin.sin_addr.s_addr = usin->sin6_addr.s6_addr32[3];

#ifdef CONFIG_MPTCP
		if (sock_flag(sk, SOCK_MPTCP))
			icsk->icsk_af_ops = &mptcp_v6_mapped;
		else
#endif
			icsk->icsk_af_ops = &ipv6_mapped;
		sk->sk_backlog_rcv = tcp_v4_do_rcv;
#ifdef CONFIG_TCP_MD5SIG
		tp->af_specific = &tcp_sock_ipv6_mapped_specific;
#endif

		err = tcp_v4_connect(sk, (struct sockaddr *)&sin, sizeof(sin));

		if (err) {
			icsk->icsk_ext_hdr_len = exthdrlen;
#ifdef CONFIG_MPTCP
			if (sock_flag(sk, SOCK_MPTCP))
				icsk->icsk_af_ops = &mptcp_v6_specific;
			else
#endif
				icsk->icsk_af_ops = &ipv6_specific;
			sk->sk_backlog_rcv = tcp_v6_do_rcv;
#ifdef CONFIG_TCP_MD5SIG
			tp->af_specific = &tcp_sock_ipv6_specific;
#endif
			goto failure;
		}
		np->saddr = sk->sk_v6_rcv_saddr;

		return err;
	}

	if (!ipv6_addr_any(&sk->sk_v6_rcv_saddr))
		saddr = &sk->sk_v6_rcv_saddr;

	fl6.flowi6_proto = IPPROTO_TCP;
	fl6.daddr = sk->sk_v6_daddr;
	fl6.saddr = saddr ? *saddr : np->saddr;
	fl6.flowi6_oif = sk->sk_bound_dev_if;
	fl6.flowi6_mark = sk->sk_mark;
	fl6.fl6_dport = usin->sin6_port;
	fl6.fl6_sport = inet->inet_sport;
	fl6.flowi6_uid = sk->sk_uid;

	opt = rcu_dereference_protected(np->opt, lockdep_sock_is_held(sk));
	final_p = fl6_update_dst(&fl6, opt, &final);

	security_sk_classify_flow(sk, flowi6_to_flowi(&fl6));

	dst = ip6_dst_lookup_flow(sk, &fl6, final_p);
	if (IS_ERR(dst)) {
		err = PTR_ERR(dst);
		goto failure;
	}

	if (!saddr) {
		saddr = &fl6.saddr;
		sk->sk_v6_rcv_saddr = *saddr;
	}

	/* set the source address */
	np->saddr = *saddr;
	inet->inet_rcv_saddr = LOOPBACK4_IPV6;

	sk->sk_gso_type = SKB_GSO_TCPV6;
	ip6_dst_store(sk, dst, NULL, NULL);

	if (tcp_death_row.sysctl_tw_recycle &&
	    !tp->rx_opt.ts_recent_stamp &&
	    ipv6_addr_equal(&fl6.daddr, &sk->sk_v6_daddr))
		tcp_fetch_timewait_stamp(sk, dst);

	icsk->icsk_ext_hdr_len = 0;
	if (opt)
		icsk->icsk_ext_hdr_len = opt->opt_flen +
					 opt->opt_nflen;

	tp->rx_opt.mss_clamp = IPV6_MIN_MTU - sizeof(struct tcphdr) - sizeof(struct ipv6hdr);

	inet->inet_dport = usin->sin6_port;

	tcp_set_state(sk, TCP_SYN_SENT);
	err = inet6_hash_connect(&tcp_death_row, sk);
	if (err)
		goto late_failure;

	sk_set_txhash(sk);

	if (!tp->write_seq && likely(!tp->repair))
		tp->write_seq = secure_tcpv6_sequence_number(np->saddr.s6_addr32,
							     sk->sk_v6_daddr.s6_addr32,
							     inet->inet_sport,
							     inet->inet_dport,
							     &tp->tsoffset);

	err = tcp_connect(sk);
	if (err)
		goto late_failure;

	return 0;

late_failure:
	tcp_set_state(sk, TCP_CLOSE);
	__sk_dst_reset(sk);
failure:
	inet->inet_dport = 0;
	sk->sk_route_caps = 0;
	return err;
}

void tcp_v6_mtu_reduced(struct sock *sk)
{
	struct dst_entry *dst;

	if ((1 << sk->sk_state) & (TCPF_LISTEN | TCPF_CLOSE))
		return;

	dst = inet6_csk_update_pmtu(sk, tcp_sk(sk)->mtu_info);
	if (!dst)
		return;

	if (inet_csk(sk)->icsk_pmtu_cookie > dst_mtu(dst)) {
		tcp_sync_mss(sk, dst_mtu(dst));
		tcp_simple_retransmit(sk);
	}
}

static void tcp_v6_err(struct sk_buff *skb, struct inet6_skb_parm *opt,
		u8 type, u8 code, int offset, __be32 info)
{
	const struct ipv6hdr *hdr = (const struct ipv6hdr *)skb->data;
	const struct tcphdr *th = (struct tcphdr *)(skb->data+offset);
	struct net *net = dev_net(skb->dev);
	struct request_sock *fastopen;
	struct ipv6_pinfo *np;
	struct tcp_sock *tp;
	__u32 seq, snd_una;
	struct sock *sk, *meta_sk;
	bool fatal;
	int err;

	sk = __inet6_lookup_established(net, &tcp_hashinfo,
					&hdr->daddr, th->dest,
					&hdr->saddr, ntohs(th->source),
					skb->dev->ifindex);

	if (!sk) {
		__ICMP6_INC_STATS(net, __in6_dev_get(skb->dev),
				  ICMP6_MIB_INERRORS);
		return;
	}

	if (sk->sk_state == TCP_TIME_WAIT) {
		inet_twsk_put(inet_twsk(sk));
		return;
	}
	seq = ntohl(th->seq);
	fatal = icmpv6_err_convert(type, code, &err);
	if (sk->sk_state == TCP_NEW_SYN_RECV)
		return tcp_req_err(sk, seq, fatal);

	tp = tcp_sk(sk);
	if (mptcp(tp))
		meta_sk = mptcp_meta_sk(sk);
	else
		meta_sk = sk;

	bh_lock_sock(meta_sk);
	if (sock_owned_by_user(meta_sk) && type != ICMPV6_PKT_TOOBIG)
		__NET_INC_STATS(net, LINUX_MIB_LOCKDROPPEDICMPS);

	if (sk->sk_state == TCP_CLOSE)
		goto out;

	if (ipv6_hdr(skb)->hop_limit < inet6_sk(sk)->min_hopcount) {
		__NET_INC_STATS(net, LINUX_MIB_TCPMINTTLDROP);
		goto out;
	}

	/* XXX (TFO) - tp->snd_una should be ISN (tcp_create_openreq_child() */
	fastopen = tp->fastopen_rsk;
	snd_una = fastopen ? tcp_rsk(fastopen)->snt_isn : tp->snd_una;
	if (sk->sk_state != TCP_LISTEN &&
	    !between(seq, snd_una, tp->snd_nxt)) {
		__NET_INC_STATS(net, LINUX_MIB_OUTOFWINDOWICMPS);
		goto out;
	}

	np = inet6_sk(sk);

	if (type == NDISC_REDIRECT) {
		struct dst_entry *dst = __sk_dst_check(sk, np->dst_cookie);

		if (dst)
			dst->ops->redirect(dst, sk, skb);
		goto out;
	}

	if (type == ICMPV6_PKT_TOOBIG) {
		/* We are not interested in TCP_LISTEN and open_requests
		 * (SYN-ACKs send out by Linux are always <576bytes so
		 * they should go through unfragmented).
		 */
		if (sk->sk_state == TCP_LISTEN)
			goto out;

		if (!ip6_sk_accept_pmtu(sk))
			goto out;

		tp->mtu_info = ntohl(info);
		if (!sock_owned_by_user(meta_sk))
			tcp_v6_mtu_reduced(sk);
<<<<<<< HEAD
		else {
			if (!test_and_set_bit(TCP_MTU_REDUCED_DEFERRED,
					   &tp->tsq_flags))
				sock_hold(sk);
			if (mptcp(tp))
				mptcp_tsq_flags(sk);
		}
=======
		else if (!test_and_set_bit(TCP_MTU_REDUCED_DEFERRED,
					   &sk->sk_tsq_flags))
			sock_hold(sk);
>>>>>>> c470abd4
		goto out;
	}


	/* Might be for an request_sock */
	switch (sk->sk_state) {
	case TCP_SYN_SENT:
	case TCP_SYN_RECV:
		/* Only in fast or simultaneous open. If a fast open socket is
		 * is already accepted it is treated as a connected one below.
		 */
		if (fastopen && !fastopen->sk)
			break;

		if (!sock_owned_by_user(meta_sk)) {
			sk->sk_err = err;
			sk->sk_error_report(sk);		/* Wake people up to see the error (see connect in sock.c) */

			tcp_done(sk);
		} else
			sk->sk_err_soft = err;
		goto out;
	}

	if (!sock_owned_by_user(meta_sk) && np->recverr) {
		sk->sk_err = err;
		sk->sk_error_report(sk);
	} else
		sk->sk_err_soft = err;

out:
	bh_unlock_sock(meta_sk);
	sock_put(sk);
}


static int tcp_v6_send_synack(const struct sock *sk, struct dst_entry *dst,
			      struct flowi *fl,
			      struct request_sock *req,
			      struct tcp_fastopen_cookie *foc,
			      enum tcp_synack_type synack_type)
{
	struct inet_request_sock *ireq = inet_rsk(req);
	struct ipv6_pinfo *np = inet6_sk(sk);
	struct ipv6_txoptions *opt;
	struct flowi6 *fl6 = &fl->u.ip6;
	struct sk_buff *skb;
	int err = -ENOMEM;

	/* First, grab a route. */
	if (!dst && (dst = inet6_csk_route_req(sk, fl6, req,
					       IPPROTO_TCP)) == NULL)
		goto done;

	skb = tcp_make_synack(sk, dst, req, foc, synack_type);

	if (skb) {
		__tcp_v6_send_check(skb, &ireq->ir_v6_loc_addr,
				    &ireq->ir_v6_rmt_addr);

		fl6->daddr = ireq->ir_v6_rmt_addr;
		if (np->repflow && ireq->pktopts)
			fl6->flowlabel = ip6_flowlabel(ipv6_hdr(ireq->pktopts));

		rcu_read_lock();
		opt = ireq->ipv6_opt;
		if (!opt)
			opt = rcu_dereference(np->opt);
		err = ip6_xmit(sk, skb, fl6, sk->sk_mark, opt, np->tclass);
		rcu_read_unlock();
		err = net_xmit_eval(err);
	}

done:
	return err;
}

void tcp_v6_reqsk_destructor(struct request_sock *req)
{
	kfree(inet_rsk(req)->ipv6_opt);
	kfree_skb(inet_rsk(req)->pktopts);
}

#ifdef CONFIG_TCP_MD5SIG
static struct tcp_md5sig_key *tcp_v6_md5_do_lookup(const struct sock *sk,
						   const struct in6_addr *addr)
{
	return tcp_md5_do_lookup(sk, (union tcp_md5_addr *)addr, AF_INET6);
}

static struct tcp_md5sig_key *tcp_v6_md5_lookup(const struct sock *sk,
						const struct sock *addr_sk)
{
	return tcp_v6_md5_do_lookup(sk, &addr_sk->sk_v6_daddr);
}

static int tcp_v6_parse_md5_keys(struct sock *sk, char __user *optval,
				 int optlen)
{
	struct tcp_md5sig cmd;
	struct sockaddr_in6 *sin6 = (struct sockaddr_in6 *)&cmd.tcpm_addr;

	if (optlen < sizeof(cmd))
		return -EINVAL;

	if (copy_from_user(&cmd, optval, sizeof(cmd)))
		return -EFAULT;

	if (sin6->sin6_family != AF_INET6)
		return -EINVAL;

	if (!cmd.tcpm_keylen) {
		if (ipv6_addr_v4mapped(&sin6->sin6_addr))
			return tcp_md5_do_del(sk, (union tcp_md5_addr *)&sin6->sin6_addr.s6_addr32[3],
					      AF_INET);
		return tcp_md5_do_del(sk, (union tcp_md5_addr *)&sin6->sin6_addr,
				      AF_INET6);
	}

	if (cmd.tcpm_keylen > TCP_MD5SIG_MAXKEYLEN)
		return -EINVAL;

	if (ipv6_addr_v4mapped(&sin6->sin6_addr))
		return tcp_md5_do_add(sk, (union tcp_md5_addr *)&sin6->sin6_addr.s6_addr32[3],
				      AF_INET, cmd.tcpm_key, cmd.tcpm_keylen, GFP_KERNEL);

	return tcp_md5_do_add(sk, (union tcp_md5_addr *)&sin6->sin6_addr,
			      AF_INET6, cmd.tcpm_key, cmd.tcpm_keylen, GFP_KERNEL);
}

static int tcp_v6_md5_hash_headers(struct tcp_md5sig_pool *hp,
				   const struct in6_addr *daddr,
				   const struct in6_addr *saddr,
				   const struct tcphdr *th, int nbytes)
{
	struct tcp6_pseudohdr *bp;
	struct scatterlist sg;
	struct tcphdr *_th;

	bp = hp->scratch;
	/* 1. TCP pseudo-header (RFC2460) */
	bp->saddr = *saddr;
	bp->daddr = *daddr;
	bp->protocol = cpu_to_be32(IPPROTO_TCP);
	bp->len = cpu_to_be32(nbytes);

	_th = (struct tcphdr *)(bp + 1);
	memcpy(_th, th, sizeof(*th));
	_th->check = 0;

	sg_init_one(&sg, bp, sizeof(*bp) + sizeof(*th));
	ahash_request_set_crypt(hp->md5_req, &sg, NULL,
				sizeof(*bp) + sizeof(*th));
	return crypto_ahash_update(hp->md5_req);
}

static int tcp_v6_md5_hash_hdr(char *md5_hash, const struct tcp_md5sig_key *key,
			       const struct in6_addr *daddr, struct in6_addr *saddr,
			       const struct tcphdr *th)
{
	struct tcp_md5sig_pool *hp;
	struct ahash_request *req;

	hp = tcp_get_md5sig_pool();
	if (!hp)
		goto clear_hash_noput;
	req = hp->md5_req;

	if (crypto_ahash_init(req))
		goto clear_hash;
	if (tcp_v6_md5_hash_headers(hp, daddr, saddr, th, th->doff << 2))
		goto clear_hash;
	if (tcp_md5_hash_key(hp, key))
		goto clear_hash;
	ahash_request_set_crypt(req, NULL, md5_hash, 0);
	if (crypto_ahash_final(req))
		goto clear_hash;

	tcp_put_md5sig_pool();
	return 0;

clear_hash:
	tcp_put_md5sig_pool();
clear_hash_noput:
	memset(md5_hash, 0, 16);
	return 1;
}

static int tcp_v6_md5_hash_skb(char *md5_hash,
			       const struct tcp_md5sig_key *key,
			       const struct sock *sk,
			       const struct sk_buff *skb)
{
	const struct in6_addr *saddr, *daddr;
	struct tcp_md5sig_pool *hp;
	struct ahash_request *req;
	const struct tcphdr *th = tcp_hdr(skb);

	if (sk) { /* valid for establish/request sockets */
		saddr = &sk->sk_v6_rcv_saddr;
		daddr = &sk->sk_v6_daddr;
	} else {
		const struct ipv6hdr *ip6h = ipv6_hdr(skb);
		saddr = &ip6h->saddr;
		daddr = &ip6h->daddr;
	}

	hp = tcp_get_md5sig_pool();
	if (!hp)
		goto clear_hash_noput;
	req = hp->md5_req;

	if (crypto_ahash_init(req))
		goto clear_hash;

	if (tcp_v6_md5_hash_headers(hp, daddr, saddr, th, skb->len))
		goto clear_hash;
	if (tcp_md5_hash_skb_data(hp, skb, th->doff << 2))
		goto clear_hash;
	if (tcp_md5_hash_key(hp, key))
		goto clear_hash;
	ahash_request_set_crypt(req, NULL, md5_hash, 0);
	if (crypto_ahash_final(req))
		goto clear_hash;

	tcp_put_md5sig_pool();
	return 0;

clear_hash:
	tcp_put_md5sig_pool();
clear_hash_noput:
	memset(md5_hash, 0, 16);
	return 1;
}

#endif

static bool tcp_v6_inbound_md5_hash(const struct sock *sk,
				    const struct sk_buff *skb)
{
#ifdef CONFIG_TCP_MD5SIG
	const __u8 *hash_location = NULL;
	struct tcp_md5sig_key *hash_expected;
	const struct ipv6hdr *ip6h = ipv6_hdr(skb);
	const struct tcphdr *th = tcp_hdr(skb);
	int genhash;
	u8 newhash[16];

	hash_expected = tcp_v6_md5_do_lookup(sk, &ip6h->saddr);
	hash_location = tcp_parse_md5sig_option(th);

	/* We've parsed the options - do we have a hash? */
	if (!hash_expected && !hash_location)
		return false;

	if (hash_expected && !hash_location) {
		NET_INC_STATS(sock_net(sk), LINUX_MIB_TCPMD5NOTFOUND);
		return true;
	}

	if (!hash_expected && hash_location) {
		NET_INC_STATS(sock_net(sk), LINUX_MIB_TCPMD5UNEXPECTED);
		return true;
	}

	/* check the signature */
	genhash = tcp_v6_md5_hash_skb(newhash,
				      hash_expected,
				      NULL, skb);

	if (genhash || memcmp(hash_location, newhash, 16) != 0) {
		NET_INC_STATS(sock_net(sk), LINUX_MIB_TCPMD5FAILURE);
		net_info_ratelimited("MD5 Hash %s for [%pI6c]:%u->[%pI6c]:%u\n",
				     genhash ? "failed" : "mismatch",
				     &ip6h->saddr, ntohs(th->source),
				     &ip6h->daddr, ntohs(th->dest));
		return true;
	}
#endif
	return false;
}

static int tcp_v6_init_req(struct request_sock *req,
			   const struct sock *sk_listener,
			   struct sk_buff *skb,
			   bool want_cookie)
{
	struct inet_request_sock *ireq = inet_rsk(req);
	const struct ipv6_pinfo *np = inet6_sk(sk_listener);

	ireq->ir_v6_rmt_addr = ipv6_hdr(skb)->saddr;
	ireq->ir_v6_loc_addr = ipv6_hdr(skb)->daddr;

	/* So that link locals have meaning */
	if (!sk_listener->sk_bound_dev_if &&
	    ipv6_addr_type(&ireq->ir_v6_rmt_addr) & IPV6_ADDR_LINKLOCAL)
		ireq->ir_iif = tcp_v6_iif(skb);

	if (!TCP_SKB_CB(skb)->tcp_tw_isn &&
	    (ipv6_opt_accepted(sk_listener, skb, &TCP_SKB_CB(skb)->header.h6) ||
	     np->rxopt.bits.rxinfo ||
	     np->rxopt.bits.rxoinfo || np->rxopt.bits.rxhlim ||
	     np->rxopt.bits.rxohlim || np->repflow)) {
		atomic_inc(&skb->users);
		ireq->pktopts = skb;
	}

	return 0;
}

static struct dst_entry *tcp_v6_route_req(const struct sock *sk,
					  struct flowi *fl,
					  const struct request_sock *req,
					  bool *strict)
{
	if (strict)
		*strict = true;
	return inet6_csk_route_req(sk, &fl->u.ip6, req, IPPROTO_TCP);
}

struct request_sock_ops tcp6_request_sock_ops __read_mostly = {
	.family		=	AF_INET6,
	.obj_size	=	sizeof(struct tcp6_request_sock),
	.rtx_syn_ack	=	tcp_rtx_synack,
	.send_ack	=	tcp_v6_reqsk_send_ack,
	.destructor	=	tcp_v6_reqsk_destructor,
	.send_reset	=	tcp_v6_send_reset,
	.syn_ack_timeout =	tcp_syn_ack_timeout,
};

const struct tcp_request_sock_ops tcp_request_sock_ipv6_ops = {
	.mss_clamp	=	IPV6_MIN_MTU - sizeof(struct tcphdr) -
				sizeof(struct ipv6hdr),
#ifdef CONFIG_TCP_MD5SIG
	.req_md5_lookup	=	tcp_v6_md5_lookup,
	.calc_md5_hash	=	tcp_v6_md5_hash_skb,
#endif
	.init_req	=	tcp_v6_init_req,
#ifdef CONFIG_SYN_COOKIES
	.cookie_init_seq =	cookie_v6_init_sequence,
#endif
	.route_req	=	tcp_v6_route_req,
	.init_seq	=	tcp_v6_init_sequence,
	.send_synack	=	tcp_v6_send_synack,
};

static void tcp_v6_send_response(const struct sock *sk, struct sk_buff *skb, u32 seq,
				 u32 ack, u32 data_ack, u32 win, u32 tsval, u32 tsecr,
				 int oif, struct tcp_md5sig_key *key, int rst,
				 u8 tclass, __be32 label, int mptcp)
{
	const struct tcphdr *th = tcp_hdr(skb);
	struct tcphdr *t1;
	struct sk_buff *buff;
	struct flowi6 fl6;
	struct net *net = sk ? sock_net(sk) : dev_net(skb_dst(skb)->dev);
	struct sock *ctl_sk = net->ipv6.tcp_sk;
	unsigned int tot_len = sizeof(struct tcphdr);
	struct dst_entry *dst;
	__be32 *topt;

	if (tsecr)
		tot_len += TCPOLEN_TSTAMP_ALIGNED;
#ifdef CONFIG_TCP_MD5SIG
	if (key)
		tot_len += TCPOLEN_MD5SIG_ALIGNED;
#endif
#ifdef CONFIG_MPTCP
	if (mptcp)
		tot_len += MPTCP_SUB_LEN_DSS + MPTCP_SUB_LEN_ACK;
#endif
	buff = alloc_skb(MAX_HEADER + sizeof(struct ipv6hdr) + tot_len,
			 GFP_ATOMIC);
	if (!buff)
		return;

	skb_reserve(buff, MAX_HEADER + sizeof(struct ipv6hdr) + tot_len);

	t1 = (struct tcphdr *) skb_push(buff, tot_len);
	skb_reset_transport_header(buff);

	/* Swap the send and the receive. */
	memset(t1, 0, sizeof(*t1));
	t1->dest = th->source;
	t1->source = th->dest;
	t1->doff = tot_len / 4;
	t1->seq = htonl(seq);
	t1->ack_seq = htonl(ack);
	t1->ack = !rst || !th->ack;
	t1->rst = rst;
	t1->window = htons(win);

	topt = (__be32 *)(t1 + 1);

	if (tsecr) {
		*topt++ = htonl((TCPOPT_NOP << 24) | (TCPOPT_NOP << 16) |
				(TCPOPT_TIMESTAMP << 8) | TCPOLEN_TIMESTAMP);
		*topt++ = htonl(tsval);
		*topt++ = htonl(tsecr);
	}

#ifdef CONFIG_TCP_MD5SIG
	if (key) {
		*topt++ = htonl((TCPOPT_NOP << 24) | (TCPOPT_NOP << 16) |
				(TCPOPT_MD5SIG << 8) | TCPOLEN_MD5SIG);
		tcp_v6_md5_hash_hdr((__u8 *)topt, key,
				    &ipv6_hdr(skb)->saddr,
				    &ipv6_hdr(skb)->daddr, t1);
		topt += 4;
	}
#endif
#ifdef CONFIG_MPTCP
	if (mptcp) {
		/* Construction of 32-bit data_ack */
		*topt++ = htonl((TCPOPT_MPTCP << 24) |
				((MPTCP_SUB_LEN_DSS + MPTCP_SUB_LEN_ACK) << 16) |
				(0x20 << 8) |
				(0x01));
		*topt++ = htonl(data_ack);
	}
#endif

	memset(&fl6, 0, sizeof(fl6));
	fl6.daddr = ipv6_hdr(skb)->saddr;
	fl6.saddr = ipv6_hdr(skb)->daddr;
	fl6.flowlabel = label;

	buff->ip_summed = CHECKSUM_PARTIAL;
	buff->csum = 0;

	__tcp_v6_send_check(buff, &fl6.saddr, &fl6.daddr);

	fl6.flowi6_proto = IPPROTO_TCP;
	if (rt6_need_strict(&fl6.daddr) && !oif)
		fl6.flowi6_oif = tcp_v6_iif(skb);
	else {
		if (!oif && netif_index_is_l3_master(net, skb->skb_iif))
			oif = skb->skb_iif;

		fl6.flowi6_oif = oif;
	}

	fl6.flowi6_mark = IP6_REPLY_MARK(net, skb->mark);
	fl6.fl6_dport = t1->dest;
	fl6.fl6_sport = t1->source;
	fl6.flowi6_uid = sock_net_uid(net, sk && sk_fullsock(sk) ? sk : NULL);
	security_skb_classify_flow(skb, flowi6_to_flowi(&fl6));

	/* Pass a socket to ip6_dst_lookup either it is for RST
	 * Underlying function will use this to retrieve the network
	 * namespace
	 */
	dst = ip6_dst_lookup_flow(ctl_sk, &fl6, NULL);
	if (!IS_ERR(dst)) {
		skb_dst_set(buff, dst);
		ip6_xmit(ctl_sk, buff, &fl6, fl6.flowi6_mark, NULL, tclass);
		TCP_INC_STATS(net, TCP_MIB_OUTSEGS);
		if (rst)
			TCP_INC_STATS(net, TCP_MIB_OUTRSTS);
		return;
	}

	kfree_skb(buff);
}

void tcp_v6_send_reset(const struct sock *sk, struct sk_buff *skb)
{
	const struct tcphdr *th = tcp_hdr(skb);
	u32 seq = 0, ack_seq = 0;
	struct tcp_md5sig_key *key = NULL;
#ifdef CONFIG_TCP_MD5SIG
	const __u8 *hash_location = NULL;
	struct ipv6hdr *ipv6h = ipv6_hdr(skb);
	unsigned char newhash[16];
	int genhash;
	struct sock *sk1 = NULL;
#endif
	int oif;

	if (th->rst)
		return;

	/* If sk not NULL, it means we did a successful lookup and incoming
	 * route had to be correct. prequeue might have dropped our dst.
	 */
	if (!sk && !ipv6_unicast_destination(skb))
		return;

#ifdef CONFIG_TCP_MD5SIG
	rcu_read_lock();
	hash_location = tcp_parse_md5sig_option(th);
	if (sk && sk_fullsock(sk)) {
		key = tcp_v6_md5_do_lookup(sk, &ipv6h->saddr);
	} else if (hash_location) {
		/*
		 * active side is lost. Try to find listening socket through
		 * source port, and then find md5 key through listening socket.
		 * we are not loose security here:
		 * Incoming packet is checked with md5 hash with finding key,
		 * no RST generated if md5 hash doesn't match.
		 */
		sk1 = inet6_lookup_listener(dev_net(skb_dst(skb)->dev),
					   &tcp_hashinfo, NULL, 0,
					   &ipv6h->saddr,
					   th->source, &ipv6h->daddr,
					   ntohs(th->source), tcp_v6_iif(skb));
		if (!sk1)
			goto out;

		key = tcp_v6_md5_do_lookup(sk1, &ipv6h->saddr);
		if (!key)
			goto out;

		genhash = tcp_v6_md5_hash_skb(newhash, key, NULL, skb);
		if (genhash || memcmp(hash_location, newhash, 16) != 0)
			goto out;
	}
#endif

	if (th->ack)
		seq = ntohl(th->ack_seq);
	else
		ack_seq = ntohl(th->seq) + th->syn + th->fin + skb->len -
			  (th->doff << 2);

	oif = sk ? sk->sk_bound_dev_if : 0;
	tcp_v6_send_response(sk, skb, seq, ack_seq, 0, 0, 0, 0, oif, key, 1, 0, 0, 0);

#ifdef CONFIG_TCP_MD5SIG
out:
	rcu_read_unlock();
#endif
}

static void tcp_v6_send_ack(const struct sock *sk, struct sk_buff *skb, u32 seq,
			    u32 ack, u32 data_ack, u32 win, u32 tsval, u32 tsecr, int oif,
			    struct tcp_md5sig_key *key, u8 tclass,
			    __be32 label, int mptcp)
{
	tcp_v6_send_response(sk, skb, seq, ack, data_ack, win, tsval, tsecr, oif,
			     key, 0, tclass, label, mptcp);
}

static void tcp_v6_timewait_ack(struct sock *sk, struct sk_buff *skb)
{
	struct inet_timewait_sock *tw = inet_twsk(sk);
	struct tcp_timewait_sock *tcptw = tcp_twsk(sk);
	u32 data_ack = 0;
	int mptcp = 0;

	if (tcptw->mptcp_tw) {
		data_ack = (u32)tcptw->mptcp_tw->rcv_nxt;
		mptcp = 1;
	}
	tcp_v6_send_ack(sk, skb, tcptw->tw_snd_nxt, tcptw->tw_rcv_nxt,
			data_ack,
			tcptw->tw_rcv_wnd >> tw->tw_rcv_wscale,
			tcp_time_stamp + tcptw->tw_ts_offset,
			tcptw->tw_ts_recent, tw->tw_bound_dev_if, tcp_twsk_md5_key(tcptw),
			tw->tw_tclass, cpu_to_be32(tw->tw_flowlabel), mptcp);

	inet_twsk_put(tw);
}

void tcp_v6_reqsk_send_ack(const struct sock *sk, struct sk_buff *skb,
			   struct request_sock *req)
{
	/* sk->sk_state == TCP_LISTEN -> for regular TCP_SYN_RECV
	 * sk->sk_state == TCP_SYN_RECV -> for Fast Open.
	 */
	/* RFC 7323 2.3
	 * The window field (SEG.WND) of every outgoing segment, with the
	 * exception of <SYN> segments, MUST be right-shifted by
	 * Rcv.Wind.Shift bits:
	 */
	tcp_v6_send_ack(sk, skb, (sk->sk_state == TCP_LISTEN || is_meta_sk(sk)) ?
			tcp_rsk(req)->snt_isn + 1 : tcp_sk(sk)->snd_nxt,
			tcp_rsk(req)->rcv_nxt, 0,
			req->rsk_rcv_wnd >> inet_rsk(req)->rcv_wscale,
			tcp_time_stamp + tcp_rsk(req)->ts_off,
			req->ts_recent, sk->sk_bound_dev_if,
			tcp_v6_md5_do_lookup(sk, &ipv6_hdr(skb)->daddr),
			0, 0, 0);
}


struct sock *tcp_v6_cookie_check(struct sock *sk, struct sk_buff *skb)
{
#ifdef CONFIG_SYN_COOKIES
	const struct tcphdr *th = tcp_hdr(skb);

	if (!th->syn)
		sk = cookie_v6_check(sk, skb);
#endif
	return sk;
}

int tcp_v6_conn_request(struct sock *sk, struct sk_buff *skb)
{
	if (skb->protocol == htons(ETH_P_IP))
		return tcp_v4_conn_request(sk, skb);

	if (!ipv6_unicast_destination(skb))
		goto drop;

	return tcp_conn_request(&tcp6_request_sock_ops,
				&tcp_request_sock_ipv6_ops, sk, skb);

drop:
	tcp_listendrop(sk);
	return 0; /* don't send reset */
}

<<<<<<< HEAD
struct sock *tcp_v6_syn_recv_sock(const struct sock *sk, struct sk_buff *skb,
				  struct request_sock *req,
				  struct dst_entry *dst,
				  struct request_sock *req_unhash,
				  bool *own_req)
=======
static void tcp_v6_restore_cb(struct sk_buff *skb)
{
	/* We need to move header back to the beginning if xfrm6_policy_check()
	 * and tcp_v6_fill_cb() are going to be called again.
	 * ip6_datagram_recv_specific_ctl() also expects IP6CB to be there.
	 */
	memmove(IP6CB(skb), &TCP_SKB_CB(skb)->header.h6,
		sizeof(struct inet6_skb_parm));
}

static struct sock *tcp_v6_syn_recv_sock(const struct sock *sk, struct sk_buff *skb,
					 struct request_sock *req,
					 struct dst_entry *dst,
					 struct request_sock *req_unhash,
					 bool *own_req)
>>>>>>> c470abd4
{
	struct inet_request_sock *ireq;
	struct ipv6_pinfo *newnp;
	const struct ipv6_pinfo *np = inet6_sk(sk);
	struct ipv6_txoptions *opt;
	struct tcp6_sock *newtcp6sk;
	struct inet_sock *newinet;
	struct tcp_sock *newtp;
	struct sock *newsk;
#ifdef CONFIG_TCP_MD5SIG
	struct tcp_md5sig_key *key;
#endif
	struct flowi6 fl6;

	if (skb->protocol == htons(ETH_P_IP)) {
		/*
		 *	v6 mapped
		 */

		newsk = tcp_v4_syn_recv_sock(sk, skb, req, dst,
					     req_unhash, own_req);

		if (!newsk)
			return NULL;

		newtcp6sk = (struct tcp6_sock *)newsk;
		inet_sk(newsk)->pinet6 = &newtcp6sk->inet6;

		newinet = inet_sk(newsk);
		newnp = inet6_sk(newsk);
		newtp = tcp_sk(newsk);

		memcpy(newnp, np, sizeof(struct ipv6_pinfo));

		newnp->saddr = newsk->sk_v6_rcv_saddr;

#ifdef CONFIG_MPTCP
		/* We must check on the request-socket because the listener
		 * socket's flag may have been changed halfway through.
		 */
		if (!inet_rsk(req)->saw_mpc)
			inet_csk(newsk)->icsk_af_ops = &mptcp_v6_mapped;
		else
#endif
			inet_csk(newsk)->icsk_af_ops = &ipv6_mapped;
		newsk->sk_backlog_rcv = tcp_v4_do_rcv;
#ifdef CONFIG_TCP_MD5SIG
		newtp->af_specific = &tcp_sock_ipv6_mapped_specific;
#endif

		newnp->ipv6_ac_list = NULL;
		newnp->ipv6_fl_list = NULL;
		newnp->pktoptions  = NULL;
		newnp->opt	   = NULL;
		newnp->mcast_oif   = tcp_v6_iif(skb);
		newnp->mcast_hops  = ipv6_hdr(skb)->hop_limit;
		newnp->rcv_flowinfo = ip6_flowinfo(ipv6_hdr(skb));
		if (np->repflow)
			newnp->flow_label = ip6_flowlabel(ipv6_hdr(skb));

		/*
		 * No need to charge this sock to the relevant IPv6 refcnt debug socks count
		 * here, tcp_create_openreq_child now does this for us, see the comment in
		 * that function for the gory details. -acme
		 */

		/* It is tricky place. Until this moment IPv4 tcp
		   worked with IPv6 icsk.icsk_af_ops.
		   Sync it now.
		 */
		tcp_sync_mss(newsk, inet_csk(newsk)->icsk_pmtu_cookie);

		return newsk;
	}

	ireq = inet_rsk(req);

	if (sk_acceptq_is_full(sk))
		goto out_overflow;

	if (!dst) {
		dst = inet6_csk_route_req(sk, &fl6, req, IPPROTO_TCP);
		if (!dst)
			goto out;
	}

	newsk = tcp_create_openreq_child(sk, req, skb);
	if (!newsk)
		goto out_nonewsk;

#ifdef CONFIG_MPTCP
	/* If the meta_sk is v6-mapped we can end up here with the wrong af_ops.
	 * Just make sure that this subflow is v6.
	 */
	if (is_meta_sk(sk))
		inet_csk(newsk)->icsk_af_ops = &mptcp_v6_specific;
#endif

	/*
	 * No need to charge this sock to the relevant IPv6 refcnt debug socks
	 * count here, tcp_create_openreq_child now does this for us, see the
	 * comment in that function for the gory details. -acme
	 */

	newsk->sk_gso_type = SKB_GSO_TCPV6;
	ip6_dst_store(newsk, dst, NULL, NULL);
	inet6_sk_rx_dst_set(newsk, skb);

	newtcp6sk = (struct tcp6_sock *)newsk;
	inet_sk(newsk)->pinet6 = &newtcp6sk->inet6;

	newtp = tcp_sk(newsk);
	newinet = inet_sk(newsk);
	newnp = inet6_sk(newsk);

	memcpy(newnp, np, sizeof(struct ipv6_pinfo));

	newsk->sk_v6_daddr = ireq->ir_v6_rmt_addr;
	newnp->saddr = ireq->ir_v6_loc_addr;
	newsk->sk_v6_rcv_saddr = ireq->ir_v6_loc_addr;
	newsk->sk_bound_dev_if = ireq->ir_iif;

	/* Now IPv6 options...

	   First: no IPv4 options.
	 */
	newinet->inet_opt = NULL;
	newnp->ipv6_ac_list = NULL;
	newnp->ipv6_fl_list = NULL;

	/* Clone RX bits */
	newnp->rxopt.all = np->rxopt.all;

	newnp->pktoptions = NULL;
	newnp->opt	  = NULL;
	newnp->mcast_oif  = tcp_v6_iif(skb);
	newnp->mcast_hops = ipv6_hdr(skb)->hop_limit;
	newnp->rcv_flowinfo = ip6_flowinfo(ipv6_hdr(skb));
	if (np->repflow)
		newnp->flow_label = ip6_flowlabel(ipv6_hdr(skb));

	/* Clone native IPv6 options from listening socket (if any)

	   Yes, keeping reference count would be much more clever,
	   but we make one more one thing there: reattach optmem
	   to newsk.
	 */
	opt = ireq->ipv6_opt;
	if (!opt)
		opt = rcu_dereference(np->opt);
	if (opt) {
		opt = ipv6_dup_options(newsk, opt);
		RCU_INIT_POINTER(newnp->opt, opt);
	}
	inet_csk(newsk)->icsk_ext_hdr_len = 0;
	if (opt)
		inet_csk(newsk)->icsk_ext_hdr_len = opt->opt_nflen +
						    opt->opt_flen;

	tcp_ca_openreq_child(newsk, dst);

	tcp_sync_mss(newsk, dst_mtu(dst));
	newtp->advmss = dst_metric_advmss(dst);
	if (tcp_sk(sk)->rx_opt.user_mss &&
	    tcp_sk(sk)->rx_opt.user_mss < newtp->advmss)
		newtp->advmss = tcp_sk(sk)->rx_opt.user_mss;

	tcp_initialize_rcv_mss(newsk);

	newinet->inet_daddr = newinet->inet_saddr = LOOPBACK4_IPV6;
	newinet->inet_rcv_saddr = LOOPBACK4_IPV6;

#ifdef CONFIG_TCP_MD5SIG
	/* Copy over the MD5 key from the original socket */
	key = tcp_v6_md5_do_lookup(sk, &newsk->sk_v6_daddr);
	if (key) {
		/* We're using one, so create a matching key
		 * on the newsk structure. If we fail to get
		 * memory, then we end up not copying the key
		 * across. Shucks.
		 */
		tcp_md5_do_add(newsk, (union tcp_md5_addr *)&newsk->sk_v6_daddr,
			       AF_INET6, key->key, key->keylen,
			       sk_gfp_mask(sk, GFP_ATOMIC));
	}
#endif

	if (__inet_inherit_port(sk, newsk) < 0) {
		inet_csk_prepare_forced_close(newsk);
		tcp_done(newsk);
		goto out;
	}
	*own_req = inet_ehash_nolisten(newsk, req_to_sk(req_unhash));
	if (*own_req) {
		tcp_move_syn(newtp, req);

		/* Clone pktoptions received with SYN, if we own the req */
		if (ireq->pktopts) {
			newnp->pktoptions = skb_clone(ireq->pktopts,
						      sk_gfp_mask(sk, GFP_ATOMIC));
			consume_skb(ireq->pktopts);
			ireq->pktopts = NULL;
			if (newnp->pktoptions) {
				tcp_v6_restore_cb(newnp->pktoptions);
				skb_set_owner_r(newnp->pktoptions, newsk);
			}
		}
	}

	return newsk;

out_overflow:
	__NET_INC_STATS(sock_net(sk), LINUX_MIB_LISTENOVERFLOWS);
out_nonewsk:
	dst_release(dst);
out:
	tcp_listendrop(sk);
	return NULL;
}

/* The socket must have it's spinlock held when we get
 * here, unless it is a TCP_LISTEN socket.
 *
 * We have a potential double-lock case here, so even when
 * doing backlog processing we use the BH locking scheme.
 * This is because we cannot sleep with the original spinlock
 * held.
 */
int tcp_v6_do_rcv(struct sock *sk, struct sk_buff *skb)
{
	struct ipv6_pinfo *np = inet6_sk(sk);
	struct tcp_sock *tp;
	struct sk_buff *opt_skb = NULL;

	/* Imagine: socket is IPv6. IPv4 packet arrives,
	   goes to IPv4 receive handler and backlogged.
	   From backlog it always goes here. Kerboom...
	   Fortunately, tcp_rcv_established and rcv_established
	   handle them correctly, but it is not case with
	   tcp_v6_hnd_req and tcp_v6_send_reset().   --ANK
	 */

	if (skb->protocol == htons(ETH_P_IP))
		return tcp_v4_do_rcv(sk, skb);

	if (is_meta_sk(sk))
		return mptcp_v6_do_rcv(sk, skb);

	if (tcp_filter(sk, skb))
		goto discard;

	/*
	 *	socket locking is here for SMP purposes as backlog rcv
	 *	is currently called with bh processing disabled.
	 */

	/* Do Stevens' IPV6_PKTOPTIONS.

	   Yes, guys, it is the only place in our code, where we
	   may make it not affecting IPv4.
	   The rest of code is protocol independent,
	   and I do not like idea to uglify IPv4.

	   Actually, all the idea behind IPV6_PKTOPTIONS
	   looks not very well thought. For now we latch
	   options, received in the last packet, enqueued
	   by tcp. Feel free to propose better solution.
					       --ANK (980728)
	 */
	if (np->rxopt.all)
		opt_skb = skb_clone(skb, sk_gfp_mask(sk, GFP_ATOMIC));

	if (sk->sk_state == TCP_ESTABLISHED) { /* Fast path */
		struct dst_entry *dst = sk->sk_rx_dst;

		sock_rps_save_rxhash(sk, skb);
		sk_mark_napi_id(sk, skb);
		if (dst) {
			if (inet_sk(sk)->rx_dst_ifindex != skb->skb_iif ||
			    dst->ops->check(dst, np->rx_dst_cookie) == NULL) {
				dst_release(dst);
				sk->sk_rx_dst = NULL;
			}
		}

		tcp_rcv_established(sk, skb, tcp_hdr(skb), skb->len);
		if (opt_skb)
			goto ipv6_pktoptions;
		return 0;
	}

	if (tcp_checksum_complete(skb))
		goto csum_err;

	if (sk->sk_state == TCP_LISTEN) {
		struct sock *nsk = tcp_v6_cookie_check(sk, skb);

		if (!nsk)
			goto discard;

		if (nsk != sk) {
			sock_rps_save_rxhash(nsk, skb);
			sk_mark_napi_id(nsk, skb);
			if (tcp_child_process(sk, nsk, skb))
				goto reset;
			if (opt_skb)
				__kfree_skb(opt_skb);
			return 0;
		}
	} else
		sock_rps_save_rxhash(sk, skb);

	if (tcp_rcv_state_process(sk, skb))
		goto reset;
	if (opt_skb)
		goto ipv6_pktoptions;
	return 0;

reset:
	tcp_v6_send_reset(sk, skb);
discard:
	if (opt_skb)
		__kfree_skb(opt_skb);
	kfree_skb(skb);
	return 0;
csum_err:
	TCP_INC_STATS(sock_net(sk), TCP_MIB_CSUMERRORS);
	TCP_INC_STATS(sock_net(sk), TCP_MIB_INERRS);
	goto discard;


ipv6_pktoptions:
	/* Do you ask, what is it?

	   1. skb was enqueued by tcp.
	   2. skb is added to tail of read queue, rather than out of order.
	   3. socket is not in passive state.
	   4. Finally, it really contains options, which user wants to receive.
	 */
	tp = tcp_sk(sk);
	if (TCP_SKB_CB(opt_skb)->end_seq == tp->rcv_nxt &&
	    !((1 << sk->sk_state) & (TCPF_CLOSE | TCPF_LISTEN))) {
		if (np->rxopt.bits.rxinfo || np->rxopt.bits.rxoinfo)
			np->mcast_oif = tcp_v6_iif(opt_skb);
		if (np->rxopt.bits.rxhlim || np->rxopt.bits.rxohlim)
			np->mcast_hops = ipv6_hdr(opt_skb)->hop_limit;
		if (np->rxopt.bits.rxflow || np->rxopt.bits.rxtclass)
			np->rcv_flowinfo = ip6_flowinfo(ipv6_hdr(opt_skb));
		if (np->repflow)
			np->flow_label = ip6_flowlabel(ipv6_hdr(opt_skb));
		if (ipv6_opt_accepted(sk, opt_skb, &TCP_SKB_CB(opt_skb)->header.h6)) {
			skb_set_owner_r(opt_skb, sk);
			tcp_v6_restore_cb(opt_skb);
			opt_skb = xchg(&np->pktoptions, opt_skb);
		} else {
			__kfree_skb(opt_skb);
			opt_skb = xchg(&np->pktoptions, NULL);
		}
	}

	kfree_skb(opt_skb);
	return 0;
}

static void tcp_v6_fill_cb(struct sk_buff *skb, const struct ipv6hdr *hdr,
			   const struct tcphdr *th)
{
	/* This is tricky: we move IP6CB at its correct location into
	 * TCP_SKB_CB(). It must be done after xfrm6_policy_check(), because
	 * _decode_session6() uses IP6CB().
	 * barrier() makes sure compiler won't play aliasing games.
	 */
	memmove(&TCP_SKB_CB(skb)->header.h6, IP6CB(skb),
		sizeof(struct inet6_skb_parm));
	barrier();

	TCP_SKB_CB(skb)->seq = ntohl(th->seq);
	TCP_SKB_CB(skb)->end_seq = (TCP_SKB_CB(skb)->seq + th->syn + th->fin +
				    skb->len - th->doff*4);
	TCP_SKB_CB(skb)->ack_seq = ntohl(th->ack_seq);
#ifdef CONFIG_MPTCP
	TCP_SKB_CB(skb)->mptcp_flags = 0;
	TCP_SKB_CB(skb)->dss_off = 0;
#endif
	TCP_SKB_CB(skb)->tcp_flags = tcp_flag_byte(th);
	TCP_SKB_CB(skb)->tcp_tw_isn = 0;
	TCP_SKB_CB(skb)->ip_dsfield = ipv6_get_dsfield(hdr);
	TCP_SKB_CB(skb)->sacked = 0;
}

static int tcp_v6_rcv(struct sk_buff *skb)
{
	const struct tcphdr *th;
	const struct ipv6hdr *hdr;
	struct sock *sk, *meta_sk = NULL;
	bool refcounted;
	int ret;
	struct net *net = dev_net(skb->dev);

	if (skb->pkt_type != PACKET_HOST)
		goto discard_it;

	/*
	 *	Count it even if it's bad.
	 */
	__TCP_INC_STATS(net, TCP_MIB_INSEGS);

	if (!pskb_may_pull(skb, sizeof(struct tcphdr)))
		goto discard_it;

	th = (const struct tcphdr *)skb->data;

	if (unlikely(th->doff < sizeof(struct tcphdr)/4))
		goto bad_packet;
	if (!pskb_may_pull(skb, th->doff*4))
		goto discard_it;

	if (skb_checksum_init(skb, IPPROTO_TCP, ip6_compute_pseudo))
		goto csum_error;

	th = (const struct tcphdr *)skb->data;
	hdr = ipv6_hdr(skb);

lookup:
	sk = __inet6_lookup_skb(&tcp_hashinfo, skb, __tcp_hdrlen(th),
				th->source, th->dest, inet6_iif(skb),
				&refcounted);
	if (!sk)
		goto no_tcp_socket;

process:
	if (sk->sk_state == TCP_TIME_WAIT)
		goto do_time_wait;

	if (sk->sk_state == TCP_NEW_SYN_RECV) {
		struct request_sock *req = inet_reqsk(sk);
		struct sock *nsk;

		sk = req->rsk_listener;
		tcp_v6_fill_cb(skb, hdr, th);
		if (tcp_v6_inbound_md5_hash(sk, skb)) {
			sk_drops_add(sk, skb);
			reqsk_put(req);
			goto discard_it;
		}
		if (unlikely(sk->sk_state != TCP_LISTEN && !is_meta_sk(sk))) {
			inet_csk_reqsk_queue_drop_and_put(sk, req);
			goto lookup;
		}
		sock_hold(sk);
		refcounted = true;

		if (is_meta_sk(sk)) {
			bh_lock_sock(sk);

			if (sock_owned_by_user(sk)) {
				skb->sk = sk;
				if (unlikely(sk_add_backlog(sk, skb,
							    sk->sk_rcvbuf + sk->sk_sndbuf))) {
					reqsk_put(req);

					bh_unlock_sock(sk);
					__NET_INC_STATS(net, LINUX_MIB_TCPBACKLOGDROP);
					goto discard_and_relse;
				}

				reqsk_put(req);
				bh_unlock_sock(sk);
				sock_put(sk);

				return 0;
			}
		}

		nsk = tcp_check_req(sk, skb, req, false);
		if (!nsk) {
			reqsk_put(req);
			if (is_meta_sk(sk))
				bh_unlock_sock(sk);
			goto discard_and_relse;
		}
		if (nsk == sk) {
			reqsk_put(req);
			if (is_meta_sk(sk))
				bh_unlock_sock(sk);
			tcp_v6_restore_cb(skb);
		} else if (tcp_child_process(sk, nsk, skb)) {
			tcp_v6_send_reset(nsk, skb);
			goto discard_and_relse;
		} else {
			sock_put(sk);
			return 0;
		}
	}

	if (hdr->hop_limit < inet6_sk(sk)->min_hopcount) {
		__NET_INC_STATS(net, LINUX_MIB_TCPMINTTLDROP);
		goto discard_and_relse;
	}

	if (!xfrm6_policy_check(sk, XFRM_POLICY_IN, skb))
		goto discard_and_relse;

	tcp_v6_fill_cb(skb, hdr, th);

	if (tcp_v6_inbound_md5_hash(sk, skb))
		goto discard_and_relse;

	if (tcp_filter(sk, skb))
		goto discard_and_relse;
	th = (const struct tcphdr *)skb->data;
	hdr = ipv6_hdr(skb);

	skb->dev = NULL;

	if (sk->sk_state == TCP_LISTEN) {
		ret = tcp_v6_do_rcv(sk, skb);
		goto put_and_return;
	}

	sk_incoming_cpu_update(sk);

	if (mptcp(tcp_sk(sk))) {
		meta_sk = mptcp_meta_sk(sk);

		bh_lock_sock_nested(meta_sk);
		if (sock_owned_by_user(meta_sk))
			skb->sk = sk;
	} else {
		meta_sk = sk;
		bh_lock_sock_nested(sk);
	}
	tcp_segs_in(tcp_sk(sk), skb);
	ret = 0;
	if (!sock_owned_by_user(meta_sk)) {
		if (!tcp_prequeue(meta_sk, skb))
			ret = tcp_v6_do_rcv(sk, skb);
	} else if (tcp_add_backlog(meta_sk, skb)) {
		goto discard_and_relse;
	}

	bh_unlock_sock(meta_sk);

put_and_return:
	if (refcounted)
		sock_put(sk);
	return ret ? -1 : 0;

no_tcp_socket:
	if (!xfrm6_policy_check(NULL, XFRM_POLICY_IN, skb))
		goto discard_it;

	tcp_v6_fill_cb(skb, hdr, th);

#ifdef CONFIG_MPTCP
	if (!sk && th->syn && !th->ack) {
		int ret = mptcp_lookup_join(skb, NULL);

		if (ret < 0) {
			tcp_v6_send_reset(NULL, skb);
			goto discard_it;
		} else if (ret > 0) {
			return 0;
		}
	}
#endif

	if (tcp_checksum_complete(skb)) {
csum_error:
		__TCP_INC_STATS(net, TCP_MIB_CSUMERRORS);
bad_packet:
		__TCP_INC_STATS(net, TCP_MIB_INERRS);
	} else {
		tcp_v6_send_reset(NULL, skb);
	}

discard_it:
	kfree_skb(skb);
	return 0;

discard_and_relse:
	sk_drops_add(sk, skb);
	if (refcounted)
		sock_put(sk);
	goto discard_it;

do_time_wait:
	if (!xfrm6_policy_check(NULL, XFRM_POLICY_IN, skb)) {
		inet_twsk_put(inet_twsk(sk));
		goto discard_it;
	}

	tcp_v6_fill_cb(skb, hdr, th);

	if (tcp_checksum_complete(skb)) {
		inet_twsk_put(inet_twsk(sk));
		goto csum_error;
	}

	switch (tcp_timewait_state_process(inet_twsk(sk), skb, th)) {
	case TCP_TW_SYN:
	{
		struct sock *sk2;

		sk2 = inet6_lookup_listener(dev_net(skb->dev), &tcp_hashinfo,
					    skb, __tcp_hdrlen(th),
					    &ipv6_hdr(skb)->saddr, th->source,
					    &ipv6_hdr(skb)->daddr,
					    ntohs(th->dest), tcp_v6_iif(skb));
		if (sk2) {
			struct inet_timewait_sock *tw = inet_twsk(sk);
			inet_twsk_deschedule_put(tw);
			sk = sk2;
			tcp_v6_restore_cb(skb);
			refcounted = false;
			goto process;
		}
#ifdef CONFIG_MPTCP
		if (th->syn && !th->ack) {
			int ret = mptcp_lookup_join(skb, inet_twsk(sk));

			if (ret < 0) {
				tcp_v6_send_reset(NULL, skb);
				goto discard_it;
			} else if (ret > 0) {
				return 0;
			}
		}
#endif
		/* Fall through to ACK */
	}
	case TCP_TW_ACK:
		tcp_v6_timewait_ack(sk, skb);
		break;
	case TCP_TW_RST:
		tcp_v6_restore_cb(skb);
		tcp_v6_send_reset(sk, skb);
		inet_twsk_deschedule_put(inet_twsk(sk));
		goto discard_it;
	case TCP_TW_SUCCESS:
		;
	}
	goto discard_it;
}

static void tcp_v6_early_demux(struct sk_buff *skb)
{
	const struct ipv6hdr *hdr;
	const struct tcphdr *th;
	struct sock *sk;

	if (skb->pkt_type != PACKET_HOST)
		return;

	if (!pskb_may_pull(skb, skb_transport_offset(skb) + sizeof(struct tcphdr)))
		return;

	hdr = ipv6_hdr(skb);
	th = tcp_hdr(skb);

	if (th->doff < sizeof(struct tcphdr) / 4)
		return;

	/* Note : We use inet6_iif() here, not tcp_v6_iif() */
	sk = __inet6_lookup_established(dev_net(skb->dev), &tcp_hashinfo,
					&hdr->saddr, th->source,
					&hdr->daddr, ntohs(th->dest),
					inet6_iif(skb));
	if (sk) {
		skb->sk = sk;
		skb->destructor = sock_edemux;
		if (sk_fullsock(sk)) {
			struct dst_entry *dst = READ_ONCE(sk->sk_rx_dst);

			if (dst)
				dst = dst_check(dst, inet6_sk(sk)->rx_dst_cookie);
			if (dst &&
			    inet_sk(sk)->rx_dst_ifindex == skb->skb_iif)
				skb_dst_set_noref(skb, dst);
		}
	}
}

struct timewait_sock_ops tcp6_timewait_sock_ops = {
	.twsk_obj_size	= sizeof(struct tcp6_timewait_sock),
	.twsk_unique	= tcp_twsk_unique,
	.twsk_destructor = tcp_twsk_destructor,
};

const struct inet_connection_sock_af_ops ipv6_specific = {
	.queue_xmit	   = inet6_csk_xmit,
	.send_check	   = tcp_v6_send_check,
	.rebuild_header	   = inet6_sk_rebuild_header,
	.sk_rx_dst_set	   = inet6_sk_rx_dst_set,
	.conn_request	   = tcp_v6_conn_request,
	.syn_recv_sock	   = tcp_v6_syn_recv_sock,
	.net_header_len	   = sizeof(struct ipv6hdr),
	.net_frag_header_len = sizeof(struct frag_hdr),
	.setsockopt	   = ipv6_setsockopt,
	.getsockopt	   = ipv6_getsockopt,
	.addr2sockaddr	   = inet6_csk_addr2sockaddr,
	.sockaddr_len	   = sizeof(struct sockaddr_in6),
	.bind_conflict	   = inet6_csk_bind_conflict,
#ifdef CONFIG_COMPAT
	.compat_setsockopt = compat_ipv6_setsockopt,
	.compat_getsockopt = compat_ipv6_getsockopt,
#endif
	.mtu_reduced	   = tcp_v6_mtu_reduced,
};

#ifdef CONFIG_TCP_MD5SIG
static const struct tcp_sock_af_ops tcp_sock_ipv6_specific = {
	.md5_lookup	=	tcp_v6_md5_lookup,
	.calc_md5_hash	=	tcp_v6_md5_hash_skb,
	.md5_parse	=	tcp_v6_parse_md5_keys,
};
#endif

/*
 *	TCP over IPv4 via INET6 API
 */
const struct inet_connection_sock_af_ops ipv6_mapped = {
	.queue_xmit	   = ip_queue_xmit,
	.send_check	   = tcp_v4_send_check,
	.rebuild_header	   = inet_sk_rebuild_header,
	.sk_rx_dst_set	   = inet_sk_rx_dst_set,
	.conn_request	   = tcp_v6_conn_request,
	.syn_recv_sock	   = tcp_v6_syn_recv_sock,
	.net_header_len	   = sizeof(struct iphdr),
	.setsockopt	   = ipv6_setsockopt,
	.getsockopt	   = ipv6_getsockopt,
	.addr2sockaddr	   = inet6_csk_addr2sockaddr,
	.sockaddr_len	   = sizeof(struct sockaddr_in6),
	.bind_conflict	   = inet6_csk_bind_conflict,
#ifdef CONFIG_COMPAT
	.compat_setsockopt = compat_ipv6_setsockopt,
	.compat_getsockopt = compat_ipv6_getsockopt,
#endif
	.mtu_reduced	   = tcp_v4_mtu_reduced,
};

#ifdef CONFIG_TCP_MD5SIG
static const struct tcp_sock_af_ops tcp_sock_ipv6_mapped_specific = {
	.md5_lookup	=	tcp_v4_md5_lookup,
	.calc_md5_hash	=	tcp_v4_md5_hash_skb,
	.md5_parse	=	tcp_v6_parse_md5_keys,
};
#endif

/* NOTE: A lot of things set to zero explicitly by call to
 *       sk_alloc() so need not be done here.
 */
static int tcp_v6_init_sock(struct sock *sk)
{
	struct inet_connection_sock *icsk = inet_csk(sk);

	tcp_init_sock(sk);

#ifdef CONFIG_MPTCP
	if (sock_flag(sk, SOCK_MPTCP))
		icsk->icsk_af_ops = &mptcp_v6_specific;
	else
#endif
		icsk->icsk_af_ops = &ipv6_specific;

#ifdef CONFIG_TCP_MD5SIG
	tcp_sk(sk)->af_specific = &tcp_sock_ipv6_specific;
#endif

	return 0;
}

void tcp_v6_destroy_sock(struct sock *sk)
{
	tcp_v4_destroy_sock(sk);
	inet6_destroy_sock(sk);
}

#ifdef CONFIG_PROC_FS
/* Proc filesystem TCPv6 sock list dumping. */
static void get_openreq6(struct seq_file *seq,
			 const struct request_sock *req, int i)
{
	long ttd = req->rsk_timer.expires - jiffies;
	const struct in6_addr *src = &inet_rsk(req)->ir_v6_loc_addr;
	const struct in6_addr *dest = &inet_rsk(req)->ir_v6_rmt_addr;

	if (ttd < 0)
		ttd = 0;

	seq_printf(seq,
		   "%4d: %08X%08X%08X%08X:%04X %08X%08X%08X%08X:%04X "
		   "%02X %08X:%08X %02X:%08lX %08X %5u %8d %d %d %pK\n",
		   i,
		   src->s6_addr32[0], src->s6_addr32[1],
		   src->s6_addr32[2], src->s6_addr32[3],
		   inet_rsk(req)->ir_num,
		   dest->s6_addr32[0], dest->s6_addr32[1],
		   dest->s6_addr32[2], dest->s6_addr32[3],
		   ntohs(inet_rsk(req)->ir_rmt_port),
		   TCP_SYN_RECV,
		   0, 0, /* could print option size, but that is af dependent. */
		   1,   /* timers active (only the expire timer) */
		   jiffies_to_clock_t(ttd),
		   req->num_timeout,
		   from_kuid_munged(seq_user_ns(seq),
				    sock_i_uid(req->rsk_listener)),
		   0,  /* non standard timer */
		   0, /* open_requests have no inode */
		   0, req);
}

static void get_tcp6_sock(struct seq_file *seq, struct sock *sp, int i)
{
	const struct in6_addr *dest, *src;
	__u16 destp, srcp;
	int timer_active;
	unsigned long timer_expires;
	const struct inet_sock *inet = inet_sk(sp);
	const struct tcp_sock *tp = tcp_sk(sp);
	const struct inet_connection_sock *icsk = inet_csk(sp);
	const struct fastopen_queue *fastopenq = &icsk->icsk_accept_queue.fastopenq;
	int rx_queue;
	int state;

	dest  = &sp->sk_v6_daddr;
	src   = &sp->sk_v6_rcv_saddr;
	destp = ntohs(inet->inet_dport);
	srcp  = ntohs(inet->inet_sport);

	if (icsk->icsk_pending == ICSK_TIME_RETRANS ||
	    icsk->icsk_pending == ICSK_TIME_EARLY_RETRANS ||
	    icsk->icsk_pending == ICSK_TIME_LOSS_PROBE) {
		timer_active	= 1;
		timer_expires	= icsk->icsk_timeout;
	} else if (icsk->icsk_pending == ICSK_TIME_PROBE0) {
		timer_active	= 4;
		timer_expires	= icsk->icsk_timeout;
	} else if (timer_pending(&sp->sk_timer)) {
		timer_active	= 2;
		timer_expires	= sp->sk_timer.expires;
	} else {
		timer_active	= 0;
		timer_expires = jiffies;
	}

	state = sk_state_load(sp);
	if (state == TCP_LISTEN)
		rx_queue = sp->sk_ack_backlog;
	else
		/* Because we don't lock the socket,
		 * we might find a transient negative value.
		 */
		rx_queue = max_t(int, tp->rcv_nxt - tp->copied_seq, 0);

	seq_printf(seq,
		   "%4d: %08X%08X%08X%08X:%04X %08X%08X%08X%08X:%04X "
		   "%02X %08X:%08X %02X:%08lX %08X %5u %8d %lu %d %pK %lu %lu %u %u %d\n",
		   i,
		   src->s6_addr32[0], src->s6_addr32[1],
		   src->s6_addr32[2], src->s6_addr32[3], srcp,
		   dest->s6_addr32[0], dest->s6_addr32[1],
		   dest->s6_addr32[2], dest->s6_addr32[3], destp,
		   state,
		   tp->write_seq - tp->snd_una,
		   rx_queue,
		   timer_active,
		   jiffies_delta_to_clock_t(timer_expires - jiffies),
		   icsk->icsk_retransmits,
		   from_kuid_munged(seq_user_ns(seq), sock_i_uid(sp)),
		   icsk->icsk_probes_out,
		   sock_i_ino(sp),
		   atomic_read(&sp->sk_refcnt), sp,
		   jiffies_to_clock_t(icsk->icsk_rto),
		   jiffies_to_clock_t(icsk->icsk_ack.ato),
		   (icsk->icsk_ack.quick << 1) | icsk->icsk_ack.pingpong,
		   tp->snd_cwnd,
		   state == TCP_LISTEN ?
			fastopenq->max_qlen :
			(tcp_in_initial_slowstart(tp) ? -1 : tp->snd_ssthresh)
		   );
}

static void get_timewait6_sock(struct seq_file *seq,
			       struct inet_timewait_sock *tw, int i)
{
	long delta = tw->tw_timer.expires - jiffies;
	const struct in6_addr *dest, *src;
	__u16 destp, srcp;

	dest = &tw->tw_v6_daddr;
	src  = &tw->tw_v6_rcv_saddr;
	destp = ntohs(tw->tw_dport);
	srcp  = ntohs(tw->tw_sport);

	seq_printf(seq,
		   "%4d: %08X%08X%08X%08X:%04X %08X%08X%08X%08X:%04X "
		   "%02X %08X:%08X %02X:%08lX %08X %5d %8d %d %d %pK\n",
		   i,
		   src->s6_addr32[0], src->s6_addr32[1],
		   src->s6_addr32[2], src->s6_addr32[3], srcp,
		   dest->s6_addr32[0], dest->s6_addr32[1],
		   dest->s6_addr32[2], dest->s6_addr32[3], destp,
		   tw->tw_substate, 0, 0,
		   3, jiffies_delta_to_clock_t(delta), 0, 0, 0, 0,
		   atomic_read(&tw->tw_refcnt), tw);
}

static int tcp6_seq_show(struct seq_file *seq, void *v)
{
	struct tcp_iter_state *st;
	struct sock *sk = v;

	if (v == SEQ_START_TOKEN) {
		seq_puts(seq,
			 "  sl  "
			 "local_address                         "
			 "remote_address                        "
			 "st tx_queue rx_queue tr tm->when retrnsmt"
			 "   uid  timeout inode\n");
		goto out;
	}
	st = seq->private;

	if (sk->sk_state == TCP_TIME_WAIT)
		get_timewait6_sock(seq, v, st->num);
	else if (sk->sk_state == TCP_NEW_SYN_RECV)
		get_openreq6(seq, v, st->num);
	else
		get_tcp6_sock(seq, v, st->num);
out:
	return 0;
}

static const struct file_operations tcp6_afinfo_seq_fops = {
	.owner   = THIS_MODULE,
	.open    = tcp_seq_open,
	.read    = seq_read,
	.llseek  = seq_lseek,
	.release = seq_release_net
};

static struct tcp_seq_afinfo tcp6_seq_afinfo = {
	.name		= "tcp6",
	.family		= AF_INET6,
	.seq_fops	= &tcp6_afinfo_seq_fops,
	.seq_ops	= {
		.show		= tcp6_seq_show,
	},
};

int __net_init tcp6_proc_init(struct net *net)
{
	return tcp_proc_register(net, &tcp6_seq_afinfo);
}

void tcp6_proc_exit(struct net *net)
{
	tcp_proc_unregister(net, &tcp6_seq_afinfo);
}
#endif

struct proto tcpv6_prot = {
	.name			= "TCPv6",
	.owner			= THIS_MODULE,
	.close			= tcp_close,
	.connect		= tcp_v6_connect,
	.disconnect		= tcp_disconnect,
	.accept			= inet_csk_accept,
	.ioctl			= tcp_ioctl,
	.init			= tcp_v6_init_sock,
	.destroy		= tcp_v6_destroy_sock,
	.shutdown		= tcp_shutdown,
	.setsockopt		= tcp_setsockopt,
	.getsockopt		= tcp_getsockopt,
	.recvmsg		= tcp_recvmsg,
	.sendmsg		= tcp_sendmsg,
	.sendpage		= tcp_sendpage,
	.backlog_rcv		= tcp_v6_do_rcv,
	.release_cb		= tcp_release_cb,
	.hash			= inet6_hash,
	.unhash			= inet_unhash,
	.get_port		= inet_csk_get_port,
	.enter_memory_pressure	= tcp_enter_memory_pressure,
	.stream_memory_free	= tcp_stream_memory_free,
	.sockets_allocated	= &tcp_sockets_allocated,
	.memory_allocated	= &tcp_memory_allocated,
	.memory_pressure	= &tcp_memory_pressure,
	.orphan_count		= &tcp_orphan_count,
	.sysctl_mem		= sysctl_tcp_mem,
	.sysctl_wmem		= sysctl_tcp_wmem,
	.sysctl_rmem		= sysctl_tcp_rmem,
	.max_header		= MAX_TCP_HEADER,
	.obj_size		= sizeof(struct tcp6_sock),
	.slab_flags		= SLAB_DESTROY_BY_RCU,
	.twsk_prot		= &tcp6_timewait_sock_ops,
	.rsk_prot		= &tcp6_request_sock_ops,
	.h.hashinfo		= &tcp_hashinfo,
	.no_autobind		= true,
#ifdef CONFIG_COMPAT
	.compat_setsockopt	= compat_tcp_setsockopt,
	.compat_getsockopt	= compat_tcp_getsockopt,
#endif
	.diag_destroy		= tcp_abort,
#ifdef CONFIG_MPTCP
	.clear_sk		= mptcp_clear_sk,
#endif
};

static const struct inet6_protocol tcpv6_protocol = {
	.early_demux	=	tcp_v6_early_demux,
	.handler	=	tcp_v6_rcv,
	.err_handler	=	tcp_v6_err,
	.flags		=	INET6_PROTO_NOPOLICY|INET6_PROTO_FINAL,
};

static struct inet_protosw tcpv6_protosw = {
	.type		=	SOCK_STREAM,
	.protocol	=	IPPROTO_TCP,
	.prot		=	&tcpv6_prot,
	.ops		=	&inet6_stream_ops,
	.flags		=	INET_PROTOSW_PERMANENT |
				INET_PROTOSW_ICSK,
};

static int __net_init tcpv6_net_init(struct net *net)
{
	return inet_ctl_sock_create(&net->ipv6.tcp_sk, PF_INET6,
				    SOCK_RAW, IPPROTO_TCP, net);
}

static void __net_exit tcpv6_net_exit(struct net *net)
{
	inet_ctl_sock_destroy(net->ipv6.tcp_sk);
}

static void __net_exit tcpv6_net_exit_batch(struct list_head *net_exit_list)
{
	inet_twsk_purge(&tcp_hashinfo, &tcp_death_row, AF_INET6);
}

static struct pernet_operations tcpv6_net_ops = {
	.init	    = tcpv6_net_init,
	.exit	    = tcpv6_net_exit,
	.exit_batch = tcpv6_net_exit_batch,
};

int __init tcpv6_init(void)
{
	int ret;

	ret = inet6_add_protocol(&tcpv6_protocol, IPPROTO_TCP);
	if (ret)
		goto out;

	/* register inet6 protocol */
	ret = inet6_register_protosw(&tcpv6_protosw);
	if (ret)
		goto out_tcpv6_protocol;

	ret = register_pernet_subsys(&tcpv6_net_ops);
	if (ret)
		goto out_tcpv6_protosw;
out:
	return ret;

out_tcpv6_protosw:
	inet6_unregister_protosw(&tcpv6_protosw);
out_tcpv6_protocol:
	inet6_del_protocol(&tcpv6_protocol, IPPROTO_TCP);
	goto out;
}

void tcpv6_exit(void)
{
	unregister_pernet_subsys(&tcpv6_net_ops);
	inet6_unregister_protosw(&tcpv6_protosw);
	inet6_del_protocol(&tcpv6_protocol, IPPROTO_TCP);
}<|MERGE_RESOLUTION|>--- conflicted
+++ resolved
@@ -410,21 +410,15 @@
 			goto out;
 
 		tp->mtu_info = ntohl(info);
-		if (!sock_owned_by_user(meta_sk))
+		if (!sock_owned_by_user(meta_sk)) {
 			tcp_v6_mtu_reduced(sk);
-<<<<<<< HEAD
-		else {
+		} else {
 			if (!test_and_set_bit(TCP_MTU_REDUCED_DEFERRED,
-					   &tp->tsq_flags))
+					      &sk->sk_tsq_flags))
 				sock_hold(sk);
 			if (mptcp(tp))
 				mptcp_tsq_flags(sk);
 		}
-=======
-		else if (!test_and_set_bit(TCP_MTU_REDUCED_DEFERRED,
-					   &sk->sk_tsq_flags))
-			sock_hold(sk);
->>>>>>> c470abd4
 		goto out;
 	}
 
@@ -1038,13 +1032,6 @@
 	return 0; /* don't send reset */
 }
 
-<<<<<<< HEAD
-struct sock *tcp_v6_syn_recv_sock(const struct sock *sk, struct sk_buff *skb,
-				  struct request_sock *req,
-				  struct dst_entry *dst,
-				  struct request_sock *req_unhash,
-				  bool *own_req)
-=======
 static void tcp_v6_restore_cb(struct sk_buff *skb)
 {
 	/* We need to move header back to the beginning if xfrm6_policy_check()
@@ -1055,12 +1042,11 @@
 		sizeof(struct inet6_skb_parm));
 }
 
-static struct sock *tcp_v6_syn_recv_sock(const struct sock *sk, struct sk_buff *skb,
-					 struct request_sock *req,
-					 struct dst_entry *dst,
-					 struct request_sock *req_unhash,
-					 bool *own_req)
->>>>>>> c470abd4
+struct sock *tcp_v6_syn_recv_sock(const struct sock *sk, struct sk_buff *skb,
+				  struct request_sock *req,
+				  struct dst_entry *dst,
+				  struct request_sock *req_unhash,
+				  bool *own_req)
 {
 	struct inet_request_sock *ireq;
 	struct ipv6_pinfo *newnp;
