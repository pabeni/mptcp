--- conflicted
+++ resolved
@@ -1482,17 +1482,10 @@
 	TCP_SKB_CB(skb)->end_seq = (TCP_SKB_CB(skb)->seq + th->syn + th->fin +
 				    skb->len - th->doff*4);
 	TCP_SKB_CB(skb)->ack_seq = ntohl(th->ack_seq);
-<<<<<<< HEAD
 #ifdef CONFIG_MPTCP
 	TCP_SKB_CB(skb)->mptcp_flags = 0;
 	TCP_SKB_CB(skb)->dss_off = 0;
 #endif
-	TCP_SKB_CB(skb)->when = 0;
-	TCP_SKB_CB(skb)->ip_dsfield = ipv6_get_dsfield(hdr);
-	TCP_SKB_CB(skb)->sacked = 0;
-
-	sk = __inet6_lookup_skb(&tcp_hashinfo, skb, th->source, th->dest);
-=======
 	TCP_SKB_CB(skb)->tcp_flags = tcp_flag_byte(th);
 	TCP_SKB_CB(skb)->tcp_tw_isn = 0;
 	TCP_SKB_CB(skb)->ip_dsfield = ipv6_get_dsfield(hdr);
@@ -1502,7 +1495,6 @@
 				tcp_v6_iif(skb));
 	if (!sk)
 		goto no_tcp_socket;
->>>>>>> b2776bf7
 
 process:
 	if (sk && sk->sk_state == TCP_TIME_WAIT)
@@ -1562,31 +1554,12 @@
 	}
 
 	ret = 0;
-<<<<<<< HEAD
 	if (!sock_owned_by_user(meta_sk)) {
-#ifdef CONFIG_NET_DMA
-		struct tcp_sock *tp = tcp_sk(meta_sk);
-		if (!tp->ucopy.dma_chan && tp->ucopy.pinned_list)
-			tp->ucopy.dma_chan = net_dma_find_channel();
-		if (tp->ucopy.dma_chan)
+		if (!tcp_prequeue(meta_sk, skb))
 			ret = tcp_v6_do_rcv(sk, skb);
-		else
-#endif
-		{
-			if (!tcp_prequeue(meta_sk, skb))
-				ret = tcp_v6_do_rcv(sk, skb);
-		}
 	} else if (unlikely(sk_add_backlog(meta_sk, skb,
 					   meta_sk->sk_rcvbuf + meta_sk->sk_sndbuf))) {
 		bh_unlock_sock(meta_sk);
-=======
-	if (!sock_owned_by_user(sk)) {
-		if (!tcp_prequeue(sk, skb))
-			ret = tcp_v6_do_rcv(sk, skb);
-	} else if (unlikely(sk_add_backlog(sk, skb,
-					   sk->sk_rcvbuf + sk->sk_sndbuf))) {
-		bh_unlock_sock(sk);
->>>>>>> b2776bf7
 		NET_INC_STATS_BH(net, LINUX_MIB_TCPBACKLOGDROP);
 		goto discard_and_relse;
 	}
