/*
 *	TCP over IPv6
 *	Linux INET6 implementation
 *
 *	Authors:
 *	Pedro Roque		<roque@di.fc.ul.pt>
 *
 *	Based on:
 *	linux/net/ipv4/tcp.c
 *	linux/net/ipv4/tcp_input.c
 *	linux/net/ipv4/tcp_output.c
 *
 *	Fixes:
 *	Hideaki YOSHIFUJI	:	sin6_scope_id support
 *	YOSHIFUJI Hideaki @USAGI and:	Support IPV6_V6ONLY socket option, which
 *	Alexey Kuznetsov		allow both IPv4 and IPv6 sockets to bind
 *					a single port at the same time.
 *	YOSHIFUJI Hideaki @USAGI:	convert /proc/net/tcp6 to seq_file.
 *
 *	This program is free software; you can redistribute it and/or
 *      modify it under the terms of the GNU General Public License
 *      as published by the Free Software Foundation; either version
 *      2 of the License, or (at your option) any later version.
 */

#include <linux/bottom_half.h>
#include <linux/module.h>
#include <linux/errno.h>
#include <linux/types.h>
#include <linux/socket.h>
#include <linux/sockios.h>
#include <linux/net.h>
#include <linux/jiffies.h>
#include <linux/in.h>
#include <linux/in6.h>
#include <linux/netdevice.h>
#include <linux/init.h>
#include <linux/jhash.h>
#include <linux/ipsec.h>
#include <linux/times.h>
#include <linux/slab.h>
#include <linux/uaccess.h>
#include <linux/ipv6.h>
#include <linux/icmpv6.h>
#include <linux/random.h>

#include <net/tcp.h>
#include <net/ndisc.h>
#include <net/inet6_hashtables.h>
#include <net/inet6_connection_sock.h>
#include <net/ipv6.h>
#include <net/transp_v6.h>
#include <net/addrconf.h>
#include <net/ip6_route.h>
#include <net/ip6_checksum.h>
#include <net/inet_ecn.h>
#include <net/protocol.h>
#include <net/xfrm.h>
#include <net/snmp.h>
#include <net/dsfield.h>
#include <net/timewait_sock.h>
#include <net/inet_common.h>
#include <net/secure_seq.h>
#include <net/tcp_memcontrol.h>
#include <net/mptcp.h>
#include <net/mptcp_v6.h>
#include <net/busy_poll.h>

#include <linux/proc_fs.h>
#include <linux/seq_file.h>

#include <linux/crypto.h>
#include <linux/scatterlist.h>

#ifdef CONFIG_TCP_MD5SIG
static const struct tcp_sock_af_ops tcp_sock_ipv6_specific;
static const struct tcp_sock_af_ops tcp_sock_ipv6_mapped_specific;
#else
static struct tcp_md5sig_key *tcp_v6_md5_do_lookup(const struct sock *sk,
						   const struct in6_addr *addr)
{
	return NULL;
}
#endif

void inet6_sk_rx_dst_set(struct sock *sk, const struct sk_buff *skb)
{
	struct dst_entry *dst = skb_dst(skb);

	if (dst && dst_hold_safe(dst)) {
		const struct rt6_info *rt = (const struct rt6_info *)dst;

		sk->sk_rx_dst = dst;
		inet_sk(sk)->rx_dst_ifindex = skb->skb_iif;
		inet6_sk(sk)->rx_dst_cookie = rt6_get_cookie(rt);
	}
}

static __u32 tcp_v6_init_sequence(const struct sk_buff *skb)
{
	return secure_tcpv6_sequence_number(ipv6_hdr(skb)->daddr.s6_addr32,
					    ipv6_hdr(skb)->saddr.s6_addr32,
					    tcp_hdr(skb)->dest,
					    tcp_hdr(skb)->source);
}

int tcp_v6_connect(struct sock *sk, struct sockaddr *uaddr,
			  int addr_len)
{
	struct sockaddr_in6 *usin = (struct sockaddr_in6 *) uaddr;
	struct inet_sock *inet = inet_sk(sk);
	struct inet_connection_sock *icsk = inet_csk(sk);
	struct ipv6_pinfo *np = inet6_sk(sk);
	struct tcp_sock *tp = tcp_sk(sk);
	struct in6_addr *saddr = NULL, *final_p, final;
	struct ipv6_txoptions *opt;
	struct flowi6 fl6;
	struct dst_entry *dst;
	int addr_type;
	int err;

	if (addr_len < SIN6_LEN_RFC2133)
		return -EINVAL;

	if (usin->sin6_family != AF_INET6)
		return -EAFNOSUPPORT;

	memset(&fl6, 0, sizeof(fl6));

	if (np->sndflow) {
		fl6.flowlabel = usin->sin6_flowinfo&IPV6_FLOWINFO_MASK;
		IP6_ECN_flow_init(fl6.flowlabel);
		if (fl6.flowlabel&IPV6_FLOWLABEL_MASK) {
			struct ip6_flowlabel *flowlabel;
			flowlabel = fl6_sock_lookup(sk, fl6.flowlabel);
			if (!flowlabel)
				return -EINVAL;
			fl6_sock_release(flowlabel);
		}
	}

	/*
	 *	connect() to INADDR_ANY means loopback (BSD'ism).
	 */

	if (ipv6_addr_any(&usin->sin6_addr))
		usin->sin6_addr.s6_addr[15] = 0x1;

	addr_type = ipv6_addr_type(&usin->sin6_addr);

	if (addr_type & IPV6_ADDR_MULTICAST)
		return -ENETUNREACH;

	if (addr_type&IPV6_ADDR_LINKLOCAL) {
		if (addr_len >= sizeof(struct sockaddr_in6) &&
		    usin->sin6_scope_id) {
			/* If interface is set while binding, indices
			 * must coincide.
			 */
			if (sk->sk_bound_dev_if &&
			    sk->sk_bound_dev_if != usin->sin6_scope_id)
				return -EINVAL;

			sk->sk_bound_dev_if = usin->sin6_scope_id;
		}

		/* Connect to link-local address requires an interface */
		if (!sk->sk_bound_dev_if)
			return -EINVAL;
	}

	if (tp->rx_opt.ts_recent_stamp &&
	    !ipv6_addr_equal(&sk->sk_v6_daddr, &usin->sin6_addr)) {
		tp->rx_opt.ts_recent = 0;
		tp->rx_opt.ts_recent_stamp = 0;
		tp->write_seq = 0;
	}

	sk->sk_v6_daddr = usin->sin6_addr;
	np->flow_label = fl6.flowlabel;

	/*
	 *	TCP over IPv4
	 */

	if (addr_type == IPV6_ADDR_MAPPED) {
		u32 exthdrlen = icsk->icsk_ext_hdr_len;
		struct sockaddr_in sin;

		SOCK_DEBUG(sk, "connect: ipv4 mapped\n");

		if (__ipv6_only_sock(sk))
			return -ENETUNREACH;

		sin.sin_family = AF_INET;
		sin.sin_port = usin->sin6_port;
		sin.sin_addr.s_addr = usin->sin6_addr.s6_addr32[3];

#ifdef CONFIG_MPTCP
		if (sock_flag(sk, SOCK_MPTCP))
			icsk->icsk_af_ops = &mptcp_v6_mapped;
		else
#endif
			icsk->icsk_af_ops = &ipv6_mapped;
		sk->sk_backlog_rcv = tcp_v4_do_rcv;
#ifdef CONFIG_TCP_MD5SIG
		tp->af_specific = &tcp_sock_ipv6_mapped_specific;
#endif

		err = tcp_v4_connect(sk, (struct sockaddr *)&sin, sizeof(sin));

		if (err) {
			icsk->icsk_ext_hdr_len = exthdrlen;
#ifdef CONFIG_MPTCP
			if (sock_flag(sk, SOCK_MPTCP))
				icsk->icsk_af_ops = &mptcp_v6_specific;
			else
#endif
				icsk->icsk_af_ops = &ipv6_specific;
			sk->sk_backlog_rcv = tcp_v6_do_rcv;
#ifdef CONFIG_TCP_MD5SIG
			tp->af_specific = &tcp_sock_ipv6_specific;
#endif
			goto failure;
		}
		np->saddr = sk->sk_v6_rcv_saddr;

		return err;
	}

	if (!ipv6_addr_any(&sk->sk_v6_rcv_saddr))
		saddr = &sk->sk_v6_rcv_saddr;

	fl6.flowi6_proto = IPPROTO_TCP;
	fl6.daddr = sk->sk_v6_daddr;
	fl6.saddr = saddr ? *saddr : np->saddr;
	fl6.flowi6_oif = sk->sk_bound_dev_if;
	fl6.flowi6_mark = sk->sk_mark;
	fl6.fl6_dport = usin->sin6_port;
	fl6.fl6_sport = inet->inet_sport;

	opt = rcu_dereference_protected(np->opt, sock_owned_by_user(sk));
	final_p = fl6_update_dst(&fl6, opt, &final);

	security_sk_classify_flow(sk, flowi6_to_flowi(&fl6));

	dst = ip6_dst_lookup_flow(sk, &fl6, final_p);
	if (IS_ERR(dst)) {
		err = PTR_ERR(dst);
		goto failure;
	}

	if (!saddr) {
		saddr = &fl6.saddr;
		sk->sk_v6_rcv_saddr = *saddr;
	}

	/* set the source address */
	np->saddr = *saddr;
	inet->inet_rcv_saddr = LOOPBACK4_IPV6;

	sk->sk_gso_type = SKB_GSO_TCPV6;
	ip6_dst_store(sk, dst, NULL, NULL);

	if (tcp_death_row.sysctl_tw_recycle &&
	    !tp->rx_opt.ts_recent_stamp &&
	    ipv6_addr_equal(&fl6.daddr, &sk->sk_v6_daddr))
		tcp_fetch_timewait_stamp(sk, dst);

	icsk->icsk_ext_hdr_len = 0;
	if (opt)
		icsk->icsk_ext_hdr_len = opt->opt_flen +
					 opt->opt_nflen;

	tp->rx_opt.mss_clamp = IPV6_MIN_MTU - sizeof(struct tcphdr) - sizeof(struct ipv6hdr);

	inet->inet_dport = usin->sin6_port;

	tcp_set_state(sk, TCP_SYN_SENT);
	err = inet6_hash_connect(&tcp_death_row, sk);
	if (err)
		goto late_failure;

	sk_set_txhash(sk);

	if (!tp->write_seq && likely(!tp->repair))
		tp->write_seq = secure_tcpv6_sequence_number(np->saddr.s6_addr32,
							     sk->sk_v6_daddr.s6_addr32,
							     inet->inet_sport,
							     inet->inet_dport);

	err = tcp_connect(sk);
	if (err)
		goto late_failure;

	return 0;

late_failure:
	tcp_set_state(sk, TCP_CLOSE);
	__sk_dst_reset(sk);
failure:
	inet->inet_dport = 0;
	sk->sk_route_caps = 0;
	return err;
}

void tcp_v6_mtu_reduced(struct sock *sk)
{
	struct dst_entry *dst;

	if ((1 << sk->sk_state) & (TCPF_LISTEN | TCPF_CLOSE))
		return;

	dst = inet6_csk_update_pmtu(sk, tcp_sk(sk)->mtu_info);
	if (!dst)
		return;

	if (inet_csk(sk)->icsk_pmtu_cookie > dst_mtu(dst)) {
		tcp_sync_mss(sk, dst_mtu(dst));
		tcp_simple_retransmit(sk);
	}
}

static void tcp_v6_err(struct sk_buff *skb, struct inet6_skb_parm *opt,
		u8 type, u8 code, int offset, __be32 info)
{
	const struct ipv6hdr *hdr = (const struct ipv6hdr *)skb->data;
	const struct tcphdr *th = (struct tcphdr *)(skb->data+offset);
	struct net *net = dev_net(skb->dev);
	struct request_sock *fastopen;
	struct ipv6_pinfo *np;
	struct tcp_sock *tp;
	__u32 seq, snd_una;
<<<<<<< HEAD
	struct sock *sk, *meta_sk;
=======
	struct sock *sk;
	bool fatal;
>>>>>>> dd4534d8
	int err;

	sk = __inet6_lookup_established(net, &tcp_hashinfo,
					&hdr->daddr, th->dest,
					&hdr->saddr, ntohs(th->source),
					skb->dev->ifindex);

	if (!sk) {
		ICMP6_INC_STATS_BH(net, __in6_dev_get(skb->dev),
				   ICMP6_MIB_INERRORS);
		return;
	}

	if (sk->sk_state == TCP_TIME_WAIT) {
		inet_twsk_put(inet_twsk(sk));
		return;
	}
	seq = ntohl(th->seq);
	fatal = icmpv6_err_convert(type, code, &err);
	if (sk->sk_state == TCP_NEW_SYN_RECV)
		return tcp_req_err(sk, seq, fatal);

	tp = tcp_sk(sk);
	if (mptcp(tp))
		meta_sk = mptcp_meta_sk(sk);
	else
		meta_sk = sk;

	bh_lock_sock(meta_sk);
	if (sock_owned_by_user(meta_sk) && type != ICMPV6_PKT_TOOBIG)
		NET_INC_STATS_BH(net, LINUX_MIB_LOCKDROPPEDICMPS);

	if (sk->sk_state == TCP_CLOSE)
		goto out;

	if (ipv6_hdr(skb)->hop_limit < inet6_sk(sk)->min_hopcount) {
		NET_INC_STATS_BH(net, LINUX_MIB_TCPMINTTLDROP);
		goto out;
	}

	/* XXX (TFO) - tp->snd_una should be ISN (tcp_create_openreq_child() */
	fastopen = tp->fastopen_rsk;
	snd_una = fastopen ? tcp_rsk(fastopen)->snt_isn : tp->snd_una;
	if (sk->sk_state != TCP_LISTEN &&
	    !between(seq, snd_una, tp->snd_nxt)) {
		NET_INC_STATS_BH(net, LINUX_MIB_OUTOFWINDOWICMPS);
		goto out;
	}

	np = inet6_sk(sk);

	if (type == NDISC_REDIRECT) {
		struct dst_entry *dst = __sk_dst_check(sk, np->dst_cookie);

		if (dst)
			dst->ops->redirect(dst, sk, skb);
		goto out;
	}

	if (type == ICMPV6_PKT_TOOBIG) {
		/* We are not interested in TCP_LISTEN and open_requests
		 * (SYN-ACKs send out by Linux are always <576bytes so
		 * they should go through unfragmented).
		 */
		if (sk->sk_state == TCP_LISTEN)
			goto out;

		if (!ip6_sk_accept_pmtu(sk))
			goto out;

		tp->mtu_info = ntohl(info);
		if (!sock_owned_by_user(meta_sk))
			tcp_v6_mtu_reduced(sk);
		else {
			if (!test_and_set_bit(TCP_MTU_REDUCED_DEFERRED,
					   &tp->tsq_flags))
				sock_hold(sk);
			if (mptcp(tp))
				mptcp_tsq_flags(sk);
		}
		goto out;
	}


	/* Might be for an request_sock */
	switch (sk->sk_state) {
	case TCP_SYN_SENT:
	case TCP_SYN_RECV:
		/* Only in fast or simultaneous open. If a fast open socket is
		 * is already accepted it is treated as a connected one below.
		 */
		if (fastopen && !fastopen->sk)
			break;

		if (!sock_owned_by_user(meta_sk)) {
			sk->sk_err = err;
			sk->sk_error_report(sk);		/* Wake people up to see the error (see connect in sock.c) */

			tcp_done(sk);
		} else
			sk->sk_err_soft = err;
		goto out;
	}

	if (!sock_owned_by_user(meta_sk) && np->recverr) {
		sk->sk_err = err;
		sk->sk_error_report(sk);
	} else
		sk->sk_err_soft = err;

out:
	bh_unlock_sock(meta_sk);
	sock_put(sk);
}


static int tcp_v6_send_synack(const struct sock *sk, struct dst_entry *dst,
			      struct flowi *fl,
			      struct request_sock *req,
			      struct tcp_fastopen_cookie *foc,
			      bool attach_req)
{
	struct inet_request_sock *ireq = inet_rsk(req);
	struct ipv6_pinfo *np = inet6_sk(sk);
	struct flowi6 *fl6 = &fl->u.ip6;
	struct sk_buff *skb;
	int err = -ENOMEM;

	/* First, grab a route. */
	if (!dst && (dst = inet6_csk_route_req(sk, fl6, req,
					       IPPROTO_TCP)) == NULL)
		goto done;

	skb = tcp_make_synack(sk, dst, req, foc, attach_req);

	if (skb) {
		__tcp_v6_send_check(skb, &ireq->ir_v6_loc_addr,
				    &ireq->ir_v6_rmt_addr);

		fl6->daddr = ireq->ir_v6_rmt_addr;
		if (np->repflow && ireq->pktopts)
			fl6->flowlabel = ip6_flowlabel(ipv6_hdr(ireq->pktopts));

		rcu_read_lock();
		err = ip6_xmit(sk, skb, fl6, rcu_dereference(np->opt),
			       np->tclass);
		rcu_read_unlock();
		err = net_xmit_eval(err);
	}

done:
	return err;
}

void tcp_v6_reqsk_destructor(struct request_sock *req)
{
	kfree_skb(inet_rsk(req)->pktopts);
}

#ifdef CONFIG_TCP_MD5SIG
static struct tcp_md5sig_key *tcp_v6_md5_do_lookup(const struct sock *sk,
						   const struct in6_addr *addr)
{
	return tcp_md5_do_lookup(sk, (union tcp_md5_addr *)addr, AF_INET6);
}

static struct tcp_md5sig_key *tcp_v6_md5_lookup(const struct sock *sk,
						const struct sock *addr_sk)
{
	return tcp_v6_md5_do_lookup(sk, &addr_sk->sk_v6_daddr);
}

static int tcp_v6_parse_md5_keys(struct sock *sk, char __user *optval,
				 int optlen)
{
	struct tcp_md5sig cmd;
	struct sockaddr_in6 *sin6 = (struct sockaddr_in6 *)&cmd.tcpm_addr;

	if (optlen < sizeof(cmd))
		return -EINVAL;

	if (copy_from_user(&cmd, optval, sizeof(cmd)))
		return -EFAULT;

	if (sin6->sin6_family != AF_INET6)
		return -EINVAL;

	if (!cmd.tcpm_keylen) {
		if (ipv6_addr_v4mapped(&sin6->sin6_addr))
			return tcp_md5_do_del(sk, (union tcp_md5_addr *)&sin6->sin6_addr.s6_addr32[3],
					      AF_INET);
		return tcp_md5_do_del(sk, (union tcp_md5_addr *)&sin6->sin6_addr,
				      AF_INET6);
	}

	if (cmd.tcpm_keylen > TCP_MD5SIG_MAXKEYLEN)
		return -EINVAL;

	if (ipv6_addr_v4mapped(&sin6->sin6_addr))
		return tcp_md5_do_add(sk, (union tcp_md5_addr *)&sin6->sin6_addr.s6_addr32[3],
				      AF_INET, cmd.tcpm_key, cmd.tcpm_keylen, GFP_KERNEL);

	return tcp_md5_do_add(sk, (union tcp_md5_addr *)&sin6->sin6_addr,
			      AF_INET6, cmd.tcpm_key, cmd.tcpm_keylen, GFP_KERNEL);
}

static int tcp_v6_md5_hash_pseudoheader(struct tcp_md5sig_pool *hp,
					const struct in6_addr *daddr,
					const struct in6_addr *saddr, int nbytes)
{
	struct tcp6_pseudohdr *bp;
	struct scatterlist sg;

	bp = &hp->md5_blk.ip6;
	/* 1. TCP pseudo-header (RFC2460) */
	bp->saddr = *saddr;
	bp->daddr = *daddr;
	bp->protocol = cpu_to_be32(IPPROTO_TCP);
	bp->len = cpu_to_be32(nbytes);

	sg_init_one(&sg, bp, sizeof(*bp));
	return crypto_hash_update(&hp->md5_desc, &sg, sizeof(*bp));
}

static int tcp_v6_md5_hash_hdr(char *md5_hash, struct tcp_md5sig_key *key,
			       const struct in6_addr *daddr, struct in6_addr *saddr,
			       const struct tcphdr *th)
{
	struct tcp_md5sig_pool *hp;
	struct hash_desc *desc;

	hp = tcp_get_md5sig_pool();
	if (!hp)
		goto clear_hash_noput;
	desc = &hp->md5_desc;

	if (crypto_hash_init(desc))
		goto clear_hash;
	if (tcp_v6_md5_hash_pseudoheader(hp, daddr, saddr, th->doff << 2))
		goto clear_hash;
	if (tcp_md5_hash_header(hp, th))
		goto clear_hash;
	if (tcp_md5_hash_key(hp, key))
		goto clear_hash;
	if (crypto_hash_final(desc, md5_hash))
		goto clear_hash;

	tcp_put_md5sig_pool();
	return 0;

clear_hash:
	tcp_put_md5sig_pool();
clear_hash_noput:
	memset(md5_hash, 0, 16);
	return 1;
}

static int tcp_v6_md5_hash_skb(char *md5_hash,
			       const struct tcp_md5sig_key *key,
			       const struct sock *sk,
			       const struct sk_buff *skb)
{
	const struct in6_addr *saddr, *daddr;
	struct tcp_md5sig_pool *hp;
	struct hash_desc *desc;
	const struct tcphdr *th = tcp_hdr(skb);

	if (sk) { /* valid for establish/request sockets */
		saddr = &sk->sk_v6_rcv_saddr;
		daddr = &sk->sk_v6_daddr;
	} else {
		const struct ipv6hdr *ip6h = ipv6_hdr(skb);
		saddr = &ip6h->saddr;
		daddr = &ip6h->daddr;
	}

	hp = tcp_get_md5sig_pool();
	if (!hp)
		goto clear_hash_noput;
	desc = &hp->md5_desc;

	if (crypto_hash_init(desc))
		goto clear_hash;

	if (tcp_v6_md5_hash_pseudoheader(hp, daddr, saddr, skb->len))
		goto clear_hash;
	if (tcp_md5_hash_header(hp, th))
		goto clear_hash;
	if (tcp_md5_hash_skb_data(hp, skb, th->doff << 2))
		goto clear_hash;
	if (tcp_md5_hash_key(hp, key))
		goto clear_hash;
	if (crypto_hash_final(desc, md5_hash))
		goto clear_hash;

	tcp_put_md5sig_pool();
	return 0;

clear_hash:
	tcp_put_md5sig_pool();
clear_hash_noput:
	memset(md5_hash, 0, 16);
	return 1;
}

#endif

static bool tcp_v6_inbound_md5_hash(const struct sock *sk,
				    const struct sk_buff *skb)
{
#ifdef CONFIG_TCP_MD5SIG
	const __u8 *hash_location = NULL;
	struct tcp_md5sig_key *hash_expected;
	const struct ipv6hdr *ip6h = ipv6_hdr(skb);
	const struct tcphdr *th = tcp_hdr(skb);
	int genhash;
	u8 newhash[16];

	hash_expected = tcp_v6_md5_do_lookup(sk, &ip6h->saddr);
	hash_location = tcp_parse_md5sig_option(th);

	/* We've parsed the options - do we have a hash? */
	if (!hash_expected && !hash_location)
		return false;

	if (hash_expected && !hash_location) {
		NET_INC_STATS_BH(sock_net(sk), LINUX_MIB_TCPMD5NOTFOUND);
		return true;
	}

	if (!hash_expected && hash_location) {
		NET_INC_STATS_BH(sock_net(sk), LINUX_MIB_TCPMD5UNEXPECTED);
		return true;
	}

	/* check the signature */
	genhash = tcp_v6_md5_hash_skb(newhash,
				      hash_expected,
				      NULL, skb);

	if (genhash || memcmp(hash_location, newhash, 16) != 0) {
		net_info_ratelimited("MD5 Hash %s for [%pI6c]:%u->[%pI6c]:%u\n",
				     genhash ? "failed" : "mismatch",
				     &ip6h->saddr, ntohs(th->source),
				     &ip6h->daddr, ntohs(th->dest));
		return true;
	}
#endif
	return false;
}

static int tcp_v6_init_req(struct request_sock *req,
			   const struct sock *sk_listener,
			   struct sk_buff *skb,
			   bool want_cookie)
{
	struct inet_request_sock *ireq = inet_rsk(req);
	const struct ipv6_pinfo *np = inet6_sk(sk_listener);

	ireq->ir_v6_rmt_addr = ipv6_hdr(skb)->saddr;
	ireq->ir_v6_loc_addr = ipv6_hdr(skb)->daddr;

	/* So that link locals have meaning */
	if (!sk_listener->sk_bound_dev_if &&
	    ipv6_addr_type(&ireq->ir_v6_rmt_addr) & IPV6_ADDR_LINKLOCAL)
		ireq->ir_iif = tcp_v6_iif(skb);

	if (!TCP_SKB_CB(skb)->tcp_tw_isn &&
	    (ipv6_opt_accepted(sk_listener, skb, &TCP_SKB_CB(skb)->header.h6) ||
	     np->rxopt.bits.rxinfo ||
	     np->rxopt.bits.rxoinfo || np->rxopt.bits.rxhlim ||
	     np->rxopt.bits.rxohlim || np->repflow)) {
		atomic_inc(&skb->users);
		ireq->pktopts = skb;
	}

	return 0;
}

static struct dst_entry *tcp_v6_route_req(const struct sock *sk,
					  struct flowi *fl,
					  const struct request_sock *req,
					  bool *strict)
{
	if (strict)
		*strict = true;
	return inet6_csk_route_req(sk, &fl->u.ip6, req, IPPROTO_TCP);
}

struct request_sock_ops tcp6_request_sock_ops __read_mostly = {
	.family		=	AF_INET6,
	.obj_size	=	sizeof(struct tcp6_request_sock),
	.rtx_syn_ack	=	tcp_rtx_synack,
	.send_ack	=	tcp_v6_reqsk_send_ack,
	.destructor	=	tcp_v6_reqsk_destructor,
	.send_reset	=	tcp_v6_send_reset,
	.syn_ack_timeout =	tcp_syn_ack_timeout,
};

const struct tcp_request_sock_ops tcp_request_sock_ipv6_ops = {
	.mss_clamp	=	IPV6_MIN_MTU - sizeof(struct tcphdr) -
				sizeof(struct ipv6hdr),
#ifdef CONFIG_TCP_MD5SIG
	.req_md5_lookup	=	tcp_v6_md5_lookup,
	.calc_md5_hash	=	tcp_v6_md5_hash_skb,
#endif
	.init_req	=	tcp_v6_init_req,
#ifdef CONFIG_SYN_COOKIES
	.cookie_init_seq =	cookie_v6_init_sequence,
#endif
	.route_req	=	tcp_v6_route_req,
	.init_seq	=	tcp_v6_init_sequence,
	.send_synack	=	tcp_v6_send_synack,
};

static void tcp_v6_send_response(const struct sock *sk, struct sk_buff *skb, u32 seq,
				 u32 ack, u32 data_ack, u32 win, u32 tsval, u32 tsecr,
				 int oif, struct tcp_md5sig_key *key, int rst,
				 u8 tclass, u32 label, int mptcp)
{
	const struct tcphdr *th = tcp_hdr(skb);
	struct tcphdr *t1;
	struct sk_buff *buff;
	struct flowi6 fl6;
	struct net *net = sk ? sock_net(sk) : dev_net(skb_dst(skb)->dev);
	struct sock *ctl_sk = net->ipv6.tcp_sk;
	unsigned int tot_len = sizeof(struct tcphdr);
	struct dst_entry *dst;
	__be32 *topt;

	if (tsecr)
		tot_len += TCPOLEN_TSTAMP_ALIGNED;
#ifdef CONFIG_TCP_MD5SIG
	if (key)
		tot_len += TCPOLEN_MD5SIG_ALIGNED;
#endif
#ifdef CONFIG_MPTCP
	if (mptcp)
		tot_len += MPTCP_SUB_LEN_DSS + MPTCP_SUB_LEN_ACK;
#endif
	buff = alloc_skb(MAX_HEADER + sizeof(struct ipv6hdr) + tot_len,
			 GFP_ATOMIC);
	if (!buff)
		return;

	skb_reserve(buff, MAX_HEADER + sizeof(struct ipv6hdr) + tot_len);

	t1 = (struct tcphdr *) skb_push(buff, tot_len);
	skb_reset_transport_header(buff);

	/* Swap the send and the receive. */
	memset(t1, 0, sizeof(*t1));
	t1->dest = th->source;
	t1->source = th->dest;
	t1->doff = tot_len / 4;
	t1->seq = htonl(seq);
	t1->ack_seq = htonl(ack);
	t1->ack = !rst || !th->ack;
	t1->rst = rst;
	t1->window = htons(win);

	topt = (__be32 *)(t1 + 1);

	if (tsecr) {
		*topt++ = htonl((TCPOPT_NOP << 24) | (TCPOPT_NOP << 16) |
				(TCPOPT_TIMESTAMP << 8) | TCPOLEN_TIMESTAMP);
		*topt++ = htonl(tsval);
		*topt++ = htonl(tsecr);
	}

#ifdef CONFIG_TCP_MD5SIG
	if (key) {
		*topt++ = htonl((TCPOPT_NOP << 24) | (TCPOPT_NOP << 16) |
				(TCPOPT_MD5SIG << 8) | TCPOLEN_MD5SIG);
		tcp_v6_md5_hash_hdr((__u8 *)topt, key,
				    &ipv6_hdr(skb)->saddr,
				    &ipv6_hdr(skb)->daddr, t1);
		topt += 4;
	}
#endif
#ifdef CONFIG_MPTCP
	if (mptcp) {
		/* Construction of 32-bit data_ack */
		*topt++ = htonl((TCPOPT_MPTCP << 24) |
				((MPTCP_SUB_LEN_DSS + MPTCP_SUB_LEN_ACK) << 16) |
				(0x20 << 8) |
				(0x01));
		*topt++ = htonl(data_ack);
	}
#endif

	memset(&fl6, 0, sizeof(fl6));
	fl6.daddr = ipv6_hdr(skb)->saddr;
	fl6.saddr = ipv6_hdr(skb)->daddr;
	fl6.flowlabel = label;

	buff->ip_summed = CHECKSUM_PARTIAL;
	buff->csum = 0;

	__tcp_v6_send_check(buff, &fl6.saddr, &fl6.daddr);

	fl6.flowi6_proto = IPPROTO_TCP;
	if (rt6_need_strict(&fl6.daddr) && !oif)
		fl6.flowi6_oif = tcp_v6_iif(skb);
	else
		fl6.flowi6_oif = oif;
	fl6.flowi6_mark = IP6_REPLY_MARK(net, skb->mark);
	fl6.fl6_dport = t1->dest;
	fl6.fl6_sport = t1->source;
	security_skb_classify_flow(skb, flowi6_to_flowi(&fl6));

	/* Pass a socket to ip6_dst_lookup either it is for RST
	 * Underlying function will use this to retrieve the network
	 * namespace
	 */
	dst = ip6_dst_lookup_flow(ctl_sk, &fl6, NULL);
	if (!IS_ERR(dst)) {
		skb_dst_set(buff, dst);
		ip6_xmit(ctl_sk, buff, &fl6, NULL, tclass);
		TCP_INC_STATS_BH(net, TCP_MIB_OUTSEGS);
		if (rst)
			TCP_INC_STATS_BH(net, TCP_MIB_OUTRSTS);
		return;
	}

	kfree_skb(buff);
}

void tcp_v6_send_reset(const struct sock *sk, struct sk_buff *skb)
{
	const struct tcphdr *th = tcp_hdr(skb);
	u32 seq = 0, ack_seq = 0;
	struct tcp_md5sig_key *key = NULL;
#ifdef CONFIG_TCP_MD5SIG
	const __u8 *hash_location = NULL;
	struct ipv6hdr *ipv6h = ipv6_hdr(skb);
	unsigned char newhash[16];
	int genhash;
	struct sock *sk1 = NULL;
#endif
	int oif;

	if (th->rst)
		return;

	/* If sk not NULL, it means we did a successful lookup and incoming
	 * route had to be correct. prequeue might have dropped our dst.
	 */
	if (!sk && !ipv6_unicast_destination(skb))
		return;

#ifdef CONFIG_TCP_MD5SIG
	hash_location = tcp_parse_md5sig_option(th);
	if (!sk && hash_location) {
		/*
		 * active side is lost. Try to find listening socket through
		 * source port, and then find md5 key through listening socket.
		 * we are not loose security here:
		 * Incoming packet is checked with md5 hash with finding key,
		 * no RST generated if md5 hash doesn't match.
		 */
		sk1 = inet6_lookup_listener(dev_net(skb_dst(skb)->dev),
					   &tcp_hashinfo, &ipv6h->saddr,
					   th->source, &ipv6h->daddr,
					   ntohs(th->source), tcp_v6_iif(skb));
		if (!sk1)
			return;

		rcu_read_lock();
		key = tcp_v6_md5_do_lookup(sk1, &ipv6h->saddr);
		if (!key)
			goto release_sk1;

		genhash = tcp_v6_md5_hash_skb(newhash, key, NULL, skb);
		if (genhash || memcmp(hash_location, newhash, 16) != 0)
			goto release_sk1;
	} else {
		key = sk ? tcp_v6_md5_do_lookup(sk, &ipv6h->saddr) : NULL;
	}
#endif

	if (th->ack)
		seq = ntohl(th->ack_seq);
	else
		ack_seq = ntohl(th->seq) + th->syn + th->fin + skb->len -
			  (th->doff << 2);

	oif = sk ? sk->sk_bound_dev_if : 0;
	tcp_v6_send_response(sk, skb, seq, ack_seq, 0, 0, 0, 0, oif, key, 1, 0, 0, 0);

#ifdef CONFIG_TCP_MD5SIG
release_sk1:
	if (sk1) {
		rcu_read_unlock();
		sock_put(sk1);
	}
#endif
}

static void tcp_v6_send_ack(const struct sock *sk, struct sk_buff *skb, u32 seq,
			    u32 ack, u32 data_ack, u32 win, u32 tsval, u32 tsecr, int oif,
			    struct tcp_md5sig_key *key, u8 tclass,
			    u32 label, int mptcp)
{
	tcp_v6_send_response(sk, skb, seq, ack, data_ack, win, tsval, tsecr, oif,
			     key, 0, tclass, label, mptcp);
}

static void tcp_v6_timewait_ack(struct sock *sk, struct sk_buff *skb)
{
	struct inet_timewait_sock *tw = inet_twsk(sk);
	struct tcp_timewait_sock *tcptw = tcp_twsk(sk);
	u32 data_ack = 0;
	int mptcp = 0;

	if (tcptw->mptcp_tw && tcptw->mptcp_tw->meta_tw) {
		data_ack = (u32)tcptw->mptcp_tw->rcv_nxt;
		mptcp = 1;
	}
	tcp_v6_send_ack(sk, skb, tcptw->tw_snd_nxt, tcptw->tw_rcv_nxt,
			data_ack,
			tcptw->tw_rcv_wnd >> tw->tw_rcv_wscale,
			tcp_time_stamp + tcptw->tw_ts_offset,
			tcptw->tw_ts_recent, tw->tw_bound_dev_if, tcp_twsk_md5_key(tcptw),
			tw->tw_tclass, cpu_to_be32(tw->tw_flowlabel), mptcp);

	inet_twsk_put(tw);
}

void tcp_v6_reqsk_send_ack(const struct sock *sk, struct sk_buff *skb,
			   struct request_sock *req)
{
	/* sk->sk_state == TCP_LISTEN -> for regular TCP_SYN_RECV
	 * sk->sk_state == TCP_SYN_RECV -> for Fast Open.
	 */
	/* RFC 7323 2.3
	 * The window field (SEG.WND) of every outgoing segment, with the
	 * exception of <SYN> segments, MUST be right-shifted by
	 * Rcv.Wind.Shift bits:
	 */
	tcp_v6_send_ack(sk, skb, (sk->sk_state == TCP_LISTEN) ?
			tcp_rsk(req)->snt_isn + 1 : tcp_sk(sk)->snd_nxt,
<<<<<<< HEAD
			tcp_rsk(req)->rcv_nxt, 0, req->rsk_rcv_wnd,
=======
			tcp_rsk(req)->rcv_nxt,
			req->rsk_rcv_wnd >> inet_rsk(req)->rcv_wscale,
>>>>>>> dd4534d8
			tcp_time_stamp, req->ts_recent, sk->sk_bound_dev_if,
			tcp_v6_md5_do_lookup(sk, &ipv6_hdr(skb)->daddr),
			0, 0, 0);
}


struct sock *tcp_v6_cookie_check(struct sock *sk, struct sk_buff *skb)
{
#ifdef CONFIG_SYN_COOKIES
	const struct tcphdr *th = tcp_hdr(skb);

	if (!th->syn)
		sk = cookie_v6_check(sk, skb);
#endif
	return sk;
}

int tcp_v6_conn_request(struct sock *sk, struct sk_buff *skb)
{
	if (skb->protocol == htons(ETH_P_IP))
		return tcp_v4_conn_request(sk, skb);

	if (!ipv6_unicast_destination(skb))
		goto drop;

	return tcp_conn_request(&tcp6_request_sock_ops,
				&tcp_request_sock_ipv6_ops, sk, skb);

drop:
	NET_INC_STATS_BH(sock_net(sk), LINUX_MIB_LISTENDROPS);
	return 0; /* don't send reset */
}

<<<<<<< HEAD
struct sock *tcp_v6_syn_recv_sock(const struct sock *sk, struct sk_buff *skb,
				  struct request_sock *req,
				  struct dst_entry *dst,
				  struct request_sock *req_unhash,
				  bool *own_req)
=======
static void tcp_v6_restore_cb(struct sk_buff *skb)
{
	/* We need to move header back to the beginning if xfrm6_policy_check()
	 * and tcp_v6_fill_cb() are going to be called again.
	 * ip6_datagram_recv_specific_ctl() also expects IP6CB to be there.
	 */
	memmove(IP6CB(skb), &TCP_SKB_CB(skb)->header.h6,
		sizeof(struct inet6_skb_parm));
}

static struct sock *tcp_v6_syn_recv_sock(const struct sock *sk, struct sk_buff *skb,
					 struct request_sock *req,
					 struct dst_entry *dst,
					 struct request_sock *req_unhash,
					 bool *own_req)
>>>>>>> dd4534d8
{
	struct inet_request_sock *ireq;
	struct ipv6_pinfo *newnp;
	const struct ipv6_pinfo *np = inet6_sk(sk);
	struct ipv6_txoptions *opt;
	struct tcp6_sock *newtcp6sk;
	struct inet_sock *newinet;
	struct tcp_sock *newtp;
	struct sock *newsk;
#ifdef CONFIG_TCP_MD5SIG
	struct tcp_md5sig_key *key;
#endif
	struct flowi6 fl6;

	if (skb->protocol == htons(ETH_P_IP)) {
		/*
		 *	v6 mapped
		 */

		newsk = tcp_v4_syn_recv_sock(sk, skb, req, dst,
					     req_unhash, own_req);

		if (!newsk)
			return NULL;

		newtcp6sk = (struct tcp6_sock *)newsk;
		inet_sk(newsk)->pinet6 = &newtcp6sk->inet6;

		newinet = inet_sk(newsk);
		newnp = inet6_sk(newsk);
		newtp = tcp_sk(newsk);

		memcpy(newnp, np, sizeof(struct ipv6_pinfo));

		newnp->saddr = newsk->sk_v6_rcv_saddr;

#ifdef CONFIG_MPTCP
		/* We must check on the request-socket because the listener
		 * socket's flag may have been changed halfway through.
		 */
		if (!inet_rsk(req)->saw_mpc)
			inet_csk(newsk)->icsk_af_ops = &mptcp_v6_mapped;
		else
#endif
			inet_csk(newsk)->icsk_af_ops = &ipv6_mapped;
		newsk->sk_backlog_rcv = tcp_v4_do_rcv;
#ifdef CONFIG_TCP_MD5SIG
		newtp->af_specific = &tcp_sock_ipv6_mapped_specific;
#endif

		newnp->ipv6_ac_list = NULL;
		newnp->ipv6_fl_list = NULL;
		newnp->pktoptions  = NULL;
		newnp->opt	   = NULL;
		newnp->mcast_oif   = tcp_v6_iif(skb);
		newnp->mcast_hops  = ipv6_hdr(skb)->hop_limit;
		newnp->rcv_flowinfo = ip6_flowinfo(ipv6_hdr(skb));
		if (np->repflow)
			newnp->flow_label = ip6_flowlabel(ipv6_hdr(skb));

		/*
		 * No need to charge this sock to the relevant IPv6 refcnt debug socks count
		 * here, tcp_create_openreq_child now does this for us, see the comment in
		 * that function for the gory details. -acme
		 */

		/* It is tricky place. Until this moment IPv4 tcp
		   worked with IPv6 icsk.icsk_af_ops.
		   Sync it now.
		 */
		tcp_sync_mss(newsk, inet_csk(newsk)->icsk_pmtu_cookie);

		return newsk;
	}

	ireq = inet_rsk(req);

	if (sk_acceptq_is_full(sk))
		goto out_overflow;

	if (!dst) {
		dst = inet6_csk_route_req(sk, &fl6, req, IPPROTO_TCP);
		if (!dst)
			goto out;
	}

	newsk = tcp_create_openreq_child(sk, req, skb);
	if (!newsk)
		goto out_nonewsk;

#ifdef CONFIG_MPTCP
	/* If the meta_sk is v6-mapped we can end up here with the wrong af_ops.
	 * Just make sure that this subflow is v6.
	 */
	if (is_meta_sk(sk))
		inet_csk(newsk)->icsk_af_ops = &mptcp_v6_specific;
#endif

	/*
	 * No need to charge this sock to the relevant IPv6 refcnt debug socks
	 * count here, tcp_create_openreq_child now does this for us, see the
	 * comment in that function for the gory details. -acme
	 */

	newsk->sk_gso_type = SKB_GSO_TCPV6;
	ip6_dst_store(newsk, dst, NULL, NULL);
	inet6_sk_rx_dst_set(newsk, skb);

	newtcp6sk = (struct tcp6_sock *)newsk;
	inet_sk(newsk)->pinet6 = &newtcp6sk->inet6;

	newtp = tcp_sk(newsk);
	newinet = inet_sk(newsk);
	newnp = inet6_sk(newsk);

	memcpy(newnp, np, sizeof(struct ipv6_pinfo));

	newsk->sk_v6_daddr = ireq->ir_v6_rmt_addr;
	newnp->saddr = ireq->ir_v6_loc_addr;
	newsk->sk_v6_rcv_saddr = ireq->ir_v6_loc_addr;
	newsk->sk_bound_dev_if = ireq->ir_iif;

	/* Now IPv6 options...

	   First: no IPv4 options.
	 */
	newinet->inet_opt = NULL;
	newnp->ipv6_ac_list = NULL;
	newnp->ipv6_fl_list = NULL;

	/* Clone RX bits */
	newnp->rxopt.all = np->rxopt.all;

	newnp->pktoptions = NULL;
	newnp->opt	  = NULL;
	newnp->mcast_oif  = tcp_v6_iif(skb);
	newnp->mcast_hops = ipv6_hdr(skb)->hop_limit;
	newnp->rcv_flowinfo = ip6_flowinfo(ipv6_hdr(skb));
	if (np->repflow)
		newnp->flow_label = ip6_flowlabel(ipv6_hdr(skb));

	/* Clone native IPv6 options from listening socket (if any)

	   Yes, keeping reference count would be much more clever,
	   but we make one more one thing there: reattach optmem
	   to newsk.
	 */
	opt = rcu_dereference(np->opt);
	if (opt) {
		opt = ipv6_dup_options(newsk, opt);
		RCU_INIT_POINTER(newnp->opt, opt);
	}
	inet_csk(newsk)->icsk_ext_hdr_len = 0;
	if (opt)
		inet_csk(newsk)->icsk_ext_hdr_len = opt->opt_nflen +
						    opt->opt_flen;

	tcp_ca_openreq_child(newsk, dst);

	tcp_sync_mss(newsk, dst_mtu(dst));
	newtp->advmss = dst_metric_advmss(dst);
	if (tcp_sk(sk)->rx_opt.user_mss &&
	    tcp_sk(sk)->rx_opt.user_mss < newtp->advmss)
		newtp->advmss = tcp_sk(sk)->rx_opt.user_mss;

	tcp_initialize_rcv_mss(newsk);

	newinet->inet_daddr = newinet->inet_saddr = LOOPBACK4_IPV6;
	newinet->inet_rcv_saddr = LOOPBACK4_IPV6;

#ifdef CONFIG_TCP_MD5SIG
	/* Copy over the MD5 key from the original socket */
	key = tcp_v6_md5_do_lookup(sk, &newsk->sk_v6_daddr);
	if (key) {
		/* We're using one, so create a matching key
		 * on the newsk structure. If we fail to get
		 * memory, then we end up not copying the key
		 * across. Shucks.
		 */
		tcp_md5_do_add(newsk, (union tcp_md5_addr *)&newsk->sk_v6_daddr,
			       AF_INET6, key->key, key->keylen,
			       sk_gfp_atomic(sk, GFP_ATOMIC));
	}
#endif

	if (__inet_inherit_port(sk, newsk) < 0) {
		inet_csk_prepare_forced_close(newsk);
		tcp_done(newsk);
		goto out;
	}
	*own_req = inet_ehash_nolisten(newsk, req_to_sk(req_unhash));
	if (*own_req) {
		tcp_move_syn(newtp, req);

		/* Clone pktoptions received with SYN, if we own the req */
		if (ireq->pktopts) {
			newnp->pktoptions = skb_clone(ireq->pktopts,
						      sk_gfp_atomic(sk, GFP_ATOMIC));
			consume_skb(ireq->pktopts);
			ireq->pktopts = NULL;
			if (newnp->pktoptions) {
				tcp_v6_restore_cb(newnp->pktoptions);
				skb_set_owner_r(newnp->pktoptions, newsk);
			}
		}
	}

	return newsk;

out_overflow:
	NET_INC_STATS_BH(sock_net(sk), LINUX_MIB_LISTENOVERFLOWS);
out_nonewsk:
	dst_release(dst);
out:
	NET_INC_STATS_BH(sock_net(sk), LINUX_MIB_LISTENDROPS);
	return NULL;
}

/* The socket must have it's spinlock held when we get
 * here, unless it is a TCP_LISTEN socket.
 *
 * We have a potential double-lock case here, so even when
 * doing backlog processing we use the BH locking scheme.
 * This is because we cannot sleep with the original spinlock
 * held.
 */
int tcp_v6_do_rcv(struct sock *sk, struct sk_buff *skb)
{
	struct ipv6_pinfo *np = inet6_sk(sk);
	struct tcp_sock *tp;
	struct sk_buff *opt_skb = NULL;

	/* Imagine: socket is IPv6. IPv4 packet arrives,
	   goes to IPv4 receive handler and backlogged.
	   From backlog it always goes here. Kerboom...
	   Fortunately, tcp_rcv_established and rcv_established
	   handle them correctly, but it is not case with
	   tcp_v6_hnd_req and tcp_v6_send_reset().   --ANK
	 */

	if (skb->protocol == htons(ETH_P_IP))
		return tcp_v4_do_rcv(sk, skb);

<<<<<<< HEAD
	if (is_meta_sk(sk))
		return mptcp_v6_do_rcv(sk, skb);

	if (sk_filter(sk, skb))
=======
	if (tcp_filter(sk, skb))
>>>>>>> dd4534d8
		goto discard;

	/*
	 *	socket locking is here for SMP purposes as backlog rcv
	 *	is currently called with bh processing disabled.
	 */

	/* Do Stevens' IPV6_PKTOPTIONS.

	   Yes, guys, it is the only place in our code, where we
	   may make it not affecting IPv4.
	   The rest of code is protocol independent,
	   and I do not like idea to uglify IPv4.

	   Actually, all the idea behind IPV6_PKTOPTIONS
	   looks not very well thought. For now we latch
	   options, received in the last packet, enqueued
	   by tcp. Feel free to propose better solution.
					       --ANK (980728)
	 */
	if (np->rxopt.all)
		opt_skb = skb_clone(skb, sk_gfp_atomic(sk, GFP_ATOMIC));

	if (sk->sk_state == TCP_ESTABLISHED) { /* Fast path */
		struct dst_entry *dst = sk->sk_rx_dst;

		sock_rps_save_rxhash(sk, skb);
		sk_mark_napi_id(sk, skb);
		if (dst) {
			if (inet_sk(sk)->rx_dst_ifindex != skb->skb_iif ||
			    dst->ops->check(dst, np->rx_dst_cookie) == NULL) {
				dst_release(dst);
				sk->sk_rx_dst = NULL;
			}
		}

		tcp_rcv_established(sk, skb, tcp_hdr(skb), skb->len);
		if (opt_skb)
			goto ipv6_pktoptions;
		return 0;
	}

	if (tcp_checksum_complete(skb))
		goto csum_err;

	if (sk->sk_state == TCP_LISTEN) {
		struct sock *nsk = tcp_v6_cookie_check(sk, skb);

		if (!nsk)
			goto discard;

		if (nsk != sk) {
			sock_rps_save_rxhash(nsk, skb);
			sk_mark_napi_id(nsk, skb);
			if (tcp_child_process(sk, nsk, skb))
				goto reset;
			if (opt_skb)
				__kfree_skb(opt_skb);
			return 0;
		}
	} else
		sock_rps_save_rxhash(sk, skb);

	if (tcp_rcv_state_process(sk, skb))
		goto reset;
	if (opt_skb)
		goto ipv6_pktoptions;
	return 0;

reset:
	tcp_v6_send_reset(sk, skb);
discard:
	if (opt_skb)
		__kfree_skb(opt_skb);
	kfree_skb(skb);
	return 0;
csum_err:
	TCP_INC_STATS_BH(sock_net(sk), TCP_MIB_CSUMERRORS);
	TCP_INC_STATS_BH(sock_net(sk), TCP_MIB_INERRS);
	goto discard;


ipv6_pktoptions:
	/* Do you ask, what is it?

	   1. skb was enqueued by tcp.
	   2. skb is added to tail of read queue, rather than out of order.
	   3. socket is not in passive state.
	   4. Finally, it really contains options, which user wants to receive.
	 */
	tp = tcp_sk(sk);
	if (TCP_SKB_CB(opt_skb)->end_seq == tp->rcv_nxt &&
	    !((1 << sk->sk_state) & (TCPF_CLOSE | TCPF_LISTEN))) {
		if (np->rxopt.bits.rxinfo || np->rxopt.bits.rxoinfo)
			np->mcast_oif = tcp_v6_iif(opt_skb);
		if (np->rxopt.bits.rxhlim || np->rxopt.bits.rxohlim)
			np->mcast_hops = ipv6_hdr(opt_skb)->hop_limit;
		if (np->rxopt.bits.rxflow || np->rxopt.bits.rxtclass)
			np->rcv_flowinfo = ip6_flowinfo(ipv6_hdr(opt_skb));
		if (np->repflow)
			np->flow_label = ip6_flowlabel(ipv6_hdr(opt_skb));
		if (ipv6_opt_accepted(sk, opt_skb, &TCP_SKB_CB(opt_skb)->header.h6)) {
			skb_set_owner_r(opt_skb, sk);
			tcp_v6_restore_cb(opt_skb);
			opt_skb = xchg(&np->pktoptions, opt_skb);
		} else {
			__kfree_skb(opt_skb);
			opt_skb = xchg(&np->pktoptions, NULL);
		}
	}

	kfree_skb(opt_skb);
	return 0;
}

static void tcp_v6_fill_cb(struct sk_buff *skb, const struct ipv6hdr *hdr,
			   const struct tcphdr *th)
{
	/* This is tricky: we move IP6CB at its correct location into
	 * TCP_SKB_CB(). It must be done after xfrm6_policy_check(), because
	 * _decode_session6() uses IP6CB().
	 * barrier() makes sure compiler won't play aliasing games.
	 */
	memmove(&TCP_SKB_CB(skb)->header.h6, IP6CB(skb),
		sizeof(struct inet6_skb_parm));
	barrier();

	TCP_SKB_CB(skb)->seq = ntohl(th->seq);
	TCP_SKB_CB(skb)->end_seq = (TCP_SKB_CB(skb)->seq + th->syn + th->fin +
				    skb->len - th->doff*4);
	TCP_SKB_CB(skb)->ack_seq = ntohl(th->ack_seq);
#ifdef CONFIG_MPTCP
	TCP_SKB_CB(skb)->mptcp_flags = 0;
	TCP_SKB_CB(skb)->dss_off = 0;
#endif
	TCP_SKB_CB(skb)->tcp_flags = tcp_flag_byte(th);
	TCP_SKB_CB(skb)->tcp_tw_isn = 0;
	TCP_SKB_CB(skb)->ip_dsfield = ipv6_get_dsfield(hdr);
	TCP_SKB_CB(skb)->sacked = 0;
}

static int tcp_v6_rcv(struct sk_buff *skb)
{
	const struct tcphdr *th;
	const struct ipv6hdr *hdr;
	struct sock *sk, *meta_sk = NULL;
	int ret;
	struct net *net = dev_net(skb->dev);

	if (skb->pkt_type != PACKET_HOST)
		goto discard_it;

	/*
	 *	Count it even if it's bad.
	 */
	TCP_INC_STATS_BH(net, TCP_MIB_INSEGS);

	if (!pskb_may_pull(skb, sizeof(struct tcphdr)))
		goto discard_it;

	th = tcp_hdr(skb);

	if (th->doff < sizeof(struct tcphdr)/4)
		goto bad_packet;
	if (!pskb_may_pull(skb, th->doff*4))
		goto discard_it;

	if (skb_checksum_init(skb, IPPROTO_TCP, ip6_compute_pseudo))
		goto csum_error;

	th = tcp_hdr(skb);
	hdr = ipv6_hdr(skb);

lookup:
	sk = __inet6_lookup_skb(&tcp_hashinfo, skb, th->source, th->dest,
				inet6_iif(skb));
	if (!sk)
		goto no_tcp_socket;

process:
	if (sk && sk->sk_state == TCP_TIME_WAIT)
		goto do_time_wait;

	if (!sk)
		goto no_tcp_socket;

	if (sk->sk_state == TCP_NEW_SYN_RECV) {
		struct request_sock *req = inet_reqsk(sk);
		struct sock *nsk;

		sk = req->rsk_listener;
		tcp_v6_fill_cb(skb, hdr, th);
		if (tcp_v6_inbound_md5_hash(sk, skb)) {
			reqsk_put(req);
			goto discard_it;
		}
<<<<<<< HEAD
		if (likely(sk->sk_state == TCP_LISTEN || is_meta_sk(sk))) {
			if (is_meta_sk(sk)) {
				bh_lock_sock(sk);

				if (sock_owned_by_user(sk)) {
					skb->sk = sk;
					if (unlikely(sk_add_backlog(sk, skb,
								    sk->sk_rcvbuf + sk->sk_sndbuf))) {
						reqsk_put(req);

						bh_unlock_sock(sk);
						NET_INC_STATS_BH(net, LINUX_MIB_TCPBACKLOGDROP);
						goto discard_and_relse;
					}

					reqsk_put(req);
					bh_unlock_sock(sk);

					return 0;
				}
			}

			nsk = tcp_check_req(sk, skb, req, false);
		} else {
=======
		if (unlikely(sk->sk_state != TCP_LISTEN)) {
>>>>>>> dd4534d8
			inet_csk_reqsk_queue_drop_and_put(sk, req);
			goto lookup;
		}
		sock_hold(sk);
		nsk = tcp_check_req(sk, skb, req, false);
		if (!nsk) {
			reqsk_put(req);
<<<<<<< HEAD
			if (is_meta_sk(sk))
				bh_unlock_sock(sk);
			goto discard_it;
=======
			goto discard_and_relse;
>>>>>>> dd4534d8
		}
		if (nsk == sk) {
			reqsk_put(req);
			if (is_meta_sk(sk))
				bh_unlock_sock(sk);
			tcp_v6_restore_cb(skb);
		} else if (tcp_child_process(sk, nsk, skb)) {
			tcp_v6_send_reset(nsk, skb);
			goto discard_and_relse;
		} else {
			sock_put(sk);
			return 0;
		}
	}

	if (hdr->hop_limit < inet6_sk(sk)->min_hopcount) {
		NET_INC_STATS_BH(net, LINUX_MIB_TCPMINTTLDROP);
		goto discard_and_relse;
	}

	if (!xfrm6_policy_check(sk, XFRM_POLICY_IN, skb))
		goto discard_and_relse;

	tcp_v6_fill_cb(skb, hdr, th);

	if (tcp_v6_inbound_md5_hash(sk, skb))
		goto discard_and_relse;

	if (tcp_filter(sk, skb))
		goto discard_and_relse;
	th = (const struct tcphdr *)skb->data;
	hdr = ipv6_hdr(skb);

	skb->dev = NULL;

	if (sk->sk_state == TCP_LISTEN) {
		ret = tcp_v6_do_rcv(sk, skb);
		goto put_and_return;
	}

	sk_incoming_cpu_update(sk);

	if (mptcp(tcp_sk(sk))) {
		meta_sk = mptcp_meta_sk(sk);

		bh_lock_sock_nested(meta_sk);
		if (sock_owned_by_user(meta_sk))
			skb->sk = sk;
	} else {
		meta_sk = sk;
		bh_lock_sock_nested(sk);
	}
	tcp_sk(sk)->segs_in += max_t(u16, 1, skb_shinfo(skb)->gso_segs);
	ret = 0;
	if (!sock_owned_by_user(meta_sk)) {
		if (!tcp_prequeue(meta_sk, skb))
			ret = tcp_v6_do_rcv(sk, skb);
	} else if (unlikely(sk_add_backlog(meta_sk, skb,
					   meta_sk->sk_rcvbuf + meta_sk->sk_sndbuf))) {
		bh_unlock_sock(meta_sk);
		NET_INC_STATS_BH(net, LINUX_MIB_TCPBACKLOGDROP);
		goto discard_and_relse;
	}

	bh_unlock_sock(meta_sk);

put_and_return:
	sock_put(sk);
	return ret ? -1 : 0;

no_tcp_socket:
	if (!xfrm6_policy_check(NULL, XFRM_POLICY_IN, skb))
		goto discard_it;

	tcp_v6_fill_cb(skb, hdr, th);

#ifdef CONFIG_MPTCP
	if (!sk && th->syn && !th->ack) {
		int ret = mptcp_lookup_join(skb, NULL);

		if (ret < 0) {
			tcp_v6_send_reset(NULL, skb);
			goto discard_it;
		} else if (ret > 0) {
			return 0;
		}
	}
#endif

	if (tcp_checksum_complete(skb)) {
csum_error:
		TCP_INC_STATS_BH(net, TCP_MIB_CSUMERRORS);
bad_packet:
		TCP_INC_STATS_BH(net, TCP_MIB_INERRS);
	} else {
		tcp_v6_send_reset(NULL, skb);
	}

discard_it:
	kfree_skb(skb);
	return 0;

discard_and_relse:
	sock_put(sk);
	goto discard_it;

do_time_wait:
	if (!xfrm6_policy_check(NULL, XFRM_POLICY_IN, skb)) {
		inet_twsk_put(inet_twsk(sk));
		goto discard_it;
	}

	tcp_v6_fill_cb(skb, hdr, th);

	if (tcp_checksum_complete(skb)) {
		inet_twsk_put(inet_twsk(sk));
		goto csum_error;
	}

	switch (tcp_timewait_state_process(inet_twsk(sk), skb, th)) {
	case TCP_TW_SYN:
	{
		struct sock *sk2;

		sk2 = inet6_lookup_listener(dev_net(skb->dev), &tcp_hashinfo,
					    &ipv6_hdr(skb)->saddr, th->source,
					    &ipv6_hdr(skb)->daddr,
					    ntohs(th->dest), tcp_v6_iif(skb));
		if (sk2) {
			struct inet_timewait_sock *tw = inet_twsk(sk);
			inet_twsk_deschedule_put(tw);
			sk = sk2;
			tcp_v6_restore_cb(skb);
			goto process;
		}
#ifdef CONFIG_MPTCP
		if (th->syn && !th->ack) {
			int ret = mptcp_lookup_join(skb, inet_twsk(sk));

			if (ret < 0) {
				tcp_v6_send_reset(NULL, skb);
				goto discard_it;
			} else if (ret > 0) {
				return 0;
			}
		}
#endif
		/* Fall through to ACK */
	}
	case TCP_TW_ACK:
		tcp_v6_timewait_ack(sk, skb);
		break;
	case TCP_TW_RST:
		tcp_v6_restore_cb(skb);
		goto no_tcp_socket;
	case TCP_TW_SUCCESS:
		;
	}
	goto discard_it;
}

static void tcp_v6_early_demux(struct sk_buff *skb)
{
	const struct ipv6hdr *hdr;
	const struct tcphdr *th;
	struct sock *sk;

	if (skb->pkt_type != PACKET_HOST)
		return;

	if (!pskb_may_pull(skb, skb_transport_offset(skb) + sizeof(struct tcphdr)))
		return;

	hdr = ipv6_hdr(skb);
	th = tcp_hdr(skb);

	if (th->doff < sizeof(struct tcphdr) / 4)
		return;

	/* Note : We use inet6_iif() here, not tcp_v6_iif() */
	sk = __inet6_lookup_established(dev_net(skb->dev), &tcp_hashinfo,
					&hdr->saddr, th->source,
					&hdr->daddr, ntohs(th->dest),
					inet6_iif(skb));
	if (sk) {
		skb->sk = sk;
		skb->destructor = sock_edemux;
		if (sk_fullsock(sk)) {
			struct dst_entry *dst = READ_ONCE(sk->sk_rx_dst);

			if (dst)
				dst = dst_check(dst, inet6_sk(sk)->rx_dst_cookie);
			if (dst &&
			    inet_sk(sk)->rx_dst_ifindex == skb->skb_iif)
				skb_dst_set_noref(skb, dst);
		}
	}
}

struct timewait_sock_ops tcp6_timewait_sock_ops = {
	.twsk_obj_size	= sizeof(struct tcp6_timewait_sock),
	.twsk_unique	= tcp_twsk_unique,
	.twsk_destructor = tcp_twsk_destructor,
};

const struct inet_connection_sock_af_ops ipv6_specific = {
	.queue_xmit	   = inet6_csk_xmit,
	.send_check	   = tcp_v6_send_check,
	.rebuild_header	   = inet6_sk_rebuild_header,
	.sk_rx_dst_set	   = inet6_sk_rx_dst_set,
	.conn_request	   = tcp_v6_conn_request,
	.syn_recv_sock	   = tcp_v6_syn_recv_sock,
	.net_header_len	   = sizeof(struct ipv6hdr),
	.net_frag_header_len = sizeof(struct frag_hdr),
	.setsockopt	   = ipv6_setsockopt,
	.getsockopt	   = ipv6_getsockopt,
	.addr2sockaddr	   = inet6_csk_addr2sockaddr,
	.sockaddr_len	   = sizeof(struct sockaddr_in6),
	.bind_conflict	   = inet6_csk_bind_conflict,
#ifdef CONFIG_COMPAT
	.compat_setsockopt = compat_ipv6_setsockopt,
	.compat_getsockopt = compat_ipv6_getsockopt,
#endif
	.mtu_reduced	   = tcp_v6_mtu_reduced,
};

#ifdef CONFIG_TCP_MD5SIG
static const struct tcp_sock_af_ops tcp_sock_ipv6_specific = {
	.md5_lookup	=	tcp_v6_md5_lookup,
	.calc_md5_hash	=	tcp_v6_md5_hash_skb,
	.md5_parse	=	tcp_v6_parse_md5_keys,
};
#endif

/*
 *	TCP over IPv4 via INET6 API
 */
const struct inet_connection_sock_af_ops ipv6_mapped = {
	.queue_xmit	   = ip_queue_xmit,
	.send_check	   = tcp_v4_send_check,
	.rebuild_header	   = inet_sk_rebuild_header,
	.sk_rx_dst_set	   = inet_sk_rx_dst_set,
	.conn_request	   = tcp_v6_conn_request,
	.syn_recv_sock	   = tcp_v6_syn_recv_sock,
	.net_header_len	   = sizeof(struct iphdr),
	.setsockopt	   = ipv6_setsockopt,
	.getsockopt	   = ipv6_getsockopt,
	.addr2sockaddr	   = inet6_csk_addr2sockaddr,
	.sockaddr_len	   = sizeof(struct sockaddr_in6),
	.bind_conflict	   = inet6_csk_bind_conflict,
#ifdef CONFIG_COMPAT
	.compat_setsockopt = compat_ipv6_setsockopt,
	.compat_getsockopt = compat_ipv6_getsockopt,
#endif
	.mtu_reduced	   = tcp_v4_mtu_reduced,
};

#ifdef CONFIG_TCP_MD5SIG
static const struct tcp_sock_af_ops tcp_sock_ipv6_mapped_specific = {
	.md5_lookup	=	tcp_v4_md5_lookup,
	.calc_md5_hash	=	tcp_v4_md5_hash_skb,
	.md5_parse	=	tcp_v6_parse_md5_keys,
};
#endif

/* NOTE: A lot of things set to zero explicitly by call to
 *       sk_alloc() so need not be done here.
 */
static int tcp_v6_init_sock(struct sock *sk)
{
	struct inet_connection_sock *icsk = inet_csk(sk);

	tcp_init_sock(sk);

#ifdef CONFIG_MPTCP
	if (sock_flag(sk, SOCK_MPTCP))
		icsk->icsk_af_ops = &mptcp_v6_specific;
	else
#endif
		icsk->icsk_af_ops = &ipv6_specific;

#ifdef CONFIG_TCP_MD5SIG
	tcp_sk(sk)->af_specific = &tcp_sock_ipv6_specific;
#endif

	return 0;
}

void tcp_v6_destroy_sock(struct sock *sk)
{
	tcp_v4_destroy_sock(sk);
	inet6_destroy_sock(sk);
}

#ifdef CONFIG_PROC_FS
/* Proc filesystem TCPv6 sock list dumping. */
static void get_openreq6(struct seq_file *seq,
			 const struct request_sock *req, int i)
{
	long ttd = req->rsk_timer.expires - jiffies;
	const struct in6_addr *src = &inet_rsk(req)->ir_v6_loc_addr;
	const struct in6_addr *dest = &inet_rsk(req)->ir_v6_rmt_addr;

	if (ttd < 0)
		ttd = 0;

	seq_printf(seq,
		   "%4d: %08X%08X%08X%08X:%04X %08X%08X%08X%08X:%04X "
		   "%02X %08X:%08X %02X:%08lX %08X %5u %8d %d %d %pK\n",
		   i,
		   src->s6_addr32[0], src->s6_addr32[1],
		   src->s6_addr32[2], src->s6_addr32[3],
		   inet_rsk(req)->ir_num,
		   dest->s6_addr32[0], dest->s6_addr32[1],
		   dest->s6_addr32[2], dest->s6_addr32[3],
		   ntohs(inet_rsk(req)->ir_rmt_port),
		   TCP_SYN_RECV,
		   0, 0, /* could print option size, but that is af dependent. */
		   1,   /* timers active (only the expire timer) */
		   jiffies_to_clock_t(ttd),
		   req->num_timeout,
		   from_kuid_munged(seq_user_ns(seq),
				    sock_i_uid(req->rsk_listener)),
		   0,  /* non standard timer */
		   0, /* open_requests have no inode */
		   0, req);
}

static void get_tcp6_sock(struct seq_file *seq, struct sock *sp, int i)
{
	const struct in6_addr *dest, *src;
	__u16 destp, srcp;
	int timer_active;
	unsigned long timer_expires;
	const struct inet_sock *inet = inet_sk(sp);
	const struct tcp_sock *tp = tcp_sk(sp);
	const struct inet_connection_sock *icsk = inet_csk(sp);
	const struct fastopen_queue *fastopenq = &icsk->icsk_accept_queue.fastopenq;
	int rx_queue;
	int state;

	dest  = &sp->sk_v6_daddr;
	src   = &sp->sk_v6_rcv_saddr;
	destp = ntohs(inet->inet_dport);
	srcp  = ntohs(inet->inet_sport);

	if (icsk->icsk_pending == ICSK_TIME_RETRANS ||
	    icsk->icsk_pending == ICSK_TIME_EARLY_RETRANS ||
	    icsk->icsk_pending == ICSK_TIME_LOSS_PROBE) {
		timer_active	= 1;
		timer_expires	= icsk->icsk_timeout;
	} else if (icsk->icsk_pending == ICSK_TIME_PROBE0) {
		timer_active	= 4;
		timer_expires	= icsk->icsk_timeout;
	} else if (timer_pending(&sp->sk_timer)) {
		timer_active	= 2;
		timer_expires	= sp->sk_timer.expires;
	} else {
		timer_active	= 0;
		timer_expires = jiffies;
	}

	state = sk_state_load(sp);
	if (state == TCP_LISTEN)
		rx_queue = sp->sk_ack_backlog;
	else
		/* Because we don't lock the socket,
		 * we might find a transient negative value.
		 */
		rx_queue = max_t(int, tp->rcv_nxt - tp->copied_seq, 0);

	seq_printf(seq,
		   "%4d: %08X%08X%08X%08X:%04X %08X%08X%08X%08X:%04X "
		   "%02X %08X:%08X %02X:%08lX %08X %5u %8d %lu %d %pK %lu %lu %u %u %d\n",
		   i,
		   src->s6_addr32[0], src->s6_addr32[1],
		   src->s6_addr32[2], src->s6_addr32[3], srcp,
		   dest->s6_addr32[0], dest->s6_addr32[1],
		   dest->s6_addr32[2], dest->s6_addr32[3], destp,
		   state,
		   tp->write_seq - tp->snd_una,
		   rx_queue,
		   timer_active,
		   jiffies_delta_to_clock_t(timer_expires - jiffies),
		   icsk->icsk_retransmits,
		   from_kuid_munged(seq_user_ns(seq), sock_i_uid(sp)),
		   icsk->icsk_probes_out,
		   sock_i_ino(sp),
		   atomic_read(&sp->sk_refcnt), sp,
		   jiffies_to_clock_t(icsk->icsk_rto),
		   jiffies_to_clock_t(icsk->icsk_ack.ato),
		   (icsk->icsk_ack.quick << 1) | icsk->icsk_ack.pingpong,
		   tp->snd_cwnd,
		   state == TCP_LISTEN ?
			fastopenq->max_qlen :
			(tcp_in_initial_slowstart(tp) ? -1 : tp->snd_ssthresh)
		   );
}

static void get_timewait6_sock(struct seq_file *seq,
			       struct inet_timewait_sock *tw, int i)
{
	long delta = tw->tw_timer.expires - jiffies;
	const struct in6_addr *dest, *src;
	__u16 destp, srcp;

	dest = &tw->tw_v6_daddr;
	src  = &tw->tw_v6_rcv_saddr;
	destp = ntohs(tw->tw_dport);
	srcp  = ntohs(tw->tw_sport);

	seq_printf(seq,
		   "%4d: %08X%08X%08X%08X:%04X %08X%08X%08X%08X:%04X "
		   "%02X %08X:%08X %02X:%08lX %08X %5d %8d %d %d %pK\n",
		   i,
		   src->s6_addr32[0], src->s6_addr32[1],
		   src->s6_addr32[2], src->s6_addr32[3], srcp,
		   dest->s6_addr32[0], dest->s6_addr32[1],
		   dest->s6_addr32[2], dest->s6_addr32[3], destp,
		   tw->tw_substate, 0, 0,
		   3, jiffies_delta_to_clock_t(delta), 0, 0, 0, 0,
		   atomic_read(&tw->tw_refcnt), tw);
}

static int tcp6_seq_show(struct seq_file *seq, void *v)
{
	struct tcp_iter_state *st;
	struct sock *sk = v;

	if (v == SEQ_START_TOKEN) {
		seq_puts(seq,
			 "  sl  "
			 "local_address                         "
			 "remote_address                        "
			 "st tx_queue rx_queue tr tm->when retrnsmt"
			 "   uid  timeout inode\n");
		goto out;
	}
	st = seq->private;

	if (sk->sk_state == TCP_TIME_WAIT)
		get_timewait6_sock(seq, v, st->num);
	else if (sk->sk_state == TCP_NEW_SYN_RECV)
		get_openreq6(seq, v, st->num);
	else
		get_tcp6_sock(seq, v, st->num);
out:
	return 0;
}

static const struct file_operations tcp6_afinfo_seq_fops = {
	.owner   = THIS_MODULE,
	.open    = tcp_seq_open,
	.read    = seq_read,
	.llseek  = seq_lseek,
	.release = seq_release_net
};

static struct tcp_seq_afinfo tcp6_seq_afinfo = {
	.name		= "tcp6",
	.family		= AF_INET6,
	.seq_fops	= &tcp6_afinfo_seq_fops,
	.seq_ops	= {
		.show		= tcp6_seq_show,
	},
};

int __net_init tcp6_proc_init(struct net *net)
{
	return tcp_proc_register(net, &tcp6_seq_afinfo);
}

void tcp6_proc_exit(struct net *net)
{
	tcp_proc_unregister(net, &tcp6_seq_afinfo);
}
#endif

static void tcp_v6_clear_sk(struct sock *sk, int size)
{
	struct inet_sock *inet = inet_sk(sk);
#ifdef CONFIG_MPTCP
	struct tcp_sock *tp = tcp_sk(sk);
	/* size_tk_table goes from tk_table.pprev to the end of sk */
	int size_tk_table = size - offsetof(struct tcp_sock, tk_table.pprev);
#endif

	/* we do not want to clear pinet6 field, because of RCU lookups */
	sk_prot_clear_nulls(sk, offsetof(struct inet_sock, pinet6));

	size -= offsetof(struct inet_sock, pinet6) + sizeof(inet->pinet6);

#ifdef CONFIG_MPTCP
	/* We zero out only from pinet6 to tk_table */
	size -= (size_tk_table + sizeof(tp->tk_table.next));
#endif
	memset(&inet->pinet6 + 1, 0, size);

#ifdef CONFIG_MPTCP
	memset(&tp->tk_table.pprev, 0, size_tk_table);
#endif

}

struct proto tcpv6_prot = {
	.name			= "TCPv6",
	.owner			= THIS_MODULE,
	.close			= tcp_close,
	.connect		= tcp_v6_connect,
	.disconnect		= tcp_disconnect,
	.accept			= inet_csk_accept,
	.ioctl			= tcp_ioctl,
	.init			= tcp_v6_init_sock,
	.destroy		= tcp_v6_destroy_sock,
	.shutdown		= tcp_shutdown,
	.setsockopt		= tcp_setsockopt,
	.getsockopt		= tcp_getsockopt,
	.recvmsg		= tcp_recvmsg,
	.sendmsg		= tcp_sendmsg,
	.sendpage		= tcp_sendpage,
	.backlog_rcv		= tcp_v6_do_rcv,
	.release_cb		= tcp_release_cb,
	.hash			= inet_hash,
	.unhash			= inet_unhash,
	.get_port		= inet_csk_get_port,
	.enter_memory_pressure	= tcp_enter_memory_pressure,
	.stream_memory_free	= tcp_stream_memory_free,
	.sockets_allocated	= &tcp_sockets_allocated,
	.memory_allocated	= &tcp_memory_allocated,
	.memory_pressure	= &tcp_memory_pressure,
	.orphan_count		= &tcp_orphan_count,
	.sysctl_mem		= sysctl_tcp_mem,
	.sysctl_wmem		= sysctl_tcp_wmem,
	.sysctl_rmem		= sysctl_tcp_rmem,
	.max_header		= MAX_TCP_HEADER,
	.obj_size		= sizeof(struct tcp6_sock),
	.slab_flags		= SLAB_DESTROY_BY_RCU,
	.twsk_prot		= &tcp6_timewait_sock_ops,
	.rsk_prot		= &tcp6_request_sock_ops,
	.h.hashinfo		= &tcp_hashinfo,
	.no_autobind		= true,
#ifdef CONFIG_COMPAT
	.compat_setsockopt	= compat_tcp_setsockopt,
	.compat_getsockopt	= compat_tcp_getsockopt,
#endif
#ifdef CONFIG_MEMCG_KMEM
	.proto_cgroup		= tcp_proto_cgroup,
#endif
	.clear_sk		= tcp_v6_clear_sk,
#ifdef CONFIG_MPTCP
	.copy_sk		= tcp_copy_sk,
#endif
};

static const struct inet6_protocol tcpv6_protocol = {
	.early_demux	=	tcp_v6_early_demux,
	.handler	=	tcp_v6_rcv,
	.err_handler	=	tcp_v6_err,
	.flags		=	INET6_PROTO_NOPOLICY|INET6_PROTO_FINAL,
};

static struct inet_protosw tcpv6_protosw = {
	.type		=	SOCK_STREAM,
	.protocol	=	IPPROTO_TCP,
	.prot		=	&tcpv6_prot,
	.ops		=	&inet6_stream_ops,
	.flags		=	INET_PROTOSW_PERMANENT |
				INET_PROTOSW_ICSK,
};

static int __net_init tcpv6_net_init(struct net *net)
{
	return inet_ctl_sock_create(&net->ipv6.tcp_sk, PF_INET6,
				    SOCK_RAW, IPPROTO_TCP, net);
}

static void __net_exit tcpv6_net_exit(struct net *net)
{
	inet_ctl_sock_destroy(net->ipv6.tcp_sk);
}

static void __net_exit tcpv6_net_exit_batch(struct list_head *net_exit_list)
{
	inet_twsk_purge(&tcp_hashinfo, &tcp_death_row, AF_INET6);
}

static struct pernet_operations tcpv6_net_ops = {
	.init	    = tcpv6_net_init,
	.exit	    = tcpv6_net_exit,
	.exit_batch = tcpv6_net_exit_batch,
};

int __init tcpv6_init(void)
{
	int ret;

	ret = inet6_add_protocol(&tcpv6_protocol, IPPROTO_TCP);
	if (ret)
		goto out;

	/* register inet6 protocol */
	ret = inet6_register_protosw(&tcpv6_protosw);
	if (ret)
		goto out_tcpv6_protocol;

	ret = register_pernet_subsys(&tcpv6_net_ops);
	if (ret)
		goto out_tcpv6_protosw;
out:
	return ret;

out_tcpv6_protosw:
	inet6_unregister_protosw(&tcpv6_protosw);
out_tcpv6_protocol:
	inet6_del_protocol(&tcpv6_protocol, IPPROTO_TCP);
	goto out;
}

void tcpv6_exit(void)
{
	unregister_pernet_subsys(&tcpv6_net_ops);
	inet6_unregister_protosw(&tcpv6_protosw);
	inet6_del_protocol(&tcpv6_protocol, IPPROTO_TCP);
}<|MERGE_RESOLUTION|>--- conflicted
+++ resolved
@@ -331,12 +331,8 @@
 	struct ipv6_pinfo *np;
 	struct tcp_sock *tp;
 	__u32 seq, snd_una;
-<<<<<<< HEAD
 	struct sock *sk, *meta_sk;
-=======
-	struct sock *sk;
 	bool fatal;
->>>>>>> dd4534d8
 	int err;
 
 	sk = __inet6_lookup_established(net, &tcp_hashinfo,
@@ -979,12 +975,8 @@
 	 */
 	tcp_v6_send_ack(sk, skb, (sk->sk_state == TCP_LISTEN) ?
 			tcp_rsk(req)->snt_isn + 1 : tcp_sk(sk)->snd_nxt,
-<<<<<<< HEAD
-			tcp_rsk(req)->rcv_nxt, 0, req->rsk_rcv_wnd,
-=======
-			tcp_rsk(req)->rcv_nxt,
+			tcp_rsk(req)->rcv_nxt, 0,
 			req->rsk_rcv_wnd >> inet_rsk(req)->rcv_wscale,
->>>>>>> dd4534d8
 			tcp_time_stamp, req->ts_recent, sk->sk_bound_dev_if,
 			tcp_v6_md5_do_lookup(sk, &ipv6_hdr(skb)->daddr),
 			0, 0, 0);
@@ -1018,13 +1010,6 @@
 	return 0; /* don't send reset */
 }
 
-<<<<<<< HEAD
-struct sock *tcp_v6_syn_recv_sock(const struct sock *sk, struct sk_buff *skb,
-				  struct request_sock *req,
-				  struct dst_entry *dst,
-				  struct request_sock *req_unhash,
-				  bool *own_req)
-=======
 static void tcp_v6_restore_cb(struct sk_buff *skb)
 {
 	/* We need to move header back to the beginning if xfrm6_policy_check()
@@ -1035,12 +1020,11 @@
 		sizeof(struct inet6_skb_parm));
 }
 
-static struct sock *tcp_v6_syn_recv_sock(const struct sock *sk, struct sk_buff *skb,
-					 struct request_sock *req,
-					 struct dst_entry *dst,
-					 struct request_sock *req_unhash,
-					 bool *own_req)
->>>>>>> dd4534d8
+struct sock *tcp_v6_syn_recv_sock(const struct sock *sk, struct sk_buff *skb,
+				  struct request_sock *req,
+				  struct dst_entry *dst,
+				  struct request_sock *req_unhash,
+				  bool *own_req)
 {
 	struct inet_request_sock *ireq;
 	struct ipv6_pinfo *newnp;
@@ -1284,14 +1268,10 @@
 	if (skb->protocol == htons(ETH_P_IP))
 		return tcp_v4_do_rcv(sk, skb);
 
-<<<<<<< HEAD
 	if (is_meta_sk(sk))
 		return mptcp_v6_do_rcv(sk, skb);
 
-	if (sk_filter(sk, skb))
-=======
 	if (tcp_filter(sk, skb))
->>>>>>> dd4534d8
 		goto discard;
 
 	/*
@@ -1488,48 +1468,40 @@
 			reqsk_put(req);
 			goto discard_it;
 		}
-<<<<<<< HEAD
-		if (likely(sk->sk_state == TCP_LISTEN || is_meta_sk(sk))) {
-			if (is_meta_sk(sk)) {
-				bh_lock_sock(sk);
-
-				if (sock_owned_by_user(sk)) {
-					skb->sk = sk;
-					if (unlikely(sk_add_backlog(sk, skb,
-								    sk->sk_rcvbuf + sk->sk_sndbuf))) {
-						reqsk_put(req);
-
-						bh_unlock_sock(sk);
-						NET_INC_STATS_BH(net, LINUX_MIB_TCPBACKLOGDROP);
-						goto discard_and_relse;
-					}
-
-					reqsk_put(req);
-					bh_unlock_sock(sk);
-
-					return 0;
-				}
-			}
-
-			nsk = tcp_check_req(sk, skb, req, false);
-		} else {
-=======
-		if (unlikely(sk->sk_state != TCP_LISTEN)) {
->>>>>>> dd4534d8
+		if (unlikely(sk->sk_state != TCP_LISTEN && !is_meta_sk(sk))) {
 			inet_csk_reqsk_queue_drop_and_put(sk, req);
 			goto lookup;
 		}
 		sock_hold(sk);
+
+		if (is_meta_sk(sk)) {
+			bh_lock_sock(sk);
+
+			if (sock_owned_by_user(sk)) {
+				skb->sk = sk;
+				if (unlikely(sk_add_backlog(sk, skb,
+							    sk->sk_rcvbuf + sk->sk_sndbuf))) {
+					reqsk_put(req);
+
+					bh_unlock_sock(sk);
+					NET_INC_STATS_BH(net, LINUX_MIB_TCPBACKLOGDROP);
+					goto discard_and_relse;
+				}
+
+				reqsk_put(req);
+				bh_unlock_sock(sk);
+				sock_put(sk);
+
+				return 0;
+			}
+		}
+
 		nsk = tcp_check_req(sk, skb, req, false);
 		if (!nsk) {
 			reqsk_put(req);
-<<<<<<< HEAD
 			if (is_meta_sk(sk))
 				bh_unlock_sock(sk);
-			goto discard_it;
-=======
 			goto discard_and_relse;
->>>>>>> dd4534d8
 		}
 		if (nsk == sk) {
 			reqsk_put(req);
