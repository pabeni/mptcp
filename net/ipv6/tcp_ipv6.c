--- conflicted
+++ resolved
@@ -998,13 +998,8 @@
 			tcp_rsk(req)->rcv_nxt, 0,
 			req->rsk_rcv_wnd >> inet_rsk(req)->rcv_wscale,
 			tcp_time_stamp, req->ts_recent, sk->sk_bound_dev_if,
-<<<<<<< HEAD
-			tcp_v6_md5_do_lookup(sk, &ipv6_hdr(skb)->daddr),
+			tcp_v6_md5_do_lookup(sk, &ipv6_hdr(skb)->saddr),
 			0, 0, 0);
-=======
-			tcp_v6_md5_do_lookup(sk, &ipv6_hdr(skb)->saddr),
-			0, 0);
->>>>>>> 9f747558
 }
 
 
