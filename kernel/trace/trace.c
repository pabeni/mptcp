--- conflicted
+++ resolved
@@ -2008,40 +2008,6 @@
 }
 
 static int trace_save_tgid(struct task_struct *tsk)
-<<<<<<< HEAD
-{
-	/* treat recording of idle task as a success */
-	if (!tsk->pid)
-		return 1;
-
-	if (unlikely(!tgid_map || tsk->pid > PID_MAX_DEFAULT))
-		return 0;
-
-	tgid_map[tsk->pid] = tsk->tgid;
-	return 1;
-}
-
-static bool tracing_record_taskinfo_skip(int flags)
-{
-	if (unlikely(!(flags & (TRACE_RECORD_CMDLINE | TRACE_RECORD_TGID))))
-		return true;
-	if (atomic_read(&trace_record_taskinfo_disabled) || !tracing_is_on())
-		return true;
-	if (!__this_cpu_read(trace_taskinfo_save))
-		return true;
-	return false;
-}
-
-/**
- * tracing_record_taskinfo - record the task info of a task
- *
- * @task  - task to record
- * @flags - TRACE_RECORD_CMDLINE for recording comm
- *        - TRACE_RECORD_TGID for recording tgid
- */
-void tracing_record_taskinfo(struct task_struct *task, int flags)
-{
-=======
 {
 	/* treat recording of idle task as a success */
 	if (!tsk->pid)
@@ -2104,45 +2070,6 @@
 void tracing_record_taskinfo_sched_switch(struct task_struct *prev,
 					  struct task_struct *next, int flags)
 {
->>>>>>> bb176f67
-	bool done;
-
-	if (tracing_record_taskinfo_skip(flags))
-		return;
-
-	/*
-	 * Record as much task information as possible. If some fail, continue
-	 * to try to record the others.
-	 */
-<<<<<<< HEAD
-	done = !(flags & TRACE_RECORD_CMDLINE) || trace_save_cmdline(task);
-	done &= !(flags & TRACE_RECORD_TGID) || trace_save_tgid(task);
-=======
-	done  = !(flags & TRACE_RECORD_CMDLINE) || trace_save_cmdline(prev);
-	done &= !(flags & TRACE_RECORD_CMDLINE) || trace_save_cmdline(next);
-	done &= !(flags & TRACE_RECORD_TGID) || trace_save_tgid(prev);
-	done &= !(flags & TRACE_RECORD_TGID) || trace_save_tgid(next);
->>>>>>> bb176f67
-
-	/* If recording any information failed, retry again soon. */
-	if (!done)
-		return;
-
-	__this_cpu_write(trace_taskinfo_save, false);
-}
-
-<<<<<<< HEAD
-/**
- * tracing_record_taskinfo_sched_switch - record task info for sched_switch
- *
- * @prev - previous task during sched_switch
- * @next - next task during sched_switch
- * @flags - TRACE_RECORD_CMDLINE for recording comm
- *          TRACE_RECORD_TGID for recording tgid
- */
-void tracing_record_taskinfo_sched_switch(struct task_struct *prev,
-					  struct task_struct *next, int flags)
-{
 	bool done;
 
 	if (tracing_record_taskinfo_skip(flags))
@@ -2164,8 +2091,6 @@
 	__this_cpu_write(trace_taskinfo_save, false);
 }
 
-=======
->>>>>>> bb176f67
 /* Helpers to record a specific task information */
 void tracing_record_cmdline(struct task_struct *task)
 {
@@ -8130,15 +8055,9 @@
 
 	trace_create_file("saved_tgids", 0444, d_tracer,
 			NULL, &tracing_saved_tgids_fops);
-<<<<<<< HEAD
 
 	trace_eval_init();
 
-=======
-
-	trace_eval_init();
-
->>>>>>> bb176f67
 	trace_create_eval_file(d_tracer);
 
 #ifdef CONFIG_MODULES
