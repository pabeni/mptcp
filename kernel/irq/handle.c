--- conflicted
+++ resolved
@@ -171,36 +171,6 @@
 }
 
 irqreturn_t handle_irq_event(struct irq_desc *desc)
-<<<<<<< HEAD
-{
-	struct irqaction *action = desc->action;
-	irqreturn_t ret;
-
-	irq_compat_clr_pending(desc);
-	desc->istate &= ~IRQS_PENDING;
-	irq_compat_set_progress(desc);
-	desc->istate |= IRQS_INPROGRESS;
-	raw_spin_unlock(&desc->lock);
-
-	ret = handle_irq_event_percpu(desc, action);
-
-	raw_spin_lock(&desc->lock);
-	desc->istate &= ~IRQS_INPROGRESS;
-	irq_compat_clr_progress(desc);
-	return ret;
-}
-
-/**
- * handle_IRQ_event - irq action chain handler
- * @irq:	the interrupt number
- * @action:	the interrupt action chain for this irq
- *
- * Handles the action chain of an irq event
- */
-irqreturn_t handle_IRQ_event(unsigned int irq, struct irqaction *action)
-{
-	return handle_irq_event_percpu(irq_to_desc(irq), action);
-=======
 {
 	struct irqaction *action = desc->action;
 	irqreturn_t ret;
@@ -214,5 +184,4 @@
 	raw_spin_lock(&desc->lock);
 	irqd_clear(&desc->irq_data, IRQD_IRQ_INPROGRESS);
 	return ret;
->>>>>>> 00b317a4
 }