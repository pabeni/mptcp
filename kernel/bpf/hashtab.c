--- conflicted
+++ resolved
@@ -152,10 +152,7 @@
 			lockdep_set_class(&htab->buckets[i].lock,
 					  &htab->lockdep_key);
 		}
-<<<<<<< HEAD
-=======
 		cond_resched();
->>>>>>> 6ee1d745
 	}
 }
 
