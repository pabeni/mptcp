--- conflicted
+++ resolved
@@ -69,106 +69,6 @@
  * will remain defined here.
  */
 
-<<<<<<< HEAD
-/* CLKID_UNUSED */
-/* CLKID_XTAL */
-/* CLKID_PLL_FIXED */
-/* CLKID_PLL_VID */
-/* CLKID_PLL_SYS */
-/* CLKID_FCLK_DIV2 */
-/* CLKID_FCLK_DIV3 */
-/* CLKID_FCLK_DIV4 */
-/* CLKID_FCLK_DIV5 */
-/* CLKID_FCLK_DIV7 */
-/* CLKID_CLK81 */
-/* CLKID_MALI */
-/* CLKID_CPUCLK */
-/* CLKID_ZERO */
-/* CLKID_MPEG_SEL */
-/* CLKID_MPEG_DIV */
-#define CLKID_DDR		16
-#define CLKID_DOS		17
-#define CLKID_ISA		18
-#define CLKID_PL301		19
-#define CLKID_PERIPHS		20
-#define CLKID_SPICC		21
-#define CLKID_I2C		22
-/* #define CLKID_SAR_ADC */
-#define CLKID_SMART_CARD	24
-/* #define CLKID_RNG0 */
-#define CLKID_UART0		26
-#define CLKID_SDHC		27
-#define CLKID_STREAM		28
-#define CLKID_ASYNC_FIFO	29
-/* #define CLKID_SDIO */
-#define CLKID_ABUF		31
-#define CLKID_HIU_IFACE		32
-#define CLKID_ASSIST_MISC	33
-#define CLKID_SPI		34
-#define CLKID_I2S_SPDIF		35
-/* #define CLKID_ETH */
-#define CLKID_DEMUX		37
-#define CLKID_AIU_GLUE		38
-#define CLKID_IEC958		39
-#define CLKID_I2S_OUT		40
-#define CLKID_AMCLK		41
-#define CLKID_AIFIFO2		42
-#define CLKID_MIXER		43
-#define CLKID_MIXER_IFACE	44
-#define CLKID_ADC		45
-#define CLKID_BLKMV		46
-#define CLKID_AIU		47
-#define CLKID_UART1		48
-#define CLKID_G2D		49
-/* #define CLKID_USB0 */
-/* #define CLKID_USB1 */
-#define CLKID_RESET		52
-#define CLKID_NAND		53
-#define CLKID_DOS_PARSER	54
-/* #define CLKID_USB */
-#define CLKID_VDIN1		56
-#define CLKID_AHB_ARB0		57
-#define CLKID_EFUSE		58
-#define CLKID_BOOT_ROM		59
-#define CLKID_AHB_DATA_BUS	60
-#define CLKID_AHB_CTRL_BUS	61
-#define CLKID_HDMI_INTR_SYNC	62
-#define CLKID_HDMI_PCLK		63
-/* CLKID_USB1_DDR_BRIDGE */
-/* CLKID_USB0_DDR_BRIDGE */
-#define CLKID_MMC_PCLK		66
-#define CLKID_DVIN		67
-#define CLKID_UART2		68
-/* #define CLKID_SANA */
-#define CLKID_VPU_INTR		70
-#define CLKID_SEC_AHB_AHB3_BRIDGE	71
-#define CLKID_CLK81_A9		72
-#define CLKID_VCLK2_VENCI0	73
-#define CLKID_VCLK2_VENCI1	74
-#define CLKID_VCLK2_VENCP0	75
-#define CLKID_VCLK2_VENCP1	76
-#define CLKID_GCLK_VENCI_INT	77
-#define CLKID_GCLK_VENCP_INT	78
-#define CLKID_DAC_CLK		79
-#define CLKID_AOCLK_GATE	80
-#define CLKID_IEC958_GATE	81
-#define CLKID_ENC480P		82
-#define CLKID_RNG1		83
-#define CLKID_GCLK_VENCL_INT	84
-#define CLKID_VCLK2_VENCLMCC	85
-#define CLKID_VCLK2_VENCL	86
-#define CLKID_VCLK2_OTHER	87
-#define CLKID_EDP		88
-#define CLKID_AO_MEDIA_CPU	89
-#define CLKID_AO_AHB_SRAM	90
-#define CLKID_AO_AHB_BUS	91
-#define CLKID_AO_IFACE		92
-#define CLKID_MPLL0		93
-#define CLKID_MPLL1		94
-#define CLKID_MPLL2		95
-
-=======
->>>>>>> bb176f67
 #define CLK_NR_CLKS		96
 
 /*
