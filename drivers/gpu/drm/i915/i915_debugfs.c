--- conflicted
+++ resolved
@@ -1878,24 +1878,6 @@
 	struct drm_framebuffer *drm_fb;
 
 #ifdef CONFIG_DRM_FBDEV_EMULATION
-<<<<<<< HEAD
-	struct drm_i915_private *dev_priv = dev->dev_private;
-
-	ifbdev = dev_priv->fbdev;
-	if (ifbdev) {
-		fb = to_intel_framebuffer(ifbdev->helper.fb);
-
-		seq_printf(m, "fbcon size: %d x %d, depth %d, %d bpp, modifier 0x%llx, refcount %d, obj ",
-			   fb->base.width,
-			   fb->base.height,
-			   fb->base.depth,
-			   fb->base.bits_per_pixel,
-			   fb->base.modifier[0],
-			   atomic_read(&fb->base.refcount.refcount));
-		describe_obj(m, fb->obj);
-		seq_putc(m, '\n');
-	}
-=======
        if (to_i915(dev)->fbdev) {
                fbdev_fb = to_intel_framebuffer(to_i915(dev)->fbdev->helper.fb);
 
@@ -1909,7 +1891,6 @@
                describe_obj(m, fbdev_fb->obj);
                seq_putc(m, '\n');
        }
->>>>>>> 1df59b84
 #endif
 
 	mutex_lock(&dev->mode_config.fb_lock);
@@ -2602,16 +2583,11 @@
 		}
 	seq_puts(m, "\n");
 
-<<<<<<< HEAD
-	/* CHV PSR has no kind of performance counter */
-	if (HAS_DDI(dev)) {
-=======
 	/*
 	 * VLV/CHV PSR has no kind of performance counter
 	 * SKL+ Perf counter is reset to 0 everytime DC state is entered
 	 */
 	if (IS_HASWELL(dev) || IS_BROADWELL(dev)) {
->>>>>>> 1df59b84
 		psrperf = I915_READ(EDP_PSR_PERF_CNT) &
 			EDP_PSR_PERF_CNT_MASK;
 
@@ -2713,74 +2689,6 @@
 	return 0;
 }
 
-<<<<<<< HEAD
-static const char *power_domain_str(enum intel_display_power_domain domain)
-{
-	switch (domain) {
-	case POWER_DOMAIN_PIPE_A:
-		return "PIPE_A";
-	case POWER_DOMAIN_PIPE_B:
-		return "PIPE_B";
-	case POWER_DOMAIN_PIPE_C:
-		return "PIPE_C";
-	case POWER_DOMAIN_PIPE_A_PANEL_FITTER:
-		return "PIPE_A_PANEL_FITTER";
-	case POWER_DOMAIN_PIPE_B_PANEL_FITTER:
-		return "PIPE_B_PANEL_FITTER";
-	case POWER_DOMAIN_PIPE_C_PANEL_FITTER:
-		return "PIPE_C_PANEL_FITTER";
-	case POWER_DOMAIN_TRANSCODER_A:
-		return "TRANSCODER_A";
-	case POWER_DOMAIN_TRANSCODER_B:
-		return "TRANSCODER_B";
-	case POWER_DOMAIN_TRANSCODER_C:
-		return "TRANSCODER_C";
-	case POWER_DOMAIN_TRANSCODER_EDP:
-		return "TRANSCODER_EDP";
-	case POWER_DOMAIN_PORT_DDI_A_LANES:
-		return "PORT_DDI_A_LANES";
-	case POWER_DOMAIN_PORT_DDI_B_LANES:
-		return "PORT_DDI_B_LANES";
-	case POWER_DOMAIN_PORT_DDI_C_LANES:
-		return "PORT_DDI_C_LANES";
-	case POWER_DOMAIN_PORT_DDI_D_LANES:
-		return "PORT_DDI_D_LANES";
-	case POWER_DOMAIN_PORT_DDI_E_LANES:
-		return "PORT_DDI_E_LANES";
-	case POWER_DOMAIN_PORT_DSI:
-		return "PORT_DSI";
-	case POWER_DOMAIN_PORT_CRT:
-		return "PORT_CRT";
-	case POWER_DOMAIN_PORT_OTHER:
-		return "PORT_OTHER";
-	case POWER_DOMAIN_VGA:
-		return "VGA";
-	case POWER_DOMAIN_AUDIO:
-		return "AUDIO";
-	case POWER_DOMAIN_PLLS:
-		return "PLLS";
-	case POWER_DOMAIN_AUX_A:
-		return "AUX_A";
-	case POWER_DOMAIN_AUX_B:
-		return "AUX_B";
-	case POWER_DOMAIN_AUX_C:
-		return "AUX_C";
-	case POWER_DOMAIN_AUX_D:
-		return "AUX_D";
-	case POWER_DOMAIN_GMBUS:
-		return "GMBUS";
-	case POWER_DOMAIN_MODESET:
-		return "MODESET";
-	case POWER_DOMAIN_INIT:
-		return "INIT";
-	default:
-		MISSING_CASE(domain);
-		return "?";
-	}
-}
-
-=======
->>>>>>> 1df59b84
 static int i915_power_domain_info(struct seq_file *m, void *unused)
 {
 	struct drm_info_node *node = m->private;
