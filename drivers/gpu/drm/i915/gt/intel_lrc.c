--- conflicted
+++ resolved
@@ -2499,33 +2499,11 @@
  *     bits 47-57: sw context id of the lrc the GT switched away from
  *     bits 58-63: sw counter of the lrc the GT switched away from
  */
-<<<<<<< HEAD
-static inline bool gen12_csb_parse(const u64 *csb)
-{
-	bool ctx_away_valid;
-	bool new_queue;
-	u64 entry;
-
-	/* HSD#22011248461 */
-	entry = READ_ONCE(*csb);
-	if (unlikely(entry == -1)) {
-		preempt_disable();
-		if (wait_for_atomic_us((entry = READ_ONCE(*csb)) != -1, 50))
-			GEM_WARN_ON("50us CSB timeout");
-		preempt_enable();
-	}
-	WRITE_ONCE(*(u64 *)csb, -1);
-
-	ctx_away_valid = GEN12_CSB_CTX_VALID(upper_32_bits(entry));
-	new_queue =
-		lower_32_bits(entry) & GEN12_CTX_STATUS_SWITCHED_TO_NEW_QUEUE;
-=======
 static inline bool gen12_csb_parse(const u64 csb)
 {
 	bool ctx_away_valid = GEN12_CSB_CTX_VALID(upper_32_bits(csb));
 	bool new_queue =
 		lower_32_bits(csb) & GEN12_CTX_STATUS_SWITCHED_TO_NEW_QUEUE;
->>>>>>> 695dc55b
 
 	/*
 	 * The context switch detail is not guaranteed to be 5 when a preemption
@@ -2535,11 +2513,7 @@
 	 * would require some extra handling, but we don't support that.
 	 */
 	if (!ctx_away_valid || new_queue) {
-<<<<<<< HEAD
-		GEM_BUG_ON(!GEN12_CSB_CTX_VALID(lower_32_bits(entry)));
-=======
 		GEM_BUG_ON(!GEN12_CSB_CTX_VALID(lower_32_bits(csb)));
->>>>>>> 695dc55b
 		return true;
 	}
 
@@ -2548,19 +2522,11 @@
 	 * context switch on an unsuccessful wait instruction since we always
 	 * use polling mode.
 	 */
-<<<<<<< HEAD
-	GEM_BUG_ON(GEN12_CTX_SWITCH_DETAIL(upper_32_bits(entry)));
-	return false;
-}
-
-static inline bool gen8_csb_parse(const u64 *csb)
-=======
 	GEM_BUG_ON(GEN12_CTX_SWITCH_DETAIL(upper_32_bits(csb)));
 	return false;
 }
 
 static inline bool gen8_csb_parse(const u64 csb)
->>>>>>> 695dc55b
 {
 	return csb & (GEN8_CTX_STATUS_IDLE_ACTIVE | GEN8_CTX_STATUS_PREEMPTED);
 }
@@ -2628,11 +2594,7 @@
 static void process_csb(struct intel_engine_cs *engine)
 {
 	struct intel_engine_execlists * const execlists = &engine->execlists;
-<<<<<<< HEAD
-	const u64 * const buf = execlists->csb_status;
-=======
 	u64 * const buf = execlists->csb_status;
->>>>>>> 695dc55b
 	const u8 num_entries = execlists->csb_size;
 	u8 head, tail;
 
@@ -2715,23 +2677,12 @@
 
 		csb = csb_read(engine, buf + head);
 		ENGINE_TRACE(engine, "csb[%d]: status=0x%08x:0x%08x\n",
-<<<<<<< HEAD
-			     head,
-			     upper_32_bits(buf[head]),
-			     lower_32_bits(buf[head]));
-
-		if (INTEL_GEN(engine->i915) >= 12)
-			promote = gen12_csb_parse(buf + head);
-		else
-			promote = gen8_csb_parse(buf + head);
-=======
 			     head, upper_32_bits(csb), lower_32_bits(csb));
 
 		if (INTEL_GEN(engine->i915) >= 12)
 			promote = gen12_csb_parse(csb);
 		else
 			promote = gen8_csb_parse(csb);
->>>>>>> 695dc55b
 		if (promote) {
 			struct i915_request * const *old = execlists->active;
 
