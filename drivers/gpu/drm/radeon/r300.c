--- conflicted
+++ resolved
@@ -706,14 +706,9 @@
 	u32 idx_value;
 
 	ib = p->ib->ptr;
-<<<<<<< HEAD
-	ib_chunk = &p->chunks[p->chunk_ib_idx];
-	track = (struct r100_cs_track *)p->track;
-=======
 	track = (struct r100_cs_track *)p->track;
 	idx_value = radeon_get_ib_value(p, idx);
 
->>>>>>> ad1cd745
 	switch(reg) {
 	case AVIVO_D1MODE_VLINE_START_END:
 	case RADEON_CRTC_GUI_TRIG_VLINE:
@@ -831,11 +826,7 @@
 		if (reloc->lobj.tiling_flags & RADEON_TILING_MICRO)
 			tile_flags |= R300_COLOR_MICROTILE_ENABLE;
 
-<<<<<<< HEAD
-		tmp = ib_chunk->kdata[idx] & ~(0x7 << 16);
-=======
 		tmp = idx_value & ~(0x7 << 16);
->>>>>>> ad1cd745
 		tmp |= tile_flags;
 		ib[idx] = tmp;
 
@@ -907,19 +898,11 @@
 		if (reloc->lobj.tiling_flags & RADEON_TILING_MICRO)
 			tile_flags |= R300_DEPTHMICROTILE_TILED;;
 
-<<<<<<< HEAD
-		tmp = ib_chunk->kdata[idx] & ~(0x7 << 16);
-		tmp |= tile_flags;
-		ib[idx] = tmp;
-
-		track->zb.pitch = ib_chunk->kdata[idx] & 0x3FFC;
-=======
 		tmp = idx_value & ~(0x7 << 16);
 		tmp |= tile_flags;
 		ib[idx] = tmp;
 
 		track->zb.pitch = idx_value & 0x3FFC;
->>>>>>> ad1cd745
 		break;
 	case 0x4104:
 		for (i = 0; i < 16; i++) {
@@ -949,11 +932,7 @@
 		i = (reg - 0x44C0) >> 2;
 		tmp = (idx_value >> 25) & 0x3;
 		track->textures[i].tex_coord_type = tmp;
-<<<<<<< HEAD
-		switch ((ib_chunk->kdata[idx] & 0x1F)) {
-=======
 		switch ((idx_value & 0x1F)) {
->>>>>>> ad1cd745
 		case R300_TX_FORMAT_X8:
 		case R300_TX_FORMAT_Y4X4:
 		case R300_TX_FORMAT_Z3Y3X2:
@@ -1016,19 +995,11 @@
 	case 0x443C:
 		/* TX_FILTER0_[0-15] */
 		i = (reg - 0x4400) >> 2;
-<<<<<<< HEAD
-		tmp = ib_chunk->kdata[idx] & 0x7;
-		if (tmp == 2 || tmp == 4 || tmp == 6) {
-			track->textures[i].roundup_w = false;
-		}
-		tmp = (ib_chunk->kdata[idx] >> 3) & 0x7;
-=======
 		tmp = idx_value & 0x7;
 		if (tmp == 2 || tmp == 4 || tmp == 6) {
 			track->textures[i].roundup_w = false;
 		}
 		tmp = (idx_value >> 3) & 0x7;
->>>>>>> ad1cd745
 		if (tmp == 2 || tmp == 4 || tmp == 6) {
 			track->textures[i].roundup_h = false;
 		}
@@ -1097,11 +1068,7 @@
 			r100_cs_dump_packet(p, pkt);
 			return r;
 		}
-<<<<<<< HEAD
-		ib[idx] = ib_chunk->kdata[idx] + ((u32)reloc->lobj.gpu_offset);
-=======
 		ib[idx] = idx_value + ((u32)reloc->lobj.gpu_offset);
->>>>>>> ad1cd745
 		break;
 	case 0x4be8:
 		/* valid register only on RV530 */
@@ -1119,11 +1086,6 @@
 static int r300_packet3_check(struct radeon_cs_parser *p,
 			      struct radeon_cs_packet *pkt)
 {
-<<<<<<< HEAD
-	struct radeon_cs_chunk *ib_chunk;
-
-=======
->>>>>>> ad1cd745
 	struct radeon_cs_reloc *reloc;
 	struct r100_cs_track *track;
 	volatile uint32_t *ib;
@@ -1184,44 +1146,28 @@
 		}
 		break;
 	case PACKET3_3D_DRAW_VBUF:
-<<<<<<< HEAD
-		track->vap_vf_cntl = ib_chunk->kdata[idx + 1];
-=======
 		track->vap_vf_cntl = radeon_get_ib_value(p, idx + 1);
->>>>>>> ad1cd745
 		r = r100_cs_track_check(p->rdev, track);
 		if (r) {
 			return r;
 		}
 		break;
 	case PACKET3_3D_DRAW_VBUF_2:
-<<<<<<< HEAD
-		track->vap_vf_cntl = ib_chunk->kdata[idx];
-=======
 		track->vap_vf_cntl = radeon_get_ib_value(p, idx);
->>>>>>> ad1cd745
 		r = r100_cs_track_check(p->rdev, track);
 		if (r) {
 			return r;
 		}
 		break;
 	case PACKET3_3D_DRAW_INDX:
-<<<<<<< HEAD
-		track->vap_vf_cntl = ib_chunk->kdata[idx + 1];
-=======
 		track->vap_vf_cntl = radeon_get_ib_value(p, idx + 1);
->>>>>>> ad1cd745
 		r = r100_cs_track_check(p->rdev, track);
 		if (r) {
 			return r;
 		}
 		break;
 	case PACKET3_3D_DRAW_INDX_2:
-<<<<<<< HEAD
-		track->vap_vf_cntl = ib_chunk->kdata[idx];
-=======
 		track->vap_vf_cntl = radeon_get_ib_value(p, idx);
->>>>>>> ad1cd745
 		r = r100_cs_track_check(p->rdev, track);
 		if (r) {
 			return r;
