--- conflicted
+++ resolved
@@ -98,11 +98,7 @@
 	struct radeon_bo *sobj = NULL;
 	uint64_t saddr, daddr;
 	int r, n;
-<<<<<<< HEAD
-	unsigned int time;
-=======
 	int time;
->>>>>>> 6fe4c6d4
 
 	n = RADEON_BENCHMARK_ITERATIONS;
 	r = radeon_bo_create(rdev, size, PAGE_SIZE, true, sdomain, &sobj);
