// SPDX-License-Identifier: GPL-2.0
/*
 *   S/390 common I/O routines -- blacklisting of specific devices
 *
 *    Copyright IBM Corp. 1999, 2013
 *    Author(s): Ingo Adlung (adlung@de.ibm.com)
 *		 Cornelia Huck (cornelia.huck@de.ibm.com)
 *		 Arnd Bergmann (arndb@de.ibm.com)
 */

#define KMSG_COMPONENT "cio"
#define pr_fmt(fmt) KMSG_COMPONENT ": " fmt

#include <linux/init.h>
#include <linux/vmalloc.h>
#include <linux/proc_fs.h>
#include <linux/seq_file.h>
#include <linux/ctype.h>
#include <linux/device.h>

#include <linux/uaccess.h>
#include <asm/cio.h>
#include <asm/ipl.h>

#include "blacklist.h"
#include "cio.h"
#include "cio_debug.h"
#include "css.h"
#include "device.h"

/*
 * "Blacklisting" of certain devices:
 * Device numbers given in the commandline as cio_ignore=... won't be known
 * to Linux.
 *
 * These can be single devices or ranges of devices
 */

/* 65536 bits for each set to indicate if a devno is blacklisted or not */
#define __BL_DEV_WORDS ((__MAX_SUBCHANNEL + (8*sizeof(long) - 1)) / \
			 (8*sizeof(long)))
static unsigned long bl_dev[__MAX_SSID + 1][__BL_DEV_WORDS];
typedef enum {add, free} range_action;

/*
 * Function: blacklist_range
 * (Un-)blacklist the devices from-to
 */
static int blacklist_range(range_action action, unsigned int from_ssid,
			   unsigned int to_ssid, unsigned int from,
			   unsigned int to, int msgtrigger)
{
	if ((from_ssid > to_ssid) || ((from_ssid == to_ssid) && (from > to))) {
		if (msgtrigger)
			pr_warn("0.%x.%04x to 0.%x.%04x is not a valid range for cio_ignore\n",
				from_ssid, from, to_ssid, to);

		return 1;
	}

	while ((from_ssid < to_ssid) || ((from_ssid == to_ssid) &&
	       (from <= to))) {
		if (action == add)
			set_bit(from, bl_dev[from_ssid]);
		else
			clear_bit(from, bl_dev[from_ssid]);
		from++;
		if (from > __MAX_SUBCHANNEL) {
			from_ssid++;
			from = 0;
		}
	}

	return 0;
}

static int pure_hex(char **cp, unsigned int *val, int min_digit,
		    int max_digit, int max_val)
{
	int diff;

	diff = 0;
	*val = 0;

	while (diff <= max_digit) {
		int value = hex_to_bin(**cp);

		if (value < 0)
			break;
		*val = *val * 16 + value;
		(*cp)++;
		diff++;
	}

	if ((diff < min_digit) || (diff > max_digit) || (*val > max_val))
		return 1;

	return 0;
}

static int parse_busid(char *str, unsigned int *cssid, unsigned int *ssid,
		       unsigned int *devno, int msgtrigger)
{
	char *str_work;
	int val, rc, ret;

	rc = 1;

	if (*str == '\0')
		goto out;

	/* old style */
	str_work = str;
	val = simple_strtoul(str, &str_work, 16);

	if (*str_work == '\0') {
		if (val <= __MAX_SUBCHANNEL) {
			*devno = val;
			*ssid = 0;
			*cssid = 0;
			rc = 0;
		}
		goto out;
	}

	/* new style */
	str_work = str;
	ret = pure_hex(&str_work, cssid, 1, 2, __MAX_CSSID);
	if (ret || (str_work[0] != '.'))
		goto out;
	str_work++;
	ret = pure_hex(&str_work, ssid, 1, 1, __MAX_SSID);
	if (ret || (str_work[0] != '.'))
		goto out;
	str_work++;
	ret = pure_hex(&str_work, devno, 4, 4, __MAX_SUBCHANNEL);
	if (ret || (str_work[0] != '\0'))
		goto out;

	rc = 0;
out:
	if (rc && msgtrigger)
		pr_warn("%s is not a valid device for the cio_ignore kernel parameter\n",
			str);

	return rc;
}

static int blacklist_parse_parameters(char *str, range_action action,
				      int msgtrigger)
{
	unsigned int from_cssid, to_cssid, from_ssid, to_ssid, from, to;
	int rc, totalrc;
	char *parm;
	range_action ra;

	totalrc = 0;

	while ((parm = strsep(&str, ","))) {
		rc = 0;
		ra = action;
		if (*parm == '!') {
			if (ra == add)
				ra = free;
			else
				ra = add;
			parm++;
		}
		if (strcmp(parm, "all") == 0) {
			from_cssid = 0;
			from_ssid = 0;
			from = 0;
			to_cssid = __MAX_CSSID;
			to_ssid = __MAX_SSID;
			to = __MAX_SUBCHANNEL;
		} else if (strcmp(parm, "ipldev") == 0) {
			if (ipl_info.type == IPL_TYPE_CCW) {
				from_cssid = 0;
				from_ssid = ipl_info.data.ccw.dev_id.ssid;
				from = ipl_info.data.ccw.dev_id.devno;
			} else if (ipl_info.type == IPL_TYPE_FCP ||
				   ipl_info.type == IPL_TYPE_FCP_DUMP) {
				from_cssid = 0;
				from_ssid = ipl_info.data.fcp.dev_id.ssid;
				from = ipl_info.data.fcp.dev_id.devno;
			} else {
				continue;
			}
			to_cssid = from_cssid;
			to_ssid = from_ssid;
			to = from;
		} else if (strcmp(parm, "condev") == 0) {
			if (console_devno == -1)
				continue;

			from_cssid = to_cssid = 0;
			from_ssid = to_ssid = 0;
			from = to = console_devno;
		} else {
			rc = parse_busid(strsep(&parm, "-"), &from_cssid,
					 &from_ssid, &from, msgtrigger);
			if (!rc) {
				if (parm != NULL)
					rc = parse_busid(parm, &to_cssid,
							 &to_ssid, &to,
							 msgtrigger);
				else {
					to_cssid = from_cssid;
					to_ssid = from_ssid;
					to = from;
				}
			}
		}
		if (!rc) {
			rc = blacklist_range(ra, from_ssid, to_ssid, from, to,
					     msgtrigger);
			if (rc)
				totalrc = -EINVAL;
		} else
			totalrc = -EINVAL;
	}

	return totalrc;
}

static int __init
blacklist_setup (char *str)
{
	CIO_MSG_EVENT(6, "Reading blacklist parameters\n");
	if (blacklist_parse_parameters(str, add, 1))
		return 0;
	return 1;
}

__setup ("cio_ignore=", blacklist_setup);

/* Checking if devices are blacklisted */

/*
 * Function: is_blacklisted
 * Returns 1 if the given devicenumber can be found in the blacklist,
 * otherwise 0.
 * Used by validate_subchannel()
 */
int
is_blacklisted (int ssid, int devno)
{
	return test_bit (devno, bl_dev[ssid]);
}

#ifdef CONFIG_PROC_FS
/*
 * Function: blacklist_parse_proc_parameters
 * parse the stuff which is piped to /proc/cio_ignore
 */
static int blacklist_parse_proc_parameters(char *buf)
{
	int rc;
	char *parm;

	parm = strsep(&buf, " ");

	if (strcmp("free", parm) == 0) {
		rc = blacklist_parse_parameters(buf, free, 0);
<<<<<<< HEAD
		/* There could be subchannels without proper devices connected.
		 * evaluate all the entries
		 */
		css_schedule_eval_all();
=======
		/*
		 * Evaluate the subchannels without an online device. This way,
		 * no path-verification will be triggered on those subchannels
		 * and it avoids unnecessary delays.
		 */
		css_schedule_eval_cond(CSS_EVAL_NOT_ONLINE, 0);
>>>>>>> 318a54c0
	} else if (strcmp("add", parm) == 0)
		rc = blacklist_parse_parameters(buf, add, 0);
	else if (strcmp("purge", parm) == 0)
		return ccw_purge_blacklisted();
	else
		return -EINVAL;


	return rc;
}

/* Iterator struct for all devices. */
struct ccwdev_iter {
	int devno;
	int ssid;
	int in_range;
};

static void *
cio_ignore_proc_seq_start(struct seq_file *s, loff_t *offset)
{
	struct ccwdev_iter *iter = s->private;

	if (*offset >= (__MAX_SUBCHANNEL + 1) * (__MAX_SSID + 1))
		return NULL;
	memset(iter, 0, sizeof(*iter));
	iter->ssid = *offset / (__MAX_SUBCHANNEL + 1);
	iter->devno = *offset % (__MAX_SUBCHANNEL + 1);
	return iter;
}

static void
cio_ignore_proc_seq_stop(struct seq_file *s, void *it)
{
}

static void *
cio_ignore_proc_seq_next(struct seq_file *s, void *it, loff_t *offset)
{
	struct ccwdev_iter *iter;
	loff_t p = *offset;

	(*offset)++;
	if (p >= (__MAX_SUBCHANNEL + 1) * (__MAX_SSID + 1))
		return NULL;
	iter = it;
	if (iter->devno == __MAX_SUBCHANNEL) {
		iter->devno = 0;
		iter->ssid++;
		if (iter->ssid > __MAX_SSID)
			return NULL;
	} else
		iter->devno++;
	return iter;
}

static int
cio_ignore_proc_seq_show(struct seq_file *s, void *it)
{
	struct ccwdev_iter *iter;

	iter = it;
	if (!is_blacklisted(iter->ssid, iter->devno))
		/* Not blacklisted, nothing to output. */
		return 0;
	if (!iter->in_range) {
		/* First device in range. */
		if ((iter->devno == __MAX_SUBCHANNEL) ||
		    !is_blacklisted(iter->ssid, iter->devno + 1)) {
			/* Singular device. */
			seq_printf(s, "0.%x.%04x\n", iter->ssid, iter->devno);
			return 0;
		}
		iter->in_range = 1;
		seq_printf(s, "0.%x.%04x-", iter->ssid, iter->devno);
		return 0;
	}
	if ((iter->devno == __MAX_SUBCHANNEL) ||
	    !is_blacklisted(iter->ssid, iter->devno + 1)) {
		/* Last device in range. */
		iter->in_range = 0;
		seq_printf(s, "0.%x.%04x\n", iter->ssid, iter->devno);
	}
	return 0;
}

static ssize_t
cio_ignore_write(struct file *file, const char __user *user_buf,
		 size_t user_len, loff_t *offset)
{
	char *buf;
	ssize_t rc, ret, i;

	if (*offset)
		return -EINVAL;
	if (user_len > 65536)
		user_len = 65536;
	buf = vzalloc(user_len + 1); /* maybe better use the stack? */
	if (buf == NULL)
		return -ENOMEM;

	if (strncpy_from_user (buf, user_buf, user_len) < 0) {
		rc = -EFAULT;
		goto out_free;
	}

	i = user_len - 1;
	while ((i >= 0) && (isspace(buf[i]) || (buf[i] == 0))) {
		buf[i] = '\0';
		i--;
	}
	ret = blacklist_parse_proc_parameters(buf);
	if (ret)
		rc = ret;
	else
		rc = user_len;

out_free:
	vfree (buf);
	return rc;
}

static const struct seq_operations cio_ignore_proc_seq_ops = {
	.start = cio_ignore_proc_seq_start,
	.stop  = cio_ignore_proc_seq_stop,
	.next  = cio_ignore_proc_seq_next,
	.show  = cio_ignore_proc_seq_show,
};

static int
cio_ignore_proc_open(struct inode *inode, struct file *file)
{
	return seq_open_private(file, &cio_ignore_proc_seq_ops,
				sizeof(struct ccwdev_iter));
}

static const struct proc_ops cio_ignore_proc_ops = {
	.proc_open	= cio_ignore_proc_open,
	.proc_read	= seq_read,
	.proc_lseek	= seq_lseek,
	.proc_release	= seq_release_private,
	.proc_write	= cio_ignore_write,
};

static int
cio_ignore_proc_init (void)
{
	struct proc_dir_entry *entry;

	entry = proc_create("cio_ignore", S_IFREG | S_IRUGO | S_IWUSR, NULL,
			    &cio_ignore_proc_ops);
	if (!entry)
		return -ENOENT;
	return 0;
}

__initcall (cio_ignore_proc_init);

#endif /* CONFIG_PROC_FS */<|MERGE_RESOLUTION|>--- conflicted
+++ resolved
@@ -262,19 +262,12 @@
 
 	if (strcmp("free", parm) == 0) {
 		rc = blacklist_parse_parameters(buf, free, 0);
-<<<<<<< HEAD
-		/* There could be subchannels without proper devices connected.
-		 * evaluate all the entries
-		 */
-		css_schedule_eval_all();
-=======
 		/*
 		 * Evaluate the subchannels without an online device. This way,
 		 * no path-verification will be triggered on those subchannels
 		 * and it avoids unnecessary delays.
 		 */
 		css_schedule_eval_cond(CSS_EVAL_NOT_ONLINE, 0);
->>>>>>> 318a54c0
 	} else if (strcmp("add", parm) == 0)
 		rc = blacklist_parse_parameters(buf, add, 0);
 	else if (strcmp("purge", parm) == 0)
