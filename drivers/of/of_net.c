// SPDX-License-Identifier: GPL-2.0-only
/*
 * OF helpers for network devices.
 *
 * Initially copied out of arch/powerpc/kernel/prom_parse.c
 */
#include <linux/etherdevice.h>
#include <linux/kernel.h>
#include <linux/of_net.h>
#include <linux/of_platform.h>
#include <linux/phy.h>
#include <linux/export.h>
#include <linux/device.h>
#include <linux/nvmem-consumer.h>

/**
 * of_get_phy_mode - Get phy mode for given device_node
 * @np:	Pointer to the given device_node
 * @interface: Pointer to the result
 *
 * The function gets phy interface string from property 'phy-mode' or
 * 'phy-connection-type'. The index in phy_modes table is set in
 * interface and 0 returned. In case of error interface is set to
 * PHY_INTERFACE_MODE_NA and an errno is returned, e.g. -ENODEV.
 */
int of_get_phy_mode(struct device_node *np, phy_interface_t *interface)
{
	const char *pm;
	int err, i;

	*interface = PHY_INTERFACE_MODE_NA;

	err = of_property_read_string(np, "phy-mode", &pm);
	if (err < 0)
		err = of_property_read_string(np, "phy-connection-type", &pm);
	if (err < 0)
		return err;

	for (i = 0; i < PHY_INTERFACE_MODE_MAX; i++)
		if (!strcasecmp(pm, phy_modes(i))) {
			*interface = i;
			return 0;
		}

	return -ENODEV;
}
EXPORT_SYMBOL_GPL(of_get_phy_mode);

static int of_get_mac_addr(struct device_node *np, const char *name, u8 *addr)
{
	struct property *pp = of_find_property(np, name, NULL);

	if (pp && pp->length == ETH_ALEN && is_valid_ether_addr(pp->value)) {
		memcpy(addr, pp->value, ETH_ALEN);
		return 0;
	}
	return -ENODEV;
}

static int of_get_mac_addr_nvmem(struct device_node *np, u8 *addr)
{
	struct platform_device *pdev = of_find_device_by_node(np);
	struct nvmem_cell *cell;
	const void *mac;
	size_t len;
	int ret;

	/* Try lookup by device first, there might be a nvmem_cell_lookup
	 * associated with a given device.
	 */
	if (pdev) {
		ret = nvmem_get_mac_address(&pdev->dev, addr);
		put_device(&pdev->dev);
		return ret;
	}

	cell = of_nvmem_cell_get(np, "mac-address");
	if (IS_ERR(cell))
		return PTR_ERR(cell);

	mac = nvmem_cell_read(cell, &len);
	nvmem_cell_put(cell);

	if (IS_ERR(mac))
		return PTR_ERR(mac);

	if (len != ETH_ALEN || !is_valid_ether_addr(mac)) {
		kfree(mac);
		return -EINVAL;
	}

	memcpy(addr, mac, ETH_ALEN);
	kfree(mac);

	return 0;
}

/**
 * of_get_mac_address()
 * @np:		Caller's Device Node
<<<<<<< HEAD
=======
 * @addr:	Pointer to a six-byte array for the result
>>>>>>> 4a52dd8f
 *
 * Search the device tree for the best MAC address to use.  'mac-address' is
 * checked first, because that is supposed to contain to "most recent" MAC
 * address. If that isn't set, then 'local-mac-address' is checked next,
 * because that is the default address. If that isn't set, then the obsolete
 * 'address' is checked, just in case we're using an old device tree. If any
 * of the above isn't set, then try to get MAC address from nvmem cell named
 * 'mac-address'.
 *
 * Note that the 'address' property is supposed to contain a virtual address of
 * the register set, but some DTS files have redefined that property to be the
 * MAC address.
 *
 * All-zero MAC addresses are rejected, because those could be properties that
 * exist in the device tree, but were not set by U-Boot.  For example, the
 * DTS could define 'mac-address' and 'local-mac-address', with zero MAC
 * addresses.  Some older U-Boots only initialized 'local-mac-address'.  In
 * this case, the real MAC is in 'local-mac-address', and 'mac-address' exists
 * but is all zeros.
 *
 * Return: 0 on success and errno in case of error.
*/
int of_get_mac_address(struct device_node *np, u8 *addr)
{
	int ret;

	if (!np)
		return -ENODEV;

	ret = of_get_mac_addr(np, "mac-address", addr);
	if (!ret)
		return 0;

	ret = of_get_mac_addr(np, "local-mac-address", addr);
	if (!ret)
		return 0;

	ret = of_get_mac_addr(np, "address", addr);
	if (!ret)
		return 0;

	return of_get_mac_addr_nvmem(np, addr);
}
EXPORT_SYMBOL(of_get_mac_address);<|MERGE_RESOLUTION|>--- conflicted
+++ resolved
@@ -98,10 +98,7 @@
 /**
  * of_get_mac_address()
  * @np:		Caller's Device Node
-<<<<<<< HEAD
-=======
  * @addr:	Pointer to a six-byte array for the result
->>>>>>> 4a52dd8f
  *
  * Search the device tree for the best MAC address to use.  'mac-address' is
  * checked first, because that is supposed to contain to "most recent" MAC
