include scripts/Makefile.include

help:
	@echo 'Possible targets:'
	@echo ''
	@echo '  cgroup     - cgroup tools'
	@echo '  cpupower   - a tool for all things x86 CPU power'
	@echo '  firewire   - the userspace part of nosy, an IEEE-1394 traffic sniffer'
	@echo '  lguest     - a minimal 32-bit x86 hypervisor'
	@echo '  perf       - Linux performance measurement and analysis tool'
	@echo '  selftests  - various kernel selftests'
	@echo '  turbostat  - Intel CPU idle stats and freq reporting tool'
	@echo '  usb        - USB testing tools'
	@echo '  virtio     - vhost test module'
	@echo '  vm         - misc vm tools'
	@echo '  x86_energy_perf_policy - Intel energy policy tool'
	@echo ''
	@echo 'You can do:'
	@echo ' $$ make -C tools/ <tool>_install'
	@echo ''
	@echo '  from the kernel command line to build and install one of'
	@echo '  the tools above'
	@echo ''
	@echo '  $$ make tools/install'
	@echo ''
	@echo '  installs all tools.'
	@echo ''
	@echo 'Cleaning targets:'
	@echo ''
	@echo '  all of the above with the "_clean" string appended cleans'
	@echo '    the respective build directory.'
	@echo '  clean: a summary clean target to clean _all_ folders'

cpupower: FORCE
	$(call descend,power/$@)

<<<<<<< HEAD
cgroup firewire lguest perf usb virtio vm: FORCE
=======
firewire guest usb virtio vm: FORCE
	$(call descend,$@)

liblk: FORCE
	$(call descend,lib/lk)

perf: liblk FORCE
>>>>>>> bc96b361
	$(call descend,$@)

selftests: FORCE
	$(call descend,testing/$@)

turbostat x86_energy_perf_policy: FORCE
	$(call descend,power/x86/$@)

cpupower_install:
	$(call descend,power/$(@:_install=),install)

cgroup_install firewire_install lguest_install perf_install usb_install virtio_install vm_install:
	$(call descend,$(@:_install=),install)

selftests_install:
	$(call descend,testing/$(@:_clean=),install)

turbostat_install x86_energy_perf_policy_install:
	$(call descend,power/x86/$(@:_install=),install)

install: cgroup_install cpupower_install firewire_install lguest_install \
		perf_install selftests_install turbostat_install usb_install \
		virtio_install vm_install x86_energy_perf_policy_install

cpupower_clean:
	$(call descend,power/cpupower,clean)

<<<<<<< HEAD
cgroup_clean firewire_clean lguest_clean perf_clean usb_clean virtio_clean vm_clean:
=======
firewire_clean lguest_clean usb_clean virtio_clean vm_clean:
	$(call descend,$(@:_clean=),clean)

liblk_clean:
	$(call descend,lib/lk,clean)

perf_clean: liblk_clean
>>>>>>> bc96b361
	$(call descend,$(@:_clean=),clean)

selftests_clean:
	$(call descend,testing/$(@:_clean=),clean)

turbostat_clean x86_energy_perf_policy_clean:
	$(call descend,power/x86/$(@:_clean=),clean)

clean: cgroup_clean cpupower_clean firewire_clean lguest_clean perf_clean \
		selftests_clean turbostat_clean usb_clean virtio_clean \
		vm_clean x86_energy_perf_policy_clean

.PHONY: FORCE<|MERGE_RESOLUTION|>--- conflicted
+++ resolved
@@ -34,17 +34,13 @@
 cpupower: FORCE
 	$(call descend,power/$@)
 
-<<<<<<< HEAD
-cgroup firewire lguest perf usb virtio vm: FORCE
-=======
-firewire guest usb virtio vm: FORCE
+cgroup firewire guest usb virtio vm: FORCE
 	$(call descend,$@)
 
 liblk: FORCE
 	$(call descend,lib/lk)
 
 perf: liblk FORCE
->>>>>>> bc96b361
 	$(call descend,$@)
 
 selftests: FORCE
@@ -72,17 +68,13 @@
 cpupower_clean:
 	$(call descend,power/cpupower,clean)
 
-<<<<<<< HEAD
-cgroup_clean firewire_clean lguest_clean perf_clean usb_clean virtio_clean vm_clean:
-=======
-firewire_clean lguest_clean usb_clean virtio_clean vm_clean:
+cgroup_clean firewire_clean lguest_clean usb_clean virtio_clean vm_clean:
 	$(call descend,$(@:_clean=),clean)
 
 liblk_clean:
 	$(call descend,lib/lk,clean)
 
 perf_clean: liblk_clean
->>>>>>> bc96b361
 	$(call descend,$(@:_clean=),clean)
 
 selftests_clean:
