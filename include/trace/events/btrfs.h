/* SPDX-License-Identifier: GPL-2.0 */
#undef TRACE_SYSTEM
#define TRACE_SYSTEM btrfs

#if !defined(_TRACE_BTRFS_H) || defined(TRACE_HEADER_MULTI_READ)
#define _TRACE_BTRFS_H

#include <linux/writeback.h>
#include <linux/tracepoint.h>
#include <trace/events/mmflags.h>

struct btrfs_root;
struct btrfs_fs_info;
struct btrfs_inode;
struct extent_map;
struct btrfs_file_extent_item;
struct btrfs_ordered_extent;
struct btrfs_delayed_ref_node;
struct btrfs_delayed_tree_ref;
struct btrfs_delayed_data_ref;
struct btrfs_delayed_ref_head;
struct btrfs_block_group_cache;
struct btrfs_free_cluster;
struct map_lookup;
struct extent_buffer;
struct btrfs_work;
struct __btrfs_workqueue;
struct btrfs_qgroup_extent_record;
struct btrfs_qgroup;
struct extent_io_tree;
struct prelim_ref;

TRACE_DEFINE_ENUM(FLUSH_DELAYED_ITEMS_NR);
TRACE_DEFINE_ENUM(FLUSH_DELAYED_ITEMS);
TRACE_DEFINE_ENUM(FLUSH_DELALLOC);
TRACE_DEFINE_ENUM(FLUSH_DELALLOC_WAIT);
TRACE_DEFINE_ENUM(ALLOC_CHUNK);
TRACE_DEFINE_ENUM(COMMIT_TRANS);

#define show_ref_type(type)						\
	__print_symbolic(type,						\
		{ BTRFS_TREE_BLOCK_REF_KEY, 	"TREE_BLOCK_REF" },	\
		{ BTRFS_EXTENT_DATA_REF_KEY, 	"EXTENT_DATA_REF" },	\
		{ BTRFS_EXTENT_REF_V0_KEY, 	"EXTENT_REF_V0" },	\
		{ BTRFS_SHARED_BLOCK_REF_KEY, 	"SHARED_BLOCK_REF" },	\
		{ BTRFS_SHARED_DATA_REF_KEY, 	"SHARED_DATA_REF" })

#define __show_root_type(obj)						\
	__print_symbolic_u64(obj,					\
		{ BTRFS_ROOT_TREE_OBJECTID, 	"ROOT_TREE"	},	\
		{ BTRFS_EXTENT_TREE_OBJECTID, 	"EXTENT_TREE"	},	\
		{ BTRFS_CHUNK_TREE_OBJECTID, 	"CHUNK_TREE"	},	\
		{ BTRFS_DEV_TREE_OBJECTID, 	"DEV_TREE"	},	\
		{ BTRFS_FS_TREE_OBJECTID, 	"FS_TREE"	},	\
		{ BTRFS_ROOT_TREE_DIR_OBJECTID, "ROOT_TREE_DIR"	},	\
		{ BTRFS_CSUM_TREE_OBJECTID, 	"CSUM_TREE"	},	\
		{ BTRFS_TREE_LOG_OBJECTID,	"TREE_LOG"	},	\
		{ BTRFS_QUOTA_TREE_OBJECTID,	"QUOTA_TREE"	},	\
		{ BTRFS_TREE_RELOC_OBJECTID,	"TREE_RELOC"	},	\
		{ BTRFS_UUID_TREE_OBJECTID,	"UUID_TREE"	},	\
		{ BTRFS_FREE_SPACE_TREE_OBJECTID, "FREE_SPACE_TREE" },	\
		{ BTRFS_DATA_RELOC_TREE_OBJECTID, "DATA_RELOC_TREE" })

#define show_root_type(obj)						\
	obj, ((obj >= BTRFS_DATA_RELOC_TREE_OBJECTID) ||		\
	      (obj >= BTRFS_ROOT_TREE_OBJECTID &&			\
	       obj <= BTRFS_QUOTA_TREE_OBJECTID)) ? __show_root_type(obj) : "-"

#define show_fi_type(type)						\
	__print_symbolic(type,						\
		 { BTRFS_FILE_EXTENT_INLINE,	"INLINE" },		\
		 { BTRFS_FILE_EXTENT_REG,	"REG"	 },		\
		 { BTRFS_FILE_EXTENT_PREALLOC,	"PREALLOC"})

#define show_qgroup_rsv_type(type)					\
	__print_symbolic(type,						\
		{ BTRFS_QGROUP_RSV_DATA,	  "DATA"	},	\
		{ BTRFS_QGROUP_RSV_META_PERTRANS, "META_PERTRANS" },	\
		{ BTRFS_QGROUP_RSV_META_PREALLOC, "META_PREALLOC" })

#define show_extent_io_tree_owner(owner)				       \
	__print_symbolic(owner,						       \
		{ IO_TREE_FS_INFO_FREED_EXTENTS0, "FREED_EXTENTS0" },	       \
		{ IO_TREE_FS_INFO_FREED_EXTENTS1, "FREED_EXTENTS1" },	       \
		{ IO_TREE_INODE_IO,		  "INODE_IO" },		       \
		{ IO_TREE_INODE_IO_FAILURE,	  "INODE_IO_FAILURE" },	       \
		{ IO_TREE_RELOC_BLOCKS,		  "RELOC_BLOCKS" },	       \
		{ IO_TREE_TRANS_DIRTY_PAGES,	  "TRANS_DIRTY_PAGES" },       \
		{ IO_TREE_ROOT_DIRTY_LOG_PAGES,	  "ROOT_DIRTY_LOG_PAGES" },    \
		{ IO_TREE_SELFTEST,		  "SELFTEST" })

#define BTRFS_GROUP_FLAGS	\
	{ BTRFS_BLOCK_GROUP_DATA,	"DATA"},	\
	{ BTRFS_BLOCK_GROUP_SYSTEM,	"SYSTEM"},	\
	{ BTRFS_BLOCK_GROUP_METADATA,	"METADATA"},	\
	{ BTRFS_BLOCK_GROUP_RAID0,	"RAID0"}, 	\
	{ BTRFS_BLOCK_GROUP_RAID1,	"RAID1"}, 	\
	{ BTRFS_BLOCK_GROUP_DUP,	"DUP"}, 	\
	{ BTRFS_BLOCK_GROUP_RAID10,	"RAID10"}, 	\
	{ BTRFS_BLOCK_GROUP_RAID5,	"RAID5"},	\
	{ BTRFS_BLOCK_GROUP_RAID6,	"RAID6"}

#define EXTENT_FLAGS						\
	{ EXTENT_DIRTY,			"DIRTY"},		\
	{ EXTENT_UPTODATE,		"UPTODATE"},		\
	{ EXTENT_LOCKED,		"LOCKED"},		\
	{ EXTENT_NEW,			"NEW"},			\
	{ EXTENT_DELALLOC,		"DELALLOC"},		\
	{ EXTENT_DEFRAG,		"DEFRAG"},		\
	{ EXTENT_BOUNDARY,		"BOUNDARY"},		\
	{ EXTENT_NODATASUM,		"NODATASUM"},		\
	{ EXTENT_CLEAR_META_RESV,	"CLEAR_META_RESV"},	\
	{ EXTENT_NEED_WAIT,		"NEED_WAIT"},		\
	{ EXTENT_DAMAGED,		"DAMAGED"},		\
	{ EXTENT_NORESERVE,		"NORESERVE"},		\
	{ EXTENT_QGROUP_RESERVED,	"QGROUP_RESERVED"},	\
	{ EXTENT_CLEAR_DATA_RESV,	"CLEAR_DATA_RESV"},	\
	{ EXTENT_DELALLOC_NEW,		"DELALLOC_NEW"}

#define BTRFS_FSID_SIZE 16
#define TP_STRUCT__entry_fsid __array(u8, fsid, BTRFS_FSID_SIZE)

#define TP_fast_assign_fsid(fs_info)					\
<<<<<<< HEAD
	memcpy(__entry->fsid, fs_info->fs_devices->fsid, BTRFS_FSID_SIZE)
=======
({									\
	if (fs_info)							\
		memcpy(__entry->fsid, fs_info->fs_devices->fsid,	\
		       BTRFS_FSID_SIZE);				\
	else								\
		memset(__entry->fsid, 0, BTRFS_FSID_SIZE);		\
})
>>>>>>> 0ecfebd2

#define TP_STRUCT__entry_btrfs(args...)					\
	TP_STRUCT__entry(						\
		TP_STRUCT__entry_fsid					\
		args)
#define TP_fast_assign_btrfs(fs_info, args...)				\
	TP_fast_assign(							\
		TP_fast_assign_fsid(fs_info);				\
		args)
#define TP_printk_btrfs(fmt, args...) \
	TP_printk("%pU: " fmt, __entry->fsid, args)

TRACE_EVENT(btrfs_transaction_commit,

	TP_PROTO(const struct btrfs_root *root),

	TP_ARGS(root),

	TP_STRUCT__entry_btrfs(
		__field(	u64,  generation		)
		__field(	u64,  root_objectid		)
	),

	TP_fast_assign_btrfs(root->fs_info,
		__entry->generation	= root->fs_info->generation;
		__entry->root_objectid	= root->root_key.objectid;
	),

	TP_printk_btrfs("root=%llu(%s) gen=%llu",
		  show_root_type(__entry->root_objectid),
		  __entry->generation)
);

DECLARE_EVENT_CLASS(btrfs__inode,

	TP_PROTO(const struct inode *inode),

	TP_ARGS(inode),

	TP_STRUCT__entry_btrfs(
		__field(	u64,  ino			)
		__field(	blkcnt_t,  blocks		)
		__field(	u64,  disk_i_size		)
		__field(	u64,  generation		)
		__field(	u64,  last_trans		)
		__field(	u64,  logged_trans		)
		__field(	u64,  root_objectid		)
	),

	TP_fast_assign_btrfs(btrfs_sb(inode->i_sb),
		__entry->ino	= btrfs_ino(BTRFS_I(inode));
		__entry->blocks	= inode->i_blocks;
		__entry->disk_i_size  = BTRFS_I(inode)->disk_i_size;
		__entry->generation = BTRFS_I(inode)->generation;
		__entry->last_trans = BTRFS_I(inode)->last_trans;
		__entry->logged_trans = BTRFS_I(inode)->logged_trans;
		__entry->root_objectid =
				BTRFS_I(inode)->root->root_key.objectid;
	),

	TP_printk_btrfs("root=%llu(%s) gen=%llu ino=%llu blocks=%llu "
		  "disk_i_size=%llu last_trans=%llu logged_trans=%llu",
		  show_root_type(__entry->root_objectid),
		  __entry->generation,
		  __entry->ino,
		  (unsigned long long)__entry->blocks,
		  __entry->disk_i_size,
		  __entry->last_trans,
		  __entry->logged_trans)
);

DEFINE_EVENT(btrfs__inode, btrfs_inode_new,

	TP_PROTO(const struct inode *inode),

	TP_ARGS(inode)
);

DEFINE_EVENT(btrfs__inode, btrfs_inode_request,

	TP_PROTO(const struct inode *inode),

	TP_ARGS(inode)
);

DEFINE_EVENT(btrfs__inode, btrfs_inode_evict,

	TP_PROTO(const struct inode *inode),

	TP_ARGS(inode)
);

#define __show_map_type(type)						\
	__print_symbolic_u64(type,					\
		{ EXTENT_MAP_LAST_BYTE, "LAST_BYTE" 	},		\
		{ EXTENT_MAP_HOLE, 	"HOLE" 		},		\
		{ EXTENT_MAP_INLINE, 	"INLINE" 	},		\
		{ EXTENT_MAP_DELALLOC,	"DELALLOC" 	})

#define show_map_type(type)			\
	type, (type >= EXTENT_MAP_LAST_BYTE) ? "-" :  __show_map_type(type)

#define show_map_flags(flag)						\
	__print_flags(flag, "|",					\
		{ (1 << EXTENT_FLAG_PINNED), 		"PINNED" 	},\
		{ (1 << EXTENT_FLAG_COMPRESSED), 	"COMPRESSED" 	},\
		{ (1 << EXTENT_FLAG_PREALLOC), 		"PREALLOC" 	},\
		{ (1 << EXTENT_FLAG_LOGGING),	 	"LOGGING" 	},\
		{ (1 << EXTENT_FLAG_FILLING),	 	"FILLING" 	},\
		{ (1 << EXTENT_FLAG_FS_MAPPING),	"FS_MAPPING"	})

TRACE_EVENT_CONDITION(btrfs_get_extent,

	TP_PROTO(const struct btrfs_root *root, const struct btrfs_inode *inode,
		 const struct extent_map *map),

	TP_ARGS(root, inode, map),

	TP_CONDITION(map),

	TP_STRUCT__entry_btrfs(
		__field(	u64,  root_objectid	)
		__field(	u64,  ino		)
		__field(	u64,  start		)
		__field(	u64,  len		)
		__field(	u64,  orig_start	)
		__field(	u64,  block_start	)
		__field(	u64,  block_len		)
		__field(	unsigned long,  flags	)
		__field(	int,  refs		)
		__field(	unsigned int,  compress_type	)
	),

	TP_fast_assign_btrfs(root->fs_info,
		__entry->root_objectid	= root->root_key.objectid;
		__entry->ino		= btrfs_ino(inode);
		__entry->start		= map->start;
		__entry->len		= map->len;
		__entry->orig_start	= map->orig_start;
		__entry->block_start	= map->block_start;
		__entry->block_len	= map->block_len;
		__entry->flags		= map->flags;
		__entry->refs		= refcount_read(&map->refs);
		__entry->compress_type	= map->compress_type;
	),

	TP_printk_btrfs("root=%llu(%s) ino=%llu start=%llu len=%llu "
		  "orig_start=%llu block_start=%llu(%s) "
		  "block_len=%llu flags=%s refs=%u "
		  "compress_type=%u",
		  show_root_type(__entry->root_objectid),
		  __entry->ino,
		  __entry->start,
		  __entry->len,
		  __entry->orig_start,
		  show_map_type(__entry->block_start),
		  __entry->block_len,
		  show_map_flags(__entry->flags),
		  __entry->refs, __entry->compress_type)
);

TRACE_EVENT(btrfs_handle_em_exist,

	TP_PROTO(struct btrfs_fs_info *fs_info,
		const struct extent_map *existing, const struct extent_map *map,
		u64 start, u64 len),

	TP_ARGS(fs_info, existing, map, start, len),

	TP_STRUCT__entry_btrfs(
		__field(	u64,  e_start		)
		__field(	u64,  e_len		)
		__field(	u64,  map_start		)
		__field(	u64,  map_len		)
		__field(	u64,  start		)
		__field(	u64,  len		)
	),

	TP_fast_assign_btrfs(fs_info,
		__entry->e_start	= existing->start;
		__entry->e_len		= existing->len;
		__entry->map_start	= map->start;
		__entry->map_len	= map->len;
		__entry->start		= start;
		__entry->len		= len;
	),

	TP_printk_btrfs("start=%llu len=%llu "
		  "existing(start=%llu len=%llu) "
		  "em(start=%llu len=%llu)",
		  __entry->start,
		  __entry->len,
		  __entry->e_start,
		  __entry->e_len,
		  __entry->map_start,
		  __entry->map_len)
);

/* file extent item */
DECLARE_EVENT_CLASS(btrfs__file_extent_item_regular,

	TP_PROTO(struct btrfs_inode *bi, struct extent_buffer *l,
		 struct btrfs_file_extent_item *fi, u64 start),

	TP_ARGS(bi, l, fi, start),

	TP_STRUCT__entry_btrfs(
		__field(	u64,	root_obj	)
		__field(	u64,	ino		)
		__field(	loff_t,	isize		)
		__field(	u64,	disk_isize	)
		__field(	u64,	num_bytes	)
		__field(	u64,	ram_bytes	)
		__field(	u64,	disk_bytenr	)
		__field(	u64,	disk_num_bytes	)
		__field(	u64,	extent_offset	)
		__field(	u8,	extent_type	)
		__field(	u8,	compression	)
		__field(	u64,	extent_start	)
		__field(	u64,	extent_end	)
	),

	TP_fast_assign_btrfs(bi->root->fs_info,
		__entry->root_obj	= bi->root->root_key.objectid;
		__entry->ino		= btrfs_ino(bi);
		__entry->isize		= bi->vfs_inode.i_size;
		__entry->disk_isize	= bi->disk_i_size;
		__entry->num_bytes	= btrfs_file_extent_num_bytes(l, fi);
		__entry->ram_bytes	= btrfs_file_extent_ram_bytes(l, fi);
		__entry->disk_bytenr	= btrfs_file_extent_disk_bytenr(l, fi);
		__entry->disk_num_bytes	= btrfs_file_extent_disk_num_bytes(l, fi);
		__entry->extent_offset	= btrfs_file_extent_offset(l, fi);
		__entry->extent_type	= btrfs_file_extent_type(l, fi);
		__entry->compression	= btrfs_file_extent_compression(l, fi);
		__entry->extent_start	= start;
		__entry->extent_end	= (start + __entry->num_bytes);
	),

	TP_printk_btrfs(
		"root=%llu(%s) inode=%llu size=%llu disk_isize=%llu "
		"file extent range=[%llu %llu] "
		"(num_bytes=%llu ram_bytes=%llu disk_bytenr=%llu "
		"disk_num_bytes=%llu extent_offset=%llu type=%s "
		"compression=%u",
		show_root_type(__entry->root_obj), __entry->ino,
		__entry->isize,
		__entry->disk_isize, __entry->extent_start,
		__entry->extent_end, __entry->num_bytes, __entry->ram_bytes,
		__entry->disk_bytenr, __entry->disk_num_bytes,
		__entry->extent_offset, show_fi_type(__entry->extent_type),
		__entry->compression)
);

DECLARE_EVENT_CLASS(
	btrfs__file_extent_item_inline,

	TP_PROTO(struct btrfs_inode *bi, struct extent_buffer *l,
		 struct btrfs_file_extent_item *fi, int slot, u64 start),

	TP_ARGS(bi, l, fi, slot,  start),

	TP_STRUCT__entry_btrfs(
		__field(	u64,	root_obj	)
		__field(	u64,	ino		)
		__field(	loff_t,	isize		)
		__field(	u64,	disk_isize	)
		__field(	u8,	extent_type	)
		__field(	u8,	compression	)
		__field(	u64,	extent_start	)
		__field(	u64,	extent_end	)
	),

	TP_fast_assign_btrfs(
		bi->root->fs_info,
		__entry->root_obj	= bi->root->root_key.objectid;
		__entry->ino		= btrfs_ino(bi);
		__entry->isize		= bi->vfs_inode.i_size;
		__entry->disk_isize	= bi->disk_i_size;
		__entry->extent_type	= btrfs_file_extent_type(l, fi);
		__entry->compression	= btrfs_file_extent_compression(l, fi);
		__entry->extent_start	= start;
		__entry->extent_end	= (start + btrfs_file_extent_ram_bytes(l, fi));
	),

	TP_printk_btrfs(
		"root=%llu(%s) inode=%llu size=%llu disk_isize=%llu "
		"file extent range=[%llu %llu] "
		"extent_type=%s compression=%u",
		show_root_type(__entry->root_obj), __entry->ino, __entry->isize,
		__entry->disk_isize, __entry->extent_start,
		__entry->extent_end, show_fi_type(__entry->extent_type),
		__entry->compression)
);

DEFINE_EVENT(
	btrfs__file_extent_item_regular, btrfs_get_extent_show_fi_regular,

	TP_PROTO(struct btrfs_inode *bi, struct extent_buffer *l,
		 struct btrfs_file_extent_item *fi, u64 start),

	TP_ARGS(bi, l, fi, start)
);

DEFINE_EVENT(
	btrfs__file_extent_item_regular, btrfs_truncate_show_fi_regular,

	TP_PROTO(struct btrfs_inode *bi, struct extent_buffer *l,
		 struct btrfs_file_extent_item *fi, u64 start),

	TP_ARGS(bi, l, fi, start)
);

DEFINE_EVENT(
	btrfs__file_extent_item_inline, btrfs_get_extent_show_fi_inline,

	TP_PROTO(struct btrfs_inode *bi, struct extent_buffer *l,
		 struct btrfs_file_extent_item *fi, int slot, u64 start),

	TP_ARGS(bi, l, fi, slot, start)
);

DEFINE_EVENT(
	btrfs__file_extent_item_inline, btrfs_truncate_show_fi_inline,

	TP_PROTO(struct btrfs_inode *bi, struct extent_buffer *l,
		 struct btrfs_file_extent_item *fi, int slot, u64 start),

	TP_ARGS(bi, l, fi, slot, start)
);

#define show_ordered_flags(flags)					   \
	__print_flags(flags, "|",					   \
		{ (1 << BTRFS_ORDERED_IO_DONE), 	"IO_DONE" 	}, \
		{ (1 << BTRFS_ORDERED_COMPLETE), 	"COMPLETE" 	}, \
		{ (1 << BTRFS_ORDERED_NOCOW), 		"NOCOW" 	}, \
		{ (1 << BTRFS_ORDERED_COMPRESSED), 	"COMPRESSED" 	}, \
		{ (1 << BTRFS_ORDERED_PREALLOC), 	"PREALLOC" 	}, \
		{ (1 << BTRFS_ORDERED_DIRECT),	 	"DIRECT" 	}, \
		{ (1 << BTRFS_ORDERED_IOERR), 		"IOERR" 	}, \
		{ (1 << BTRFS_ORDERED_UPDATED_ISIZE), 	"UPDATED_ISIZE"	}, \
		{ (1 << BTRFS_ORDERED_TRUNCATED), 	"TRUNCATED"	})


DECLARE_EVENT_CLASS(btrfs__ordered_extent,

	TP_PROTO(const struct inode *inode,
		 const struct btrfs_ordered_extent *ordered),

	TP_ARGS(inode, ordered),

	TP_STRUCT__entry_btrfs(
		__field(	u64,  ino		)
		__field(	u64,  file_offset	)
		__field(	u64,  start		)
		__field(	u64,  len		)
		__field(	u64,  disk_len		)
		__field(	u64,  bytes_left	)
		__field(	unsigned long,  flags	)
		__field(	int,  compress_type	)
		__field(	int,  refs		)
		__field(	u64,  root_objectid	)
		__field(	u64,  truncated_len	)
	),

	TP_fast_assign_btrfs(btrfs_sb(inode->i_sb),
		__entry->ino 		= btrfs_ino(BTRFS_I(inode));
		__entry->file_offset	= ordered->file_offset;
		__entry->start		= ordered->start;
		__entry->len		= ordered->len;
		__entry->disk_len	= ordered->disk_len;
		__entry->bytes_left	= ordered->bytes_left;
		__entry->flags		= ordered->flags;
		__entry->compress_type	= ordered->compress_type;
		__entry->refs		= refcount_read(&ordered->refs);
		__entry->root_objectid	=
				BTRFS_I(inode)->root->root_key.objectid;
		__entry->truncated_len	= ordered->truncated_len;
	),

	TP_printk_btrfs("root=%llu(%s) ino=%llu file_offset=%llu "
		  "start=%llu len=%llu disk_len=%llu "
		  "truncated_len=%llu "
		  "bytes_left=%llu flags=%s compress_type=%d "
		  "refs=%d",
		  show_root_type(__entry->root_objectid),
		  __entry->ino,
		  __entry->file_offset,
		  __entry->start,
		  __entry->len,
		  __entry->disk_len,
		  __entry->truncated_len,
		  __entry->bytes_left,
		  show_ordered_flags(__entry->flags),
		  __entry->compress_type, __entry->refs)
);

DEFINE_EVENT(btrfs__ordered_extent, btrfs_ordered_extent_add,

	TP_PROTO(const struct inode *inode,
		 const struct btrfs_ordered_extent *ordered),

	TP_ARGS(inode, ordered)
);

DEFINE_EVENT(btrfs__ordered_extent, btrfs_ordered_extent_remove,

	TP_PROTO(const struct inode *inode,
		 const struct btrfs_ordered_extent *ordered),

	TP_ARGS(inode, ordered)
);

DEFINE_EVENT(btrfs__ordered_extent, btrfs_ordered_extent_start,

	TP_PROTO(const struct inode *inode,
		 const struct btrfs_ordered_extent *ordered),

	TP_ARGS(inode, ordered)
);

DEFINE_EVENT(btrfs__ordered_extent, btrfs_ordered_extent_put,

	TP_PROTO(const struct inode *inode,
		 const struct btrfs_ordered_extent *ordered),

	TP_ARGS(inode, ordered)
);

DECLARE_EVENT_CLASS(btrfs__writepage,

	TP_PROTO(const struct page *page, const struct inode *inode,
		 const struct writeback_control *wbc),

	TP_ARGS(page, inode, wbc),

	TP_STRUCT__entry_btrfs(
		__field(	u64,	ino			)
		__field(	pgoff_t,  index			)
		__field(	long,   nr_to_write		)
		__field(	long,   pages_skipped		)
		__field(	loff_t, range_start		)
		__field(	loff_t, range_end		)
		__field(	char,   for_kupdate		)
		__field(	char,   for_reclaim		)
		__field(	char,   range_cyclic		)
		__field(	pgoff_t,  writeback_index	)
		__field(	u64,    root_objectid		)
	),

	TP_fast_assign_btrfs(btrfs_sb(inode->i_sb),
		__entry->ino		= btrfs_ino(BTRFS_I(inode));
		__entry->index		= page->index;
		__entry->nr_to_write	= wbc->nr_to_write;
		__entry->pages_skipped	= wbc->pages_skipped;
		__entry->range_start	= wbc->range_start;
		__entry->range_end	= wbc->range_end;
		__entry->for_kupdate	= wbc->for_kupdate;
		__entry->for_reclaim	= wbc->for_reclaim;
		__entry->range_cyclic	= wbc->range_cyclic;
		__entry->writeback_index = inode->i_mapping->writeback_index;
		__entry->root_objectid	=
				 BTRFS_I(inode)->root->root_key.objectid;
	),

	TP_printk_btrfs("root=%llu(%s) ino=%llu page_index=%lu "
		  "nr_to_write=%ld pages_skipped=%ld range_start=%llu "
		  "range_end=%llu for_kupdate=%d "
		  "for_reclaim=%d range_cyclic=%d writeback_index=%lu",
		  show_root_type(__entry->root_objectid),
		  __entry->ino, __entry->index,
		  __entry->nr_to_write, __entry->pages_skipped,
		  __entry->range_start, __entry->range_end,
		  __entry->for_kupdate,
		  __entry->for_reclaim, __entry->range_cyclic,
		  (unsigned long)__entry->writeback_index)
);

DEFINE_EVENT(btrfs__writepage, __extent_writepage,

	TP_PROTO(const struct page *page, const struct inode *inode,
		 const struct writeback_control *wbc),

	TP_ARGS(page, inode, wbc)
);

TRACE_EVENT(btrfs_writepage_end_io_hook,

	TP_PROTO(const struct page *page, u64 start, u64 end, int uptodate),

	TP_ARGS(page, start, end, uptodate),

	TP_STRUCT__entry_btrfs(
		__field(	u64,	 ino		)
		__field(	pgoff_t, index		)
		__field(	u64,	 start		)
		__field(	u64,	 end		)
		__field(	int,	 uptodate	)
		__field(	u64,    root_objectid	)
	),

	TP_fast_assign_btrfs(btrfs_sb(page->mapping->host->i_sb),
		__entry->ino	= btrfs_ino(BTRFS_I(page->mapping->host));
		__entry->index	= page->index;
		__entry->start	= start;
		__entry->end	= end;
		__entry->uptodate = uptodate;
		__entry->root_objectid	=
			 BTRFS_I(page->mapping->host)->root->root_key.objectid;
	),

	TP_printk_btrfs("root=%llu(%s) ino=%llu page_index=%lu start=%llu "
		  "end=%llu uptodate=%d",
		  show_root_type(__entry->root_objectid),
		  __entry->ino, (unsigned long)__entry->index,
		  __entry->start,
		  __entry->end, __entry->uptodate)
);

TRACE_EVENT(btrfs_sync_file,

	TP_PROTO(const struct file *file, int datasync),

	TP_ARGS(file, datasync),

	TP_STRUCT__entry_btrfs(
		__field(	u64,	ino		)
		__field(	u64,	parent		)
		__field(	int,    datasync	)
		__field(	u64,    root_objectid	)
	),

	TP_fast_assign(
		const struct dentry *dentry = file->f_path.dentry;
		const struct inode *inode = d_inode(dentry);

		TP_fast_assign_fsid(btrfs_sb(file->f_path.dentry->d_sb));
		__entry->ino		= btrfs_ino(BTRFS_I(inode));
		__entry->parent		= btrfs_ino(BTRFS_I(d_inode(dentry->d_parent)));
		__entry->datasync	= datasync;
		__entry->root_objectid	=
				 BTRFS_I(inode)->root->root_key.objectid;
	),

	TP_printk_btrfs("root=%llu(%s) ino=%llu parent=%llu datasync=%d",
		  show_root_type(__entry->root_objectid),
		  __entry->ino,
		  __entry->parent,
		  __entry->datasync)
);

TRACE_EVENT(btrfs_sync_fs,

	TP_PROTO(const struct btrfs_fs_info *fs_info, int wait),

	TP_ARGS(fs_info, wait),

	TP_STRUCT__entry_btrfs(
		__field(	int,  wait		)
	),

	TP_fast_assign_btrfs(fs_info,
		__entry->wait	= wait;
	),

	TP_printk_btrfs("wait=%d", __entry->wait)
);

TRACE_EVENT(btrfs_add_block_group,

	TP_PROTO(const struct btrfs_fs_info *fs_info,
		 const struct btrfs_block_group_cache *block_group, int create),

	TP_ARGS(fs_info, block_group, create),

	TP_STRUCT__entry_btrfs(
		__field(	u64,	offset			)
		__field(	u64,	size			)
		__field(	u64,	flags			)
		__field(	u64,	bytes_used		)
		__field(	u64,	bytes_super		)
		__field(	int,	create			)
	),

	TP_fast_assign_btrfs(fs_info,
		__entry->offset		= block_group->key.objectid;
		__entry->size		= block_group->key.offset;
		__entry->flags		= block_group->flags;
		__entry->bytes_used	=
			btrfs_block_group_used(&block_group->item);
		__entry->bytes_super	= block_group->bytes_super;
		__entry->create		= create;
	),

	TP_printk_btrfs("block_group offset=%llu size=%llu "
		  "flags=%llu(%s) bytes_used=%llu bytes_super=%llu "
		  "create=%d",
		  __entry->offset,
		  __entry->size,
		  __entry->flags,
		  __print_flags((unsigned long)__entry->flags, "|",
				BTRFS_GROUP_FLAGS),
		  __entry->bytes_used,
		  __entry->bytes_super, __entry->create)
);

#define show_ref_action(action)						\
	__print_symbolic(action,					\
		{ BTRFS_ADD_DELAYED_REF,    "ADD_DELAYED_REF" },	\
		{ BTRFS_DROP_DELAYED_REF,   "DROP_DELAYED_REF" },	\
		{ BTRFS_ADD_DELAYED_EXTENT, "ADD_DELAYED_EXTENT" }, 	\
		{ BTRFS_UPDATE_DELAYED_HEAD, "UPDATE_DELAYED_HEAD" })
			

DECLARE_EVENT_CLASS(btrfs_delayed_tree_ref,

	TP_PROTO(const struct btrfs_fs_info *fs_info,
		 const struct btrfs_delayed_ref_node *ref,
		 const struct btrfs_delayed_tree_ref *full_ref,
		 int action),

	TP_ARGS(fs_info, ref, full_ref, action),

	TP_STRUCT__entry_btrfs(
		__field(	u64,  bytenr		)
		__field(	u64,  num_bytes		)
		__field(	int,  action		) 
		__field(	u64,  parent		)
		__field(	u64,  ref_root		)
		__field(	int,  level		)
		__field(	int,  type		)
		__field(	u64,  seq		)
	),

	TP_fast_assign_btrfs(fs_info,
		__entry->bytenr		= ref->bytenr;
		__entry->num_bytes	= ref->num_bytes;
		__entry->action		= action;
		__entry->parent		= full_ref->parent;
		__entry->ref_root	= full_ref->root;
		__entry->level		= full_ref->level;
		__entry->type		= ref->type;
		__entry->seq		= ref->seq;
	),

	TP_printk_btrfs("bytenr=%llu num_bytes=%llu action=%s "
		  "parent=%llu(%s) ref_root=%llu(%s) level=%d "
		  "type=%s seq=%llu",
		  __entry->bytenr,
		  __entry->num_bytes,
		  show_ref_action(__entry->action),
		  show_root_type(__entry->parent),
		  show_root_type(__entry->ref_root),
		  __entry->level, show_ref_type(__entry->type),
		  __entry->seq)
);

DEFINE_EVENT(btrfs_delayed_tree_ref,  add_delayed_tree_ref,

	TP_PROTO(const struct btrfs_fs_info *fs_info,
		 const struct btrfs_delayed_ref_node *ref,
		 const struct btrfs_delayed_tree_ref *full_ref,
		 int action),

	TP_ARGS(fs_info, ref, full_ref, action)
);

DEFINE_EVENT(btrfs_delayed_tree_ref,  run_delayed_tree_ref,

	TP_PROTO(const struct btrfs_fs_info *fs_info,
		 const struct btrfs_delayed_ref_node *ref,
		 const struct btrfs_delayed_tree_ref *full_ref,
		 int action),

	TP_ARGS(fs_info, ref, full_ref, action)
);

DECLARE_EVENT_CLASS(btrfs_delayed_data_ref,

	TP_PROTO(const struct btrfs_fs_info *fs_info,
		 const struct btrfs_delayed_ref_node *ref,
		 const struct btrfs_delayed_data_ref *full_ref,
		 int action),

	TP_ARGS(fs_info, ref, full_ref, action),

	TP_STRUCT__entry_btrfs(
		__field(	u64,  bytenr		)
		__field(	u64,  num_bytes		)
		__field(	int,  action		) 
		__field(	u64,  parent		)
		__field(	u64,  ref_root		)
		__field(	u64,  owner		)
		__field(	u64,  offset		)
		__field(	int,  type		)
		__field(	u64,  seq		)
	),

	TP_fast_assign_btrfs(fs_info,
		__entry->bytenr		= ref->bytenr;
		__entry->num_bytes	= ref->num_bytes;
		__entry->action		= action;
		__entry->parent		= full_ref->parent;
		__entry->ref_root	= full_ref->root;
		__entry->owner		= full_ref->objectid;
		__entry->offset		= full_ref->offset;
		__entry->type		= ref->type;
		__entry->seq		= ref->seq;
	),

	TP_printk_btrfs("bytenr=%llu num_bytes=%llu action=%s "
		  "parent=%llu(%s) ref_root=%llu(%s) owner=%llu "
		  "offset=%llu type=%s seq=%llu",
		  __entry->bytenr,
		  __entry->num_bytes,
		  show_ref_action(__entry->action),
		  show_root_type(__entry->parent),
		  show_root_type(__entry->ref_root),
		  __entry->owner,
		  __entry->offset,
		  show_ref_type(__entry->type),
		  __entry->seq)
);

DEFINE_EVENT(btrfs_delayed_data_ref,  add_delayed_data_ref,

	TP_PROTO(const struct btrfs_fs_info *fs_info,
		 const struct btrfs_delayed_ref_node *ref,
		 const struct btrfs_delayed_data_ref *full_ref,
		 int action),

	TP_ARGS(fs_info, ref, full_ref, action)
);

DEFINE_EVENT(btrfs_delayed_data_ref,  run_delayed_data_ref,

	TP_PROTO(const struct btrfs_fs_info *fs_info,
		 const struct btrfs_delayed_ref_node *ref,
		 const struct btrfs_delayed_data_ref *full_ref,
		 int action),

	TP_ARGS(fs_info, ref, full_ref, action)
);

DECLARE_EVENT_CLASS(btrfs_delayed_ref_head,

	TP_PROTO(const struct btrfs_fs_info *fs_info,
		 const struct btrfs_delayed_ref_head *head_ref,
		 int action),

	TP_ARGS(fs_info, head_ref, action),

	TP_STRUCT__entry_btrfs(
		__field(	u64,  bytenr		)
		__field(	u64,  num_bytes		)
		__field(	int,  action		) 
		__field(	int,  is_data		)
	),

	TP_fast_assign_btrfs(fs_info,
		__entry->bytenr		= head_ref->bytenr;
		__entry->num_bytes	= head_ref->num_bytes;
		__entry->action		= action;
		__entry->is_data	= head_ref->is_data;
	),

	TP_printk_btrfs("bytenr=%llu num_bytes=%llu action=%s is_data=%d",
		  __entry->bytenr,
		  __entry->num_bytes,
		  show_ref_action(__entry->action),
		  __entry->is_data)
);

DEFINE_EVENT(btrfs_delayed_ref_head,  add_delayed_ref_head,

	TP_PROTO(const struct btrfs_fs_info *fs_info,
		 const struct btrfs_delayed_ref_head *head_ref,
		 int action),

	TP_ARGS(fs_info, head_ref, action)
);

DEFINE_EVENT(btrfs_delayed_ref_head,  run_delayed_ref_head,

	TP_PROTO(const struct btrfs_fs_info *fs_info,
		 const struct btrfs_delayed_ref_head *head_ref,
		 int action),

	TP_ARGS(fs_info, head_ref, action)
);

#define show_chunk_type(type)					\
	__print_flags(type, "|",				\
		{ BTRFS_BLOCK_GROUP_DATA, 	"DATA"	},	\
		{ BTRFS_BLOCK_GROUP_SYSTEM, 	"SYSTEM"},	\
		{ BTRFS_BLOCK_GROUP_METADATA, 	"METADATA"},	\
		{ BTRFS_BLOCK_GROUP_RAID0, 	"RAID0" },	\
		{ BTRFS_BLOCK_GROUP_RAID1, 	"RAID1" },	\
		{ BTRFS_BLOCK_GROUP_DUP, 	"DUP"	},	\
		{ BTRFS_BLOCK_GROUP_RAID10, 	"RAID10"},	\
		{ BTRFS_BLOCK_GROUP_RAID5, 	"RAID5"	},	\
		{ BTRFS_BLOCK_GROUP_RAID6, 	"RAID6"	})

DECLARE_EVENT_CLASS(btrfs__chunk,

	TP_PROTO(const struct btrfs_fs_info *fs_info,
		 const struct map_lookup *map, u64 offset, u64 size),

	TP_ARGS(fs_info, map, offset, size),

	TP_STRUCT__entry_btrfs(
		__field(	int,  num_stripes		)
		__field(	u64,  type			)
		__field(	int,  sub_stripes		)
		__field(	u64,  offset			)
		__field(	u64,  size			)
		__field(	u64,  root_objectid		)
	),

	TP_fast_assign_btrfs(fs_info,
		__entry->num_stripes	= map->num_stripes;
		__entry->type		= map->type;
		__entry->sub_stripes	= map->sub_stripes;
		__entry->offset		= offset;
		__entry->size		= size;
		__entry->root_objectid	= fs_info->chunk_root->root_key.objectid;
	),

	TP_printk_btrfs("root=%llu(%s) offset=%llu size=%llu "
		  "num_stripes=%d sub_stripes=%d type=%s",
		  show_root_type(__entry->root_objectid),
		  __entry->offset,
		  __entry->size,
		  __entry->num_stripes, __entry->sub_stripes,
		  show_chunk_type(__entry->type))
);

DEFINE_EVENT(btrfs__chunk,  btrfs_chunk_alloc,

	TP_PROTO(const struct btrfs_fs_info *fs_info,
		 const struct map_lookup *map, u64 offset, u64 size),

	TP_ARGS(fs_info, map, offset, size)
);

DEFINE_EVENT(btrfs__chunk,  btrfs_chunk_free,

	TP_PROTO(const struct btrfs_fs_info *fs_info,
		 const struct map_lookup *map, u64 offset, u64 size),

	TP_ARGS(fs_info, map, offset, size)
);

TRACE_EVENT(btrfs_cow_block,

	TP_PROTO(const struct btrfs_root *root, const struct extent_buffer *buf,
		 const struct extent_buffer *cow),

	TP_ARGS(root, buf, cow),

	TP_STRUCT__entry_btrfs(
		__field(	u64,  root_objectid		)
		__field(	u64,  buf_start			)
		__field(	int,  refs			)
		__field(	u64,  cow_start			)
		__field(	int,  buf_level			)
		__field(	int,  cow_level			)
	),

	TP_fast_assign_btrfs(root->fs_info,
		__entry->root_objectid	= root->root_key.objectid;
		__entry->buf_start	= buf->start;
		__entry->refs		= atomic_read(&buf->refs);
		__entry->cow_start	= cow->start;
		__entry->buf_level	= btrfs_header_level(buf);
		__entry->cow_level	= btrfs_header_level(cow);
	),

	TP_printk_btrfs("root=%llu(%s) refs=%d orig_buf=%llu "
		  "(orig_level=%d) cow_buf=%llu (cow_level=%d)",
		  show_root_type(__entry->root_objectid),
		  __entry->refs,
		  __entry->buf_start,
		  __entry->buf_level,
		  __entry->cow_start,
		  __entry->cow_level)
);

TRACE_EVENT(btrfs_space_reservation,

	TP_PROTO(const struct btrfs_fs_info *fs_info, char *type, u64 val,
		 u64 bytes, int reserve),

	TP_ARGS(fs_info, type, val, bytes, reserve),

	TP_STRUCT__entry_btrfs(
		__string(	type,	type			)
		__field(	u64,	val			)
		__field(	u64,	bytes			)
		__field(	int,	reserve			)
	),

	TP_fast_assign_btrfs(fs_info,
		__assign_str(type, type);
		__entry->val		= val;
		__entry->bytes		= bytes;
		__entry->reserve	= reserve;
	),

	TP_printk_btrfs("%s: %llu %s %llu", __get_str(type), __entry->val,
			__entry->reserve ? "reserve" : "release",
			__entry->bytes)
);

#define show_flush_action(action)						\
	__print_symbolic(action,						\
		{ BTRFS_RESERVE_NO_FLUSH,	"BTRFS_RESERVE_NO_FLUSH"},	\
		{ BTRFS_RESERVE_FLUSH_LIMIT,	"BTRFS_RESERVE_FLUSH_LIMIT"},	\
		{ BTRFS_RESERVE_FLUSH_ALL,	"BTRFS_RESERVE_FLUSH_ALL"})

TRACE_EVENT(btrfs_trigger_flush,

	TP_PROTO(const struct btrfs_fs_info *fs_info, u64 flags, u64 bytes,
		 int flush, char *reason),

	TP_ARGS(fs_info, flags, bytes, flush, reason),

	TP_STRUCT__entry_btrfs(
		__field(	u64,	flags			)
		__field(	u64,	bytes			)
		__field(	int,	flush			)
		__string(	reason,	reason			)
	),

	TP_fast_assign_btrfs(fs_info,
		__entry->flags	= flags;
		__entry->bytes	= bytes;
		__entry->flush	= flush;
		__assign_str(reason, reason)
	),

	TP_printk_btrfs("%s: flush=%d(%s) flags=%llu(%s) bytes=%llu",
		  __get_str(reason), __entry->flush,
		  show_flush_action(__entry->flush),
		  __entry->flags,
		  __print_flags((unsigned long)__entry->flags, "|",
				BTRFS_GROUP_FLAGS),
		  __entry->bytes)
);

#define show_flush_state(state)							\
	__print_symbolic(state,							\
		{ FLUSH_DELAYED_ITEMS_NR,	"FLUSH_DELAYED_ITEMS_NR"},	\
		{ FLUSH_DELAYED_ITEMS,		"FLUSH_DELAYED_ITEMS"},		\
		{ FLUSH_DELALLOC,		"FLUSH_DELALLOC"},		\
		{ FLUSH_DELALLOC_WAIT,		"FLUSH_DELALLOC_WAIT"},		\
		{ FLUSH_DELAYED_REFS_NR,	"FLUSH_DELAYED_REFS_NR"},	\
		{ FLUSH_DELAYED_REFS,		"FLUSH_ELAYED_REFS"},		\
		{ ALLOC_CHUNK,			"ALLOC_CHUNK"},			\
		{ ALLOC_CHUNK_FORCE,		"ALLOC_CHUNK_FORCE"},		\
		{ COMMIT_TRANS,			"COMMIT_TRANS"})

TRACE_EVENT(btrfs_flush_space,

	TP_PROTO(const struct btrfs_fs_info *fs_info, u64 flags, u64 num_bytes,
		 int state, int ret),

	TP_ARGS(fs_info, flags, num_bytes, state, ret),

	TP_STRUCT__entry_btrfs(
		__field(	u64,	flags			)
		__field(	u64,	num_bytes		)
		__field(	int,	state			)
		__field(	int,	ret			)
	),

	TP_fast_assign_btrfs(fs_info,
		__entry->flags		=	flags;
		__entry->num_bytes	=	num_bytes;
		__entry->state		=	state;
		__entry->ret		=	ret;
	),

	TP_printk_btrfs("state=%d(%s) flags=%llu(%s) num_bytes=%llu ret=%d",
		  __entry->state,
		  show_flush_state(__entry->state),
		  __entry->flags,
		  __print_flags((unsigned long)__entry->flags, "|",
				BTRFS_GROUP_FLAGS),
		  __entry->num_bytes, __entry->ret)
);

DECLARE_EVENT_CLASS(btrfs__reserved_extent,

	TP_PROTO(const struct btrfs_fs_info *fs_info, u64 start, u64 len),

	TP_ARGS(fs_info, start, len),

	TP_STRUCT__entry_btrfs(
		__field(	u64,  start			)
		__field(	u64,  len			)
	),

	TP_fast_assign_btrfs(fs_info,
		__entry->start		= start;
		__entry->len		= len;
	),

	TP_printk_btrfs("root=%llu(%s) start=%llu len=%llu",
		  show_root_type(BTRFS_EXTENT_TREE_OBJECTID),
		  __entry->start,
		  __entry->len)
);

DEFINE_EVENT(btrfs__reserved_extent,  btrfs_reserved_extent_alloc,

	TP_PROTO(const struct btrfs_fs_info *fs_info, u64 start, u64 len),

	TP_ARGS(fs_info, start, len)
);

DEFINE_EVENT(btrfs__reserved_extent,  btrfs_reserved_extent_free,

	TP_PROTO(const struct btrfs_fs_info *fs_info, u64 start, u64 len),

	TP_ARGS(fs_info, start, len)
);

TRACE_EVENT(find_free_extent,

	TP_PROTO(const struct btrfs_fs_info *fs_info, u64 num_bytes,
		 u64 empty_size, u64 data),

	TP_ARGS(fs_info, num_bytes, empty_size, data),

	TP_STRUCT__entry_btrfs(
		__field(	u64,	num_bytes		)
		__field(	u64,	empty_size		)
		__field(	u64,	data			)
	),

	TP_fast_assign_btrfs(fs_info,
		__entry->num_bytes	= num_bytes;
		__entry->empty_size	= empty_size;
		__entry->data		= data;
	),

	TP_printk_btrfs("root=%llu(%s) len=%llu empty_size=%llu flags=%llu(%s)",
		  show_root_type(BTRFS_EXTENT_TREE_OBJECTID),
		  __entry->num_bytes, __entry->empty_size, __entry->data,
		  __print_flags((unsigned long)__entry->data, "|",
				 BTRFS_GROUP_FLAGS))
);

DECLARE_EVENT_CLASS(btrfs__reserve_extent,

	TP_PROTO(const struct btrfs_block_group_cache *block_group, u64 start,
		 u64 len),

	TP_ARGS(block_group, start, len),

	TP_STRUCT__entry_btrfs(
		__field(	u64,	bg_objectid		)
		__field(	u64,	flags			)
		__field(	u64,	start			)
		__field(	u64,	len			)
	),

	TP_fast_assign_btrfs(block_group->fs_info,
		__entry->bg_objectid	= block_group->key.objectid;
		__entry->flags		= block_group->flags;
		__entry->start		= start;
		__entry->len		= len;
	),

	TP_printk_btrfs("root=%llu(%s) block_group=%llu flags=%llu(%s) "
		  "start=%llu len=%llu",
		  show_root_type(BTRFS_EXTENT_TREE_OBJECTID),
		  __entry->bg_objectid,
		  __entry->flags, __print_flags((unsigned long)__entry->flags,
						"|", BTRFS_GROUP_FLAGS),
		  __entry->start, __entry->len)
);

DEFINE_EVENT(btrfs__reserve_extent, btrfs_reserve_extent,

	TP_PROTO(const struct btrfs_block_group_cache *block_group, u64 start,
		 u64 len),

	TP_ARGS(block_group, start, len)
);

DEFINE_EVENT(btrfs__reserve_extent, btrfs_reserve_extent_cluster,

	TP_PROTO(const struct btrfs_block_group_cache *block_group, u64 start,
		 u64 len),

	TP_ARGS(block_group, start, len)
);

TRACE_EVENT(btrfs_find_cluster,

	TP_PROTO(const struct btrfs_block_group_cache *block_group, u64 start,
		 u64 bytes, u64 empty_size, u64 min_bytes),

	TP_ARGS(block_group, start, bytes, empty_size, min_bytes),

	TP_STRUCT__entry_btrfs(
		__field(	u64,	bg_objectid		)
		__field(	u64,	flags			)
		__field(	u64,	start			)
		__field(	u64,	bytes			)
		__field(	u64,	empty_size		)
		__field(	u64,	min_bytes		)
	),

	TP_fast_assign_btrfs(block_group->fs_info,
		__entry->bg_objectid	= block_group->key.objectid;
		__entry->flags		= block_group->flags;
		__entry->start		= start;
		__entry->bytes		= bytes;
		__entry->empty_size	= empty_size;
		__entry->min_bytes	= min_bytes;
	),

	TP_printk_btrfs("block_group=%llu flags=%llu(%s) start=%llu len=%llu "
		  "empty_size=%llu min_bytes=%llu", __entry->bg_objectid,
		  __entry->flags,
		  __print_flags((unsigned long)__entry->flags, "|",
				BTRFS_GROUP_FLAGS), __entry->start,
		  __entry->bytes, __entry->empty_size,  __entry->min_bytes)
);

TRACE_EVENT(btrfs_failed_cluster_setup,

	TP_PROTO(const struct btrfs_block_group_cache *block_group),

	TP_ARGS(block_group),

	TP_STRUCT__entry_btrfs(
		__field(	u64,	bg_objectid		)
	),

	TP_fast_assign_btrfs(block_group->fs_info,
		__entry->bg_objectid	= block_group->key.objectid;
	),

	TP_printk_btrfs("block_group=%llu", __entry->bg_objectid)
);

TRACE_EVENT(btrfs_setup_cluster,

	TP_PROTO(const struct btrfs_block_group_cache *block_group,
		 const struct btrfs_free_cluster *cluster,
		 u64 size, int bitmap),

	TP_ARGS(block_group, cluster, size, bitmap),

	TP_STRUCT__entry_btrfs(
		__field(	u64,	bg_objectid		)
		__field(	u64,	flags			)
		__field(	u64,	start			)
		__field(	u64,	max_size		)
		__field(	u64,	size			)
		__field(	int,	bitmap			)
	),

	TP_fast_assign_btrfs(block_group->fs_info,
		__entry->bg_objectid	= block_group->key.objectid;
		__entry->flags		= block_group->flags;
		__entry->start		= cluster->window_start;
		__entry->max_size	= cluster->max_size;
		__entry->size		= size;
		__entry->bitmap		= bitmap;
	),

	TP_printk_btrfs("block_group=%llu flags=%llu(%s) window_start=%llu "
		  "size=%llu max_size=%llu bitmap=%d",
		  __entry->bg_objectid,
		  __entry->flags,
		  __print_flags((unsigned long)__entry->flags, "|",
				BTRFS_GROUP_FLAGS), __entry->start,
		  __entry->size, __entry->max_size, __entry->bitmap)
);

struct extent_state;
TRACE_EVENT(alloc_extent_state,

	TP_PROTO(const struct extent_state *state,
		 gfp_t mask, unsigned long IP),

	TP_ARGS(state, mask, IP),

	TP_STRUCT__entry(
		__field(const struct extent_state *, state)
		__field(gfp_t, mask)
		__field(unsigned long, ip)
	),

	TP_fast_assign(
		__entry->state	= state,
		__entry->mask	= mask,
		__entry->ip	= IP
	),

	TP_printk("state=%p mask=%s caller=%pS", __entry->state,
		  show_gfp_flags(__entry->mask), (const void *)__entry->ip)
);

TRACE_EVENT(free_extent_state,

	TP_PROTO(const struct extent_state *state, unsigned long IP),

	TP_ARGS(state, IP),

	TP_STRUCT__entry(
		__field(const struct extent_state *, state)
		__field(unsigned long, ip)
	),

	TP_fast_assign(
		__entry->state	= state,
		__entry->ip = IP
	),

	TP_printk("state=%p caller=%pS", __entry->state,
		  (const void *)__entry->ip)
);

DECLARE_EVENT_CLASS(btrfs__work,

	TP_PROTO(const struct btrfs_work *work),

	TP_ARGS(work),

	TP_STRUCT__entry_btrfs(
		__field(	const void *,	work			)
		__field(	const void *,	wq			)
		__field(	const void *,	func			)
		__field(	const void *,	ordered_func		)
		__field(	const void *,	ordered_free		)
		__field(	const void *,	normal_work		)
	),

	TP_fast_assign_btrfs(btrfs_work_owner(work),
		__entry->work		= work;
		__entry->wq		= work->wq;
		__entry->func		= work->func;
		__entry->ordered_func	= work->ordered_func;
		__entry->ordered_free	= work->ordered_free;
		__entry->normal_work	= &work->normal_work;
	),

	TP_printk_btrfs("work=%p (normal_work=%p) wq=%p func=%ps ordered_func=%p "
		  "ordered_free=%p",
		  __entry->work, __entry->normal_work, __entry->wq,
		   __entry->func, __entry->ordered_func, __entry->ordered_free)
);

/*
 * For situiations when the work is freed, we pass fs_info and a tag that that
 * matches address of the work structure so it can be paired with the
 * scheduling event.
 */
DECLARE_EVENT_CLASS(btrfs__work__done,

	TP_PROTO(const struct btrfs_fs_info *fs_info, const void *wtag),

	TP_ARGS(fs_info, wtag),

	TP_STRUCT__entry_btrfs(
		__field(	const void *,	wtag			)
	),

	TP_fast_assign_btrfs(fs_info,
		__entry->wtag		= wtag;
	),

	TP_printk_btrfs("work->%p", __entry->wtag)
);

DEFINE_EVENT(btrfs__work, btrfs_work_queued,

	TP_PROTO(const struct btrfs_work *work),

	TP_ARGS(work)
);

DEFINE_EVENT(btrfs__work, btrfs_work_sched,

	TP_PROTO(const struct btrfs_work *work),

	TP_ARGS(work)
);

DEFINE_EVENT(btrfs__work__done, btrfs_all_work_done,

	TP_PROTO(const struct btrfs_fs_info *fs_info, const void *wtag),

	TP_ARGS(fs_info, wtag)
);

DEFINE_EVENT(btrfs__work, btrfs_ordered_sched,

	TP_PROTO(const struct btrfs_work *work),

	TP_ARGS(work)
);

DECLARE_EVENT_CLASS(btrfs__workqueue,

	TP_PROTO(const struct __btrfs_workqueue *wq,
		 const char *name, int high),

	TP_ARGS(wq, name, high),

	TP_STRUCT__entry_btrfs(
		__field(	const void *,	wq			)
		__string(	name,	name			)
		__field(	int ,	high			)
	),

	TP_fast_assign_btrfs(btrfs_workqueue_owner(wq),
		__entry->wq		= wq;
		__assign_str(name, name);
		__entry->high		= high;
	),

	TP_printk_btrfs("name=%s%s wq=%p", __get_str(name),
		  __print_flags(__entry->high, "",
				{(WQ_HIGHPRI),	"-high"}),
		  __entry->wq)
);

DEFINE_EVENT(btrfs__workqueue, btrfs_workqueue_alloc,

	TP_PROTO(const struct __btrfs_workqueue *wq,
		 const char *name, int high),

	TP_ARGS(wq, name, high)
);

DECLARE_EVENT_CLASS(btrfs__workqueue_done,

	TP_PROTO(const struct __btrfs_workqueue *wq),

	TP_ARGS(wq),

	TP_STRUCT__entry_btrfs(
		__field(	const void *,	wq		)
	),

	TP_fast_assign_btrfs(btrfs_workqueue_owner(wq),
		__entry->wq		= wq;
	),

	TP_printk_btrfs("wq=%p", __entry->wq)
);

DEFINE_EVENT(btrfs__workqueue_done, btrfs_workqueue_destroy,

	TP_PROTO(const struct __btrfs_workqueue *wq),

	TP_ARGS(wq)
);

#define BTRFS_QGROUP_OPERATIONS				\
	{ QGROUP_RESERVE,	"reserve"	},	\
	{ QGROUP_RELEASE,	"release"	},	\
	{ QGROUP_FREE,		"free"		}

DECLARE_EVENT_CLASS(btrfs__qgroup_rsv_data,

	TP_PROTO(const struct inode *inode, u64 start, u64 len,
		 u64 reserved, int op),

	TP_ARGS(inode, start, len, reserved, op),

	TP_STRUCT__entry_btrfs(
		__field(	u64,		rootid		)
		__field(	u64,		ino		)
		__field(	u64,		start		)
		__field(	u64,		len		)
		__field(	u64,		reserved	)
		__field(	int,		op		)
	),

	TP_fast_assign_btrfs(btrfs_sb(inode->i_sb),
		__entry->rootid		=
			BTRFS_I(inode)->root->root_key.objectid;
		__entry->ino		= btrfs_ino(BTRFS_I(inode));
		__entry->start		= start;
		__entry->len		= len;
		__entry->reserved	= reserved;
		__entry->op		= op;
	),

	TP_printk_btrfs("root=%llu ino=%llu start=%llu len=%llu reserved=%llu op=%s",
		  __entry->rootid, __entry->ino, __entry->start, __entry->len,
		  __entry->reserved,
		  __print_flags((unsigned long)__entry->op, "",
				BTRFS_QGROUP_OPERATIONS)
	)
);

DEFINE_EVENT(btrfs__qgroup_rsv_data, btrfs_qgroup_reserve_data,

	TP_PROTO(const struct inode *inode, u64 start, u64 len,
		 u64 reserved, int op),

	TP_ARGS(inode, start, len, reserved, op)
);

DEFINE_EVENT(btrfs__qgroup_rsv_data, btrfs_qgroup_release_data,

	TP_PROTO(const struct inode *inode, u64 start, u64 len,
		 u64 reserved, int op),

	TP_ARGS(inode, start, len, reserved, op)
);

DECLARE_EVENT_CLASS(btrfs_qgroup_extent,
	TP_PROTO(const struct btrfs_fs_info *fs_info,
		 const struct btrfs_qgroup_extent_record *rec),

	TP_ARGS(fs_info, rec),

	TP_STRUCT__entry_btrfs(
		__field(	u64,  bytenr		)
		__field(	u64,  num_bytes		)
	),

	TP_fast_assign_btrfs(fs_info,
		__entry->bytenr		= rec->bytenr,
		__entry->num_bytes	= rec->num_bytes;
	),

	TP_printk_btrfs("bytenr=%llu num_bytes=%llu",
		  (unsigned long long)__entry->bytenr,
		  (unsigned long long)__entry->num_bytes)
);

DEFINE_EVENT(btrfs_qgroup_extent, btrfs_qgroup_account_extents,

	TP_PROTO(const struct btrfs_fs_info *fs_info,
		 const struct btrfs_qgroup_extent_record *rec),

	TP_ARGS(fs_info, rec)
);

DEFINE_EVENT(btrfs_qgroup_extent, btrfs_qgroup_trace_extent,

	TP_PROTO(const struct btrfs_fs_info *fs_info,
		 const struct btrfs_qgroup_extent_record *rec),

	TP_ARGS(fs_info, rec)
);

TRACE_EVENT(qgroup_num_dirty_extents,

	TP_PROTO(const struct btrfs_fs_info *fs_info, u64 transid,
		 u64 num_dirty_extents),

	TP_ARGS(fs_info, transid, num_dirty_extents),

	TP_STRUCT__entry_btrfs(
		__field(	u64, transid			)
		__field(	u64, num_dirty_extents		)
	),

	TP_fast_assign_btrfs(fs_info,
		__entry->transid	   = transid;
		__entry->num_dirty_extents = num_dirty_extents;
	),

	TP_printk_btrfs("transid=%llu num_dirty_extents=%llu",
		__entry->transid, __entry->num_dirty_extents)
);

TRACE_EVENT(btrfs_qgroup_account_extent,

	TP_PROTO(const struct btrfs_fs_info *fs_info, u64 transid, u64 bytenr,
		 u64 num_bytes, u64 nr_old_roots, u64 nr_new_roots),

	TP_ARGS(fs_info, transid, bytenr, num_bytes, nr_old_roots,
		nr_new_roots),

	TP_STRUCT__entry_btrfs(
		__field(	u64,  transid			)
		__field(	u64,  bytenr			)
		__field(	u64,  num_bytes			)
		__field(	u64,  nr_old_roots		)
		__field(	u64,  nr_new_roots		)
	),

	TP_fast_assign_btrfs(fs_info,
		__entry->transid	= transid;
		__entry->bytenr		= bytenr;
		__entry->num_bytes	= num_bytes;
		__entry->nr_old_roots	= nr_old_roots;
		__entry->nr_new_roots	= nr_new_roots;
	),

	TP_printk_btrfs(
"transid=%llu bytenr=%llu num_bytes=%llu nr_old_roots=%llu nr_new_roots=%llu",
		__entry->transid,
		__entry->bytenr,
		__entry->num_bytes,
		__entry->nr_old_roots,
		__entry->nr_new_roots)
);

TRACE_EVENT(qgroup_update_counters,

	TP_PROTO(const struct btrfs_fs_info *fs_info,
		 struct btrfs_qgroup *qgroup,
		 u64 cur_old_count, u64 cur_new_count),

	TP_ARGS(fs_info, qgroup, cur_old_count, cur_new_count),

	TP_STRUCT__entry_btrfs(
		__field(	u64,  qgid			)
		__field(	u64,  old_rfer			)
		__field(	u64,  old_excl			)
		__field(	u64,  cur_old_count		)
		__field(	u64,  cur_new_count		)
	),

	TP_fast_assign_btrfs(fs_info,
		__entry->qgid		= qgroup->qgroupid;
		__entry->old_rfer	= qgroup->rfer;
		__entry->old_excl	= qgroup->excl;
		__entry->cur_old_count	= cur_old_count;
		__entry->cur_new_count	= cur_new_count;
	),

	TP_printk_btrfs("qgid=%llu old_rfer=%llu old_excl=%llu cur_old_count=%llu cur_new_count=%llu",
		  __entry->qgid, __entry->old_rfer, __entry->old_excl,
		  __entry->cur_old_count, __entry->cur_new_count)
);

TRACE_EVENT(qgroup_update_reserve,

	TP_PROTO(struct btrfs_fs_info *fs_info, struct btrfs_qgroup *qgroup,
		 s64 diff, int type),

	TP_ARGS(fs_info, qgroup, diff, type),

	TP_STRUCT__entry_btrfs(
		__field(	u64,	qgid			)
		__field(	u64,	cur_reserved		)
		__field(	s64,	diff			)
		__field(	int,	type			)
	),

	TP_fast_assign_btrfs(fs_info,
		__entry->qgid		= qgroup->qgroupid;
		__entry->cur_reserved	= qgroup->rsv.values[type];
		__entry->diff		= diff;
	),

	TP_printk_btrfs("qgid=%llu type=%s cur_reserved=%llu diff=%lld",
		__entry->qgid, show_qgroup_rsv_type(__entry->type),
		__entry->cur_reserved, __entry->diff)
);

TRACE_EVENT(qgroup_meta_reserve,

	TP_PROTO(struct btrfs_root *root, s64 diff, int type),

	TP_ARGS(root, diff, type),

	TP_STRUCT__entry_btrfs(
		__field(	u64,	refroot			)
		__field(	s64,	diff			)
		__field(	int,	type			)
	),

	TP_fast_assign_btrfs(root->fs_info,
		__entry->refroot	= root->root_key.objectid;
		__entry->diff		= diff;
	),

	TP_printk_btrfs("refroot=%llu(%s) type=%s diff=%lld",
		show_root_type(__entry->refroot),
		show_qgroup_rsv_type(__entry->type), __entry->diff)
);

TRACE_EVENT(qgroup_meta_convert,

	TP_PROTO(struct btrfs_root *root, s64 diff),

	TP_ARGS(root, diff),

	TP_STRUCT__entry_btrfs(
		__field(	u64,	refroot			)
		__field(	s64,	diff			)
		__field(	int,	type			)
	),

	TP_fast_assign_btrfs(root->fs_info,
		__entry->refroot	= root->root_key.objectid;
		__entry->diff		= diff;
	),

	TP_printk_btrfs("refroot=%llu(%s) type=%s->%s diff=%lld",
		show_root_type(__entry->refroot),
		show_qgroup_rsv_type(BTRFS_QGROUP_RSV_META_PREALLOC),
		show_qgroup_rsv_type(BTRFS_QGROUP_RSV_META_PERTRANS),
		__entry->diff)
);

TRACE_EVENT(qgroup_meta_free_all_pertrans,

	TP_PROTO(struct btrfs_root *root),

	TP_ARGS(root),

	TP_STRUCT__entry_btrfs(
		__field(	u64,	refroot			)
		__field(	s64,	diff			)
		__field(	int,	type			)
	),

	TP_fast_assign_btrfs(root->fs_info,
		__entry->refroot	= root->root_key.objectid;
		spin_lock(&root->qgroup_meta_rsv_lock);
		__entry->diff		= -(s64)root->qgroup_meta_rsv_pertrans;
		spin_unlock(&root->qgroup_meta_rsv_lock);
		__entry->type		= BTRFS_QGROUP_RSV_META_PERTRANS;
	),

	TP_printk_btrfs("refroot=%llu(%s) type=%s diff=%lld",
		show_root_type(__entry->refroot),
		show_qgroup_rsv_type(__entry->type), __entry->diff)
);

DECLARE_EVENT_CLASS(btrfs__prelim_ref,
	TP_PROTO(const struct btrfs_fs_info *fs_info,
		 const struct prelim_ref *oldref,
		 const struct prelim_ref *newref, u64 tree_size),
	TP_ARGS(fs_info, newref, oldref, tree_size),

	TP_STRUCT__entry_btrfs(
		__field(	u64,  root_id		)
		__field(	u64,  objectid		)
		__field(	 u8,  type		)
		__field(	u64,  offset		)
		__field(	int,  level		)
		__field(	int,  old_count		)
		__field(	u64,  parent		)
		__field(	u64,  bytenr		)
		__field(	int,  mod_count		)
		__field(	u64,  tree_size		)
	),

	TP_fast_assign_btrfs(fs_info,
		__entry->root_id	= oldref->root_id;
		__entry->objectid	= oldref->key_for_search.objectid;
		__entry->type		= oldref->key_for_search.type;
		__entry->offset		= oldref->key_for_search.offset;
		__entry->level		= oldref->level;
		__entry->old_count	= oldref->count;
		__entry->parent		= oldref->parent;
		__entry->bytenr		= oldref->wanted_disk_byte;
		__entry->mod_count	= newref ? newref->count : 0;
		__entry->tree_size	= tree_size;
	),

	TP_printk_btrfs("root_id=%llu key=[%llu,%u,%llu] level=%d count=[%d+%d=%d] parent=%llu wanted_disk_byte=%llu nodes=%llu",
			__entry->root_id,
			__entry->objectid, __entry->type,
			__entry->offset, __entry->level,
			__entry->old_count, __entry->mod_count,
			__entry->old_count + __entry->mod_count,
			__entry->parent,
			__entry->bytenr,
			__entry->tree_size)
);

DEFINE_EVENT(btrfs__prelim_ref, btrfs_prelim_ref_merge,
	TP_PROTO(const struct btrfs_fs_info *fs_info,
		 const struct prelim_ref *oldref,
		 const struct prelim_ref *newref, u64 tree_size),
	TP_ARGS(fs_info, oldref, newref, tree_size)
);

DEFINE_EVENT(btrfs__prelim_ref, btrfs_prelim_ref_insert,
	TP_PROTO(const struct btrfs_fs_info *fs_info,
		 const struct prelim_ref *oldref,
		 const struct prelim_ref *newref, u64 tree_size),
	TP_ARGS(fs_info, oldref, newref, tree_size)
);

TRACE_EVENT(btrfs_inode_mod_outstanding_extents,
	TP_PROTO(struct btrfs_root *root, u64 ino, int mod),

	TP_ARGS(root, ino, mod),

	TP_STRUCT__entry_btrfs(
		__field(	u64, root_objectid	)
		__field(	u64, ino		)
		__field(	int, mod		)
	),

	TP_fast_assign_btrfs(root->fs_info,
		__entry->root_objectid	= root->root_key.objectid;
		__entry->ino		= ino;
		__entry->mod		= mod;
	),

	TP_printk_btrfs("root=%llu(%s) ino=%llu mod=%d",
			show_root_type(__entry->root_objectid),
			__entry->ino, __entry->mod)
);

DECLARE_EVENT_CLASS(btrfs__block_group,
	TP_PROTO(const struct btrfs_block_group_cache *bg_cache),

	TP_ARGS(bg_cache),

	TP_STRUCT__entry_btrfs(
		__field(	u64,	bytenr		)
		__field(	u64,	len		)
		__field(	u64,	used		)
		__field(	u64,	flags		)
	),

	TP_fast_assign_btrfs(bg_cache->fs_info,
		__entry->bytenr = bg_cache->key.objectid,
		__entry->len	= bg_cache->key.offset,
		__entry->used	= btrfs_block_group_used(&bg_cache->item);
		__entry->flags	= bg_cache->flags;
	),

	TP_printk_btrfs("bg bytenr=%llu len=%llu used=%llu flags=%llu(%s)",
		__entry->bytenr, __entry->len, __entry->used, __entry->flags,
		__print_flags(__entry->flags, "|", BTRFS_GROUP_FLAGS))
);

DEFINE_EVENT(btrfs__block_group, btrfs_remove_block_group,
	TP_PROTO(const struct btrfs_block_group_cache *bg_cache),

	TP_ARGS(bg_cache)
);

DEFINE_EVENT(btrfs__block_group, btrfs_add_unused_block_group,
	TP_PROTO(const struct btrfs_block_group_cache *bg_cache),

	TP_ARGS(bg_cache)
);

DEFINE_EVENT(btrfs__block_group, btrfs_skip_unused_block_group,
	TP_PROTO(const struct btrfs_block_group_cache *bg_cache),

	TP_ARGS(bg_cache)
);

TRACE_EVENT(btrfs_set_extent_bit,
	TP_PROTO(const struct extent_io_tree *tree,
		 u64 start, u64 len, unsigned set_bits),

	TP_ARGS(tree, start, len, set_bits),

	TP_STRUCT__entry_btrfs(
		__field(	unsigned,	owner	)
		__field(	u64,		ino	)
		__field(	u64,		rootid	)
		__field(	u64,		start	)
		__field(	u64,		len	)
		__field(	unsigned,	set_bits)
	),

	TP_fast_assign_btrfs(tree->fs_info,
		__entry->owner = tree->owner;
		if (tree->private_data) {
			struct inode *inode = tree->private_data;

			__entry->ino	= btrfs_ino(BTRFS_I(inode));
			__entry->rootid	=
				BTRFS_I(inode)->root->root_key.objectid;
		} else {
			__entry->ino	= 0;
			__entry->rootid	= 0;
		}
		__entry->start		= start;
		__entry->len		= len;
		__entry->set_bits	= set_bits;
	),

	TP_printk_btrfs(
		"io_tree=%s ino=%llu root=%llu start=%llu len=%llu set_bits=%s",
		show_extent_io_tree_owner(__entry->owner), __entry->ino,
		__entry->rootid, __entry->start, __entry->len,
		__print_flags(__entry->set_bits, "|", EXTENT_FLAGS))
);

TRACE_EVENT(btrfs_clear_extent_bit,
	TP_PROTO(const struct extent_io_tree *tree,
		 u64 start, u64 len, unsigned clear_bits),

	TP_ARGS(tree, start, len, clear_bits),

	TP_STRUCT__entry_btrfs(
		__field(	unsigned,	owner	)
		__field(	u64,		ino	)
		__field(	u64,		rootid	)
		__field(	u64,		start	)
		__field(	u64,		len	)
		__field(	unsigned,	clear_bits)
	),

	TP_fast_assign_btrfs(tree->fs_info,
		__entry->owner = tree->owner;
		if (tree->private_data) {
			struct inode *inode = tree->private_data;

			__entry->ino	= btrfs_ino(BTRFS_I(inode));
			__entry->rootid	=
				BTRFS_I(inode)->root->root_key.objectid;
		} else {
			__entry->ino	= 0;
			__entry->rootid	= 0;
		}
		__entry->start		= start;
		__entry->len		= len;
		__entry->clear_bits	= clear_bits;
	),

	TP_printk_btrfs(
		"io_tree=%s ino=%llu root=%llu start=%llu len=%llu clear_bits=%s",
		show_extent_io_tree_owner(__entry->owner), __entry->ino,
		__entry->rootid, __entry->start, __entry->len,
		__print_flags(__entry->clear_bits, "|", EXTENT_FLAGS))
);

TRACE_EVENT(btrfs_convert_extent_bit,
	TP_PROTO(const struct extent_io_tree *tree,
		 u64 start, u64 len, unsigned set_bits, unsigned clear_bits),

	TP_ARGS(tree, start, len, set_bits, clear_bits),

	TP_STRUCT__entry_btrfs(
		__field(	unsigned,	owner	)
		__field(	u64,		ino	)
		__field(	u64,		rootid	)
		__field(	u64,		start	)
		__field(	u64,		len	)
		__field(	unsigned,	set_bits)
		__field(	unsigned,	clear_bits)
	),

	TP_fast_assign_btrfs(tree->fs_info,
		__entry->owner = tree->owner;
		if (tree->private_data) {
			struct inode *inode = tree->private_data;

			__entry->ino	= btrfs_ino(BTRFS_I(inode));
			__entry->rootid	=
				BTRFS_I(inode)->root->root_key.objectid;
		} else {
			__entry->ino	= 0;
			__entry->rootid	= 0;
		}
		__entry->start		= start;
		__entry->len		= len;
		__entry->set_bits	= set_bits;
		__entry->clear_bits	= clear_bits;
	),

	TP_printk_btrfs(
"io_tree=%s ino=%llu root=%llu start=%llu len=%llu set_bits=%s clear_bits=%s",
		  show_extent_io_tree_owner(__entry->owner), __entry->ino,
		  __entry->rootid, __entry->start, __entry->len,
		  __print_flags(__entry->set_bits , "|", EXTENT_FLAGS),
		  __print_flags(__entry->clear_bits, "|", EXTENT_FLAGS))
);

DECLARE_EVENT_CLASS(btrfs_sleep_tree_lock,
	TP_PROTO(const struct extent_buffer *eb, u64 start_ns),

	TP_ARGS(eb, start_ns),

	TP_STRUCT__entry_btrfs(
		__field(	u64,	block		)
		__field(	u64,	generation	)
		__field(	u64,	start_ns	)
		__field(	u64,	end_ns		)
		__field(	u64,	diff_ns		)
		__field(	u64,	owner		)
		__field(	int,	is_log_tree	)
	),

	TP_fast_assign_btrfs(eb->fs_info,
		__entry->block		= eb->start;
		__entry->generation	= btrfs_header_generation(eb);
		__entry->start_ns	= start_ns;
		__entry->end_ns		= ktime_get_ns();
		__entry->diff_ns	= __entry->end_ns - start_ns;
		__entry->owner		= btrfs_header_owner(eb);
		__entry->is_log_tree	= (eb->log_index >= 0);
	),

	TP_printk_btrfs(
"block=%llu generation=%llu start_ns=%llu end_ns=%llu diff_ns=%llu owner=%llu is_log_tree=%d",
		__entry->block, __entry->generation,
		__entry->start_ns, __entry->end_ns, __entry->diff_ns,
		__entry->owner, __entry->is_log_tree)
);

DEFINE_EVENT(btrfs_sleep_tree_lock, btrfs_tree_read_lock,
	TP_PROTO(const struct extent_buffer *eb, u64 start_ns),

	TP_ARGS(eb, start_ns)
);

DEFINE_EVENT(btrfs_sleep_tree_lock, btrfs_tree_lock,
	TP_PROTO(const struct extent_buffer *eb, u64 start_ns),

	TP_ARGS(eb, start_ns)
);

DECLARE_EVENT_CLASS(btrfs_locking_events,
	TP_PROTO(const struct extent_buffer *eb),

	TP_ARGS(eb),

	TP_STRUCT__entry_btrfs(
		__field(	u64,	block		)
		__field(	u64,	generation	)
		__field(	u64,	owner		)
		__field(	int,	is_log_tree	)
	),

	TP_fast_assign_btrfs(eb->fs_info,
		__entry->block		= eb->start;
		__entry->generation	= btrfs_header_generation(eb);
		__entry->owner		= btrfs_header_owner(eb);
		__entry->is_log_tree	= (eb->log_index >= 0);
	),

	TP_printk_btrfs("block=%llu generation=%llu owner=%llu is_log_tree=%d",
		__entry->block, __entry->generation,
		__entry->owner, __entry->is_log_tree)
);

#define DEFINE_BTRFS_LOCK_EVENT(name)				\
DEFINE_EVENT(btrfs_locking_events, name,			\
		TP_PROTO(const struct extent_buffer *eb),	\
								\
		TP_ARGS(eb)					\
)

DEFINE_BTRFS_LOCK_EVENT(btrfs_tree_unlock);
DEFINE_BTRFS_LOCK_EVENT(btrfs_tree_read_unlock);
DEFINE_BTRFS_LOCK_EVENT(btrfs_tree_read_unlock_blocking);
DEFINE_BTRFS_LOCK_EVENT(btrfs_set_lock_blocking_read);
DEFINE_BTRFS_LOCK_EVENT(btrfs_set_lock_blocking_write);
DEFINE_BTRFS_LOCK_EVENT(btrfs_clear_lock_blocking_read);
DEFINE_BTRFS_LOCK_EVENT(btrfs_clear_lock_blocking_write);
DEFINE_BTRFS_LOCK_EVENT(btrfs_try_tree_read_lock);
DEFINE_BTRFS_LOCK_EVENT(btrfs_try_tree_write_lock);
DEFINE_BTRFS_LOCK_EVENT(btrfs_tree_read_lock_atomic);

#endif /* _TRACE_BTRFS_H */

/* This part must be outside protection */
#include <trace/define_trace.h><|MERGE_RESOLUTION|>--- conflicted
+++ resolved
@@ -121,9 +121,6 @@
 #define TP_STRUCT__entry_fsid __array(u8, fsid, BTRFS_FSID_SIZE)
 
 #define TP_fast_assign_fsid(fs_info)					\
-<<<<<<< HEAD
-	memcpy(__entry->fsid, fs_info->fs_devices->fsid, BTRFS_FSID_SIZE)
-=======
 ({									\
 	if (fs_info)							\
 		memcpy(__entry->fsid, fs_info->fs_devices->fsid,	\
@@ -131,7 +128,6 @@
 	else								\
 		memset(__entry->fsid, 0, BTRFS_FSID_SIZE);		\
 })
->>>>>>> 0ecfebd2
 
 #define TP_STRUCT__entry_btrfs(args...)					\
 	TP_STRUCT__entry(						\
