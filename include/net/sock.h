/*
 * INET		An implementation of the TCP/IP protocol suite for the LINUX
 *		operating system.  INET is implemented using the  BSD Socket
 *		interface as the means of communication with the user level.
 *
 *		Definitions for the AF_INET socket handler.
 *
 * Version:	@(#)sock.h	1.0.4	05/13/93
 *
 * Authors:	Ross Biro
 *		Fred N. van Kempen, <waltje@uWalt.NL.Mugnet.ORG>
 *		Corey Minyard <wf-rch!minyard@relay.EU.net>
 *		Florian La Roche <flla@stud.uni-sb.de>
 *
 * Fixes:
 *		Alan Cox	:	Volatiles in skbuff pointers. See
 *					skbuff comments. May be overdone,
 *					better to prove they can be removed
 *					than the reverse.
 *		Alan Cox	:	Added a zapped field for tcp to note
 *					a socket is reset and must stay shut up
 *		Alan Cox	:	New fields for options
 *	Pauline Middelink	:	identd support
 *		Alan Cox	:	Eliminate low level recv/recvfrom
 *		David S. Miller	:	New socket lookup architecture.
 *              Steve Whitehouse:       Default routines for sock_ops
 *              Arnaldo C. Melo :	removed net_pinfo, tp_pinfo and made
 *              			protinfo be just a void pointer, as the
 *              			protocol specific parts were moved to
 *              			respective headers and ipv4/v6, etc now
 *              			use private slabcaches for its socks
 *              Pedro Hortas	:	New flags field for socket options
 *
 *
 *		This program is free software; you can redistribute it and/or
 *		modify it under the terms of the GNU General Public License
 *		as published by the Free Software Foundation; either version
 *		2 of the License, or (at your option) any later version.
 */
#ifndef _SOCK_H
#define _SOCK_H

#include <linux/hardirq.h>
#include <linux/kernel.h>
#include <linux/list.h>
#include <linux/list_nulls.h>
#include <linux/timer.h>
#include <linux/cache.h>
#include <linux/bitops.h>
#include <linux/lockdep.h>
#include <linux/netdevice.h>
#include <linux/skbuff.h>	/* struct sk_buff */
#include <linux/mm.h>
#include <linux/security.h>
#include <linux/slab.h>
#include <linux/uaccess.h>
#include <linux/page_counter.h>
#include <linux/memcontrol.h>
#include <linux/static_key.h>
#include <linux/sched.h>
#include <linux/wait.h>
#include <linux/cgroup-defs.h>

#include <linux/filter.h>
#include <linux/rculist_nulls.h>
#include <linux/poll.h>

#include <linux/atomic.h>
#include <net/dst.h>
#include <net/checksum.h>
#include <net/tcp_states.h>
#include <linux/net_tstamp.h>

/*
 * This structure really needs to be cleaned up.
 * Most of it is for TCP, and not used by any of
 * the other protocols.
 */

/* Define this to get the SOCK_DBG debugging facility. */
#define SOCK_DEBUGGING
#ifdef SOCK_DEBUGGING
#define SOCK_DEBUG(sk, msg...) do { if ((sk) && sock_flag((sk), SOCK_DBG)) \
					printk(KERN_DEBUG msg); } while (0)
#else
/* Validate arguments and do nothing */
static inline __printf(2, 3)
void SOCK_DEBUG(const struct sock *sk, const char *msg, ...)
{
}
#endif

/* This is the per-socket lock.  The spinlock provides a synchronization
 * between user contexts and software interrupt processing, whereas the
 * mini-semaphore synchronizes multiple users amongst themselves.
 */
typedef struct {
	spinlock_t		slock;
	int			owned;
	wait_queue_head_t	wq;
	/*
	 * We express the mutex-alike socket_lock semantics
	 * to the lock validator by explicitly managing
	 * the slock as a lock variant (in addition to
	 * the slock itself):
	 */
#ifdef CONFIG_DEBUG_LOCK_ALLOC
	struct lockdep_map dep_map;
#endif
} socket_lock_t;

struct sock;
struct proto;
struct net;

typedef __u32 __bitwise __portpair;
typedef __u64 __bitwise __addrpair;

/**
 *	struct sock_common - minimal network layer representation of sockets
 *	@skc_daddr: Foreign IPv4 addr
 *	@skc_rcv_saddr: Bound local IPv4 addr
 *	@skc_hash: hash value used with various protocol lookup tables
 *	@skc_u16hashes: two u16 hash values used by UDP lookup tables
 *	@skc_dport: placeholder for inet_dport/tw_dport
 *	@skc_num: placeholder for inet_num/tw_num
 *	@skc_family: network address family
 *	@skc_state: Connection state
 *	@skc_reuse: %SO_REUSEADDR setting
 *	@skc_reuseport: %SO_REUSEPORT setting
 *	@skc_bound_dev_if: bound device index if != 0
 *	@skc_bind_node: bind hash linkage for various protocol lookup tables
 *	@skc_portaddr_node: second hash linkage for UDP/UDP-Lite protocol
 *	@skc_prot: protocol handlers inside a network family
 *	@skc_net: reference to the network namespace of this socket
 *	@skc_node: main hash linkage for various protocol lookup tables
 *	@skc_nulls_node: main hash linkage for TCP/UDP/UDP-Lite protocol
 *	@skc_tx_queue_mapping: tx queue number for this connection
 *	@skc_flags: place holder for sk_flags
 *		%SO_LINGER (l_onoff), %SO_BROADCAST, %SO_KEEPALIVE,
 *		%SO_OOBINLINE settings, %SO_TIMESTAMPING settings
 *	@skc_incoming_cpu: record/match cpu processing incoming packets
 *	@skc_refcnt: reference count
 *
 *	This is the minimal network layer representation of sockets, the header
 *	for struct sock and struct inet_timewait_sock.
 */
struct sock_common {
	/* skc_daddr and skc_rcv_saddr must be grouped on a 8 bytes aligned
	 * address on 64bit arches : cf INET_MATCH()
	 */
	union {
		__addrpair	skc_addrpair;
		struct {
			__be32	skc_daddr;
			__be32	skc_rcv_saddr;
		};
	};
	union  {
		unsigned int	skc_hash;
		__u16		skc_u16hashes[2];
	};
	/* skc_dport && skc_num must be grouped as well */
	union {
		__portpair	skc_portpair;
		struct {
			__be16	skc_dport;
			__u16	skc_num;
		};
	};

	unsigned short		skc_family;
	volatile unsigned char	skc_state;
	unsigned char		skc_reuse:4;
	unsigned char		skc_reuseport:1;
	unsigned char		skc_ipv6only:1;
	unsigned char		skc_net_refcnt:1;
	int			skc_bound_dev_if;
	union {
		struct hlist_node	skc_bind_node;
		struct hlist_node	skc_portaddr_node;
	};
	struct proto		*skc_prot;
	possible_net_t		skc_net;

#if IS_ENABLED(CONFIG_IPV6)
	struct in6_addr		skc_v6_daddr;
	struct in6_addr		skc_v6_rcv_saddr;
#endif

	atomic64_t		skc_cookie;

	/* following fields are padding to force
	 * offset(struct sock, sk_refcnt) == 128 on 64bit arches
	 * assuming IPV6 is enabled. We use this padding differently
	 * for different kind of 'sockets'
	 */
	union {
		unsigned long	skc_flags;
		struct sock	*skc_listener; /* request_sock */
		struct inet_timewait_death_row *skc_tw_dr; /* inet_timewait_sock */
	};
	/*
	 * fields between dontcopy_begin/dontcopy_end
	 * are not copied in sock_copy()
	 */
	/* private: */
	int			skc_dontcopy_begin[0];
	/* public: */
	union {
		struct hlist_node	skc_node;
		struct hlist_nulls_node skc_nulls_node;
	};
	int			skc_tx_queue_mapping;
	union {
		int		skc_incoming_cpu;
		u32		skc_rcv_wnd;
		u32		skc_tw_rcv_nxt; /* struct tcp_timewait_sock  */
	};

	atomic_t		skc_refcnt;
	/* private: */
	int                     skc_dontcopy_end[0];
	union {
		u32		skc_rxhash;
		u32		skc_window_clamp;
		u32		skc_tw_snd_nxt; /* struct tcp_timewait_sock */
	};
	/* public: */
};

/**
  *	struct sock - network layer representation of sockets
  *	@__sk_common: shared layout with inet_timewait_sock
  *	@sk_shutdown: mask of %SEND_SHUTDOWN and/or %RCV_SHUTDOWN
  *	@sk_userlocks: %SO_SNDBUF and %SO_RCVBUF settings
  *	@sk_lock:	synchronizer
  *	@sk_rcvbuf: size of receive buffer in bytes
  *	@sk_wq: sock wait queue and async head
  *	@sk_rx_dst: receive input route used by early demux
  *	@sk_dst_cache: destination cache
  *	@sk_policy: flow policy
  *	@sk_receive_queue: incoming packets
  *	@sk_wmem_alloc: transmit queue bytes committed
  *	@sk_write_queue: Packet sending queue
  *	@sk_omem_alloc: "o" is "option" or "other"
  *	@sk_wmem_queued: persistent queue size
  *	@sk_forward_alloc: space allocated forward
  *	@sk_napi_id: id of the last napi context to receive data for sk
  *	@sk_ll_usec: usecs to busypoll when there is no data
  *	@sk_allocation: allocation mode
  *	@sk_pacing_rate: Pacing rate (if supported by transport/packet scheduler)
  *	@sk_max_pacing_rate: Maximum pacing rate (%SO_MAX_PACING_RATE)
  *	@sk_sndbuf: size of send buffer in bytes
  *	@sk_padding: unused element for alignment
  *	@sk_no_check_tx: %SO_NO_CHECK setting, set checksum in TX packets
  *	@sk_no_check_rx: allow zero checksum in RX packets
  *	@sk_route_caps: route capabilities (e.g. %NETIF_F_TSO)
  *	@sk_route_nocaps: forbidden route capabilities (e.g NETIF_F_GSO_MASK)
  *	@sk_gso_type: GSO type (e.g. %SKB_GSO_TCPV4)
  *	@sk_gso_max_size: Maximum GSO segment size to build
  *	@sk_gso_max_segs: Maximum number of GSO segments
  *	@sk_lingertime: %SO_LINGER l_linger setting
  *	@sk_backlog: always used with the per-socket spinlock held
  *	@sk_callback_lock: used with the callbacks in the end of this struct
  *	@sk_error_queue: rarely used
  *	@sk_prot_creator: sk_prot of original sock creator (see ipv6_setsockopt,
  *			  IPV6_ADDRFORM for instance)
  *	@sk_err: last error
  *	@sk_err_soft: errors that don't cause failure but are the cause of a
  *		      persistent failure not just 'timed out'
  *	@sk_drops: raw/udp drops counter
  *	@sk_ack_backlog: current listen backlog
  *	@sk_max_ack_backlog: listen backlog set in listen()
  *	@sk_priority: %SO_PRIORITY setting
  *	@sk_type: socket type (%SOCK_STREAM, etc)
  *	@sk_protocol: which protocol this socket belongs in this network family
  *	@sk_peer_pid: &struct pid for this socket's peer
  *	@sk_peer_cred: %SO_PEERCRED setting
  *	@sk_rcvlowat: %SO_RCVLOWAT setting
  *	@sk_rcvtimeo: %SO_RCVTIMEO setting
  *	@sk_sndtimeo: %SO_SNDTIMEO setting
  *	@sk_txhash: computed flow hash for use on transmit
  *	@sk_filter: socket filtering instructions
  *	@sk_timer: sock cleanup timer
  *	@sk_stamp: time stamp of last packet received
  *	@sk_tsflags: SO_TIMESTAMPING socket options
  *	@sk_tskey: counter to disambiguate concurrent tstamp requests
  *	@sk_socket: Identd and reporting IO signals
  *	@sk_user_data: RPC layer private data
  *	@sk_frag: cached page frag
  *	@sk_peek_off: current peek_offset value
  *	@sk_send_head: front of stuff to transmit
  *	@sk_security: used by security modules
  *	@sk_mark: generic packet mark
  *	@sk_cgrp_data: cgroup data for this cgroup
  *	@sk_memcg: this socket's memory cgroup association
  *	@sk_write_pending: a write to stream socket waits to start
  *	@sk_state_change: callback to indicate change in the state of the sock
  *	@sk_data_ready: callback to indicate there is data to be processed
  *	@sk_write_space: callback to indicate there is bf sending space available
  *	@sk_error_report: callback to indicate errors (e.g. %MSG_ERRQUEUE)
  *	@sk_backlog_rcv: callback to process the backlog
  *	@sk_destruct: called at sock freeing time, i.e. when all refcnt == 0
  *	@sk_reuseport_cb: reuseport group container
  *	@sk_rcu: used during RCU grace period
  */
struct sock {
	/*
	 * Now struct inet_timewait_sock also uses sock_common, so please just
	 * don't add nothing before this first member (__sk_common) --acme
	 */
	struct sock_common	__sk_common;
#define sk_node			__sk_common.skc_node
#define sk_nulls_node		__sk_common.skc_nulls_node
#define sk_refcnt		__sk_common.skc_refcnt
#define sk_tx_queue_mapping	__sk_common.skc_tx_queue_mapping

#define sk_dontcopy_begin	__sk_common.skc_dontcopy_begin
#define sk_dontcopy_end		__sk_common.skc_dontcopy_end
#define sk_hash			__sk_common.skc_hash
#define sk_portpair		__sk_common.skc_portpair
#define sk_num			__sk_common.skc_num
#define sk_dport		__sk_common.skc_dport
#define sk_addrpair		__sk_common.skc_addrpair
#define sk_daddr		__sk_common.skc_daddr
#define sk_rcv_saddr		__sk_common.skc_rcv_saddr
#define sk_family		__sk_common.skc_family
#define sk_state		__sk_common.skc_state
#define sk_reuse		__sk_common.skc_reuse
#define sk_reuseport		__sk_common.skc_reuseport
#define sk_ipv6only		__sk_common.skc_ipv6only
#define sk_net_refcnt		__sk_common.skc_net_refcnt
#define sk_bound_dev_if		__sk_common.skc_bound_dev_if
#define sk_bind_node		__sk_common.skc_bind_node
#define sk_prot			__sk_common.skc_prot
#define sk_net			__sk_common.skc_net
#define sk_v6_daddr		__sk_common.skc_v6_daddr
#define sk_v6_rcv_saddr	__sk_common.skc_v6_rcv_saddr
#define sk_cookie		__sk_common.skc_cookie
#define sk_incoming_cpu		__sk_common.skc_incoming_cpu
#define sk_flags		__sk_common.skc_flags
#define sk_rxhash		__sk_common.skc_rxhash

	socket_lock_t		sk_lock;
	struct sk_buff_head	sk_receive_queue;
	/*
	 * The backlog queue is special, it is always used with
	 * the per-socket spinlock held and requires low latency
	 * access. Therefore we special case it's implementation.
	 * Note : rmem_alloc is in this structure to fill a hole
	 * on 64bit arches, not because its logically part of
	 * backlog.
	 */
	struct {
		atomic_t	rmem_alloc;
		int		len;
		struct sk_buff	*head;
		struct sk_buff	*tail;
	} sk_backlog;
#define sk_rmem_alloc sk_backlog.rmem_alloc
	int			sk_forward_alloc;

	__u32			sk_txhash;
#ifdef CONFIG_NET_RX_BUSY_POLL
	unsigned int		sk_napi_id;
	unsigned int		sk_ll_usec;
#endif
	atomic_t		sk_drops;
	int			sk_rcvbuf;

	struct sk_filter __rcu	*sk_filter;
	union {
		struct socket_wq __rcu	*sk_wq;
		struct socket_wq	*sk_wq_raw;
	};
#ifdef CONFIG_XFRM
	struct xfrm_policy __rcu *sk_policy[2];
#endif
	struct dst_entry	*sk_rx_dst;
	struct dst_entry __rcu	*sk_dst_cache;
	/* Note: 32bit hole on 64bit arches */
	atomic_t		sk_wmem_alloc;
	atomic_t		sk_omem_alloc;
	int			sk_sndbuf;
	struct sk_buff_head	sk_write_queue;

	/*
	 * Because of non atomicity rules, all
	 * changes are protected by socket lock.
	 */
	kmemcheck_bitfield_begin(flags);
	unsigned int		sk_padding : 2,
				sk_no_check_tx : 1,
				sk_no_check_rx : 1,
				sk_userlocks : 4,
				sk_protocol  : 8,
				sk_type      : 16;
#define SK_PROTOCOL_MAX U8_MAX
	kmemcheck_bitfield_end(flags);

	int			sk_wmem_queued;
	gfp_t			sk_allocation;
	u32			sk_pacing_rate; /* bytes per second */
	u32			sk_max_pacing_rate;
	netdev_features_t	sk_route_caps;
	netdev_features_t	sk_route_nocaps;
	int			sk_gso_type;
	unsigned int		sk_gso_max_size;
	u16			sk_gso_max_segs;
	int			sk_rcvlowat;
	unsigned long	        sk_lingertime;
	struct sk_buff_head	sk_error_queue;
	struct proto		*sk_prot_creator;
	rwlock_t		sk_callback_lock;
	int			sk_err,
				sk_err_soft;
	u32			sk_ack_backlog;
	u32			sk_max_ack_backlog;
	__u32			sk_priority;
	__u32			sk_mark;
	struct pid		*sk_peer_pid;
	const struct cred	*sk_peer_cred;
	long			sk_rcvtimeo;
	long			sk_sndtimeo;
	struct timer_list	sk_timer;
	ktime_t			sk_stamp;
	u16			sk_tsflags;
	u8			sk_shutdown;
	u32			sk_tskey;
	struct socket		*sk_socket;
	void			*sk_user_data;
	struct page_frag	sk_frag;
	struct sk_buff		*sk_send_head;
	__s32			sk_peek_off;
	int			sk_write_pending;
#ifdef CONFIG_SECURITY
	void			*sk_security;
#endif
	struct sock_cgroup_data	sk_cgrp_data;
	struct mem_cgroup	*sk_memcg;
	void			(*sk_state_change)(struct sock *sk);
	void			(*sk_data_ready)(struct sock *sk);
	void			(*sk_write_space)(struct sock *sk);
	void			(*sk_error_report)(struct sock *sk);
	int			(*sk_backlog_rcv)(struct sock *sk,
						  struct sk_buff *skb);
	void                    (*sk_destruct)(struct sock *sk);
	struct sock_reuseport __rcu	*sk_reuseport_cb;
	struct rcu_head		sk_rcu;
};

#define __sk_user_data(sk) ((*((void __rcu **)&(sk)->sk_user_data)))

#define rcu_dereference_sk_user_data(sk)	rcu_dereference(__sk_user_data((sk)))
#define rcu_assign_sk_user_data(sk, ptr)	rcu_assign_pointer(__sk_user_data((sk)), ptr)

/*
 * SK_CAN_REUSE and SK_NO_REUSE on a socket mean that the socket is OK
 * or not whether his port will be reused by someone else. SK_FORCE_REUSE
 * on a socket means that the socket will reuse everybody else's port
 * without looking at the other's sk_reuse value.
 */

#define SK_NO_REUSE	0
#define SK_CAN_REUSE	1
#define SK_FORCE_REUSE	2

int sk_set_peek_off(struct sock *sk, int val);

static inline int sk_peek_offset(struct sock *sk, int flags)
{
	if (unlikely(flags & MSG_PEEK)) {
		s32 off = READ_ONCE(sk->sk_peek_off);
		if (off >= 0)
			return off;
	}

	return 0;
}

static inline void sk_peek_offset_bwd(struct sock *sk, int val)
{
	s32 off = READ_ONCE(sk->sk_peek_off);

	if (unlikely(off >= 0)) {
		off = max_t(s32, off - val, 0);
		WRITE_ONCE(sk->sk_peek_off, off);
	}
}

static inline void sk_peek_offset_fwd(struct sock *sk, int val)
{
	sk_peek_offset_bwd(sk, -val);
}

/*
 * Hashed lists helper routines
 */
static inline struct sock *sk_entry(const struct hlist_node *node)
{
	return hlist_entry(node, struct sock, sk_node);
}

static inline struct sock *__sk_head(const struct hlist_head *head)
{
	return hlist_entry(head->first, struct sock, sk_node);
}

static inline struct sock *sk_head(const struct hlist_head *head)
{
	return hlist_empty(head) ? NULL : __sk_head(head);
}

static inline struct sock *__sk_nulls_head(const struct hlist_nulls_head *head)
{
	return hlist_nulls_entry(head->first, struct sock, sk_nulls_node);
}

static inline struct sock *sk_nulls_head(const struct hlist_nulls_head *head)
{
	return hlist_nulls_empty(head) ? NULL : __sk_nulls_head(head);
}

static inline struct sock *sk_next(const struct sock *sk)
{
	return sk->sk_node.next ?
		hlist_entry(sk->sk_node.next, struct sock, sk_node) : NULL;
}

static inline struct sock *sk_nulls_next(const struct sock *sk)
{
	return (!is_a_nulls(sk->sk_nulls_node.next)) ?
		hlist_nulls_entry(sk->sk_nulls_node.next,
				  struct sock, sk_nulls_node) :
		NULL;
}

static inline bool sk_unhashed(const struct sock *sk)
{
	return hlist_unhashed(&sk->sk_node);
}

static inline bool sk_hashed(const struct sock *sk)
{
	return !sk_unhashed(sk);
}

static inline void sk_node_init(struct hlist_node *node)
{
	node->pprev = NULL;
}

static inline void sk_nulls_node_init(struct hlist_nulls_node *node)
{
	node->pprev = NULL;
}

static inline void __sk_del_node(struct sock *sk)
{
	__hlist_del(&sk->sk_node);
}

/* NB: equivalent to hlist_del_init_rcu */
static inline bool __sk_del_node_init(struct sock *sk)
{
	if (sk_hashed(sk)) {
		__sk_del_node(sk);
		sk_node_init(&sk->sk_node);
		return true;
	}
	return false;
}

/* Grab socket reference count. This operation is valid only
   when sk is ALREADY grabbed f.e. it is found in hash table
   or a list and the lookup is made under lock preventing hash table
   modifications.
 */

static __always_inline void sock_hold(struct sock *sk)
{
	atomic_inc(&sk->sk_refcnt);
}

/* Ungrab socket in the context, which assumes that socket refcnt
   cannot hit zero, f.e. it is true in context of any socketcall.
 */
static __always_inline void __sock_put(struct sock *sk)
{
	atomic_dec(&sk->sk_refcnt);
}

static inline bool sk_del_node_init(struct sock *sk)
{
	bool rc = __sk_del_node_init(sk);

	if (rc) {
		/* paranoid for a while -acme */
		WARN_ON(atomic_read(&sk->sk_refcnt) == 1);
		__sock_put(sk);
	}
	return rc;
}
#define sk_del_node_init_rcu(sk)	sk_del_node_init(sk)

static inline bool __sk_nulls_del_node_init_rcu(struct sock *sk)
{
	if (sk_hashed(sk)) {
		hlist_nulls_del_init_rcu(&sk->sk_nulls_node);
		return true;
	}
	return false;
}

static inline bool sk_nulls_del_node_init_rcu(struct sock *sk)
{
	bool rc = __sk_nulls_del_node_init_rcu(sk);

	if (rc) {
		/* paranoid for a while -acme */
		WARN_ON(atomic_read(&sk->sk_refcnt) == 1);
		__sock_put(sk);
	}
	return rc;
}

static inline void __sk_add_node(struct sock *sk, struct hlist_head *list)
{
	hlist_add_head(&sk->sk_node, list);
}

static inline void sk_add_node(struct sock *sk, struct hlist_head *list)
{
	sock_hold(sk);
	__sk_add_node(sk, list);
}

static inline void sk_add_node_rcu(struct sock *sk, struct hlist_head *list)
{
	sock_hold(sk);
	if (IS_ENABLED(CONFIG_IPV6) && sk->sk_reuseport &&
	    sk->sk_family == AF_INET6)
		hlist_add_tail_rcu(&sk->sk_node, list);
	else
		hlist_add_head_rcu(&sk->sk_node, list);
}

static inline void __sk_nulls_add_node_rcu(struct sock *sk, struct hlist_nulls_head *list)
{
	if (IS_ENABLED(CONFIG_IPV6) && sk->sk_reuseport &&
	    sk->sk_family == AF_INET6)
		hlist_nulls_add_tail_rcu(&sk->sk_nulls_node, list);
	else
		hlist_nulls_add_head_rcu(&sk->sk_nulls_node, list);
}

static inline void sk_nulls_add_node_rcu(struct sock *sk, struct hlist_nulls_head *list)
{
	sock_hold(sk);
	__sk_nulls_add_node_rcu(sk, list);
}

static inline void __sk_del_bind_node(struct sock *sk)
{
	__hlist_del(&sk->sk_bind_node);
}

static inline void sk_add_bind_node(struct sock *sk,
					struct hlist_head *list)
{
	hlist_add_head(&sk->sk_bind_node, list);
}

#define sk_for_each(__sk, list) \
	hlist_for_each_entry(__sk, list, sk_node)
#define sk_for_each_rcu(__sk, list) \
	hlist_for_each_entry_rcu(__sk, list, sk_node)
#define sk_nulls_for_each(__sk, node, list) \
	hlist_nulls_for_each_entry(__sk, node, list, sk_nulls_node)
#define sk_nulls_for_each_rcu(__sk, node, list) \
	hlist_nulls_for_each_entry_rcu(__sk, node, list, sk_nulls_node)
#define sk_for_each_from(__sk) \
	hlist_for_each_entry_from(__sk, sk_node)
#define sk_nulls_for_each_from(__sk, node) \
	if (__sk && ({ node = &(__sk)->sk_nulls_node; 1; })) \
		hlist_nulls_for_each_entry_from(__sk, node, sk_nulls_node)
#define sk_for_each_safe(__sk, tmp, list) \
	hlist_for_each_entry_safe(__sk, tmp, list, sk_node)
#define sk_for_each_bound(__sk, list) \
	hlist_for_each_entry(__sk, list, sk_bind_node)

/**
 * sk_for_each_entry_offset_rcu - iterate over a list at a given struct offset
 * @tpos:	the type * to use as a loop cursor.
 * @pos:	the &struct hlist_node to use as a loop cursor.
 * @head:	the head for your list.
 * @offset:	offset of hlist_node within the struct.
 *
 */
#define sk_for_each_entry_offset_rcu(tpos, pos, head, offset)		       \
	for (pos = rcu_dereference((head)->first);			       \
	     pos != NULL &&						       \
		({ tpos = (typeof(*tpos) *)((void *)pos - offset); 1;});       \
	     pos = rcu_dereference(pos->next))

static inline struct user_namespace *sk_user_ns(struct sock *sk)
{
	/* Careful only use this in a context where these parameters
	 * can not change and must all be valid, such as recvmsg from
	 * userspace.
	 */
	return sk->sk_socket->file->f_cred->user_ns;
}

/* Sock flags */
enum sock_flags {
	SOCK_DEAD,
	SOCK_DONE,
	SOCK_URGINLINE,
	SOCK_KEEPOPEN,
	SOCK_LINGER,
	SOCK_DESTROY,
	SOCK_BROADCAST,
	SOCK_TIMESTAMP,
	SOCK_ZAPPED,
	SOCK_USE_WRITE_QUEUE, /* whether to call sk->sk_write_space in sock_wfree */
	SOCK_DBG, /* %SO_DEBUG setting */
	SOCK_RCVTSTAMP, /* %SO_TIMESTAMP setting */
	SOCK_RCVTSTAMPNS, /* %SO_TIMESTAMPNS setting */
	SOCK_LOCALROUTE, /* route locally only, %SO_DONTROUTE setting */
	SOCK_QUEUE_SHRUNK, /* write queue has been shrunk recently */
	SOCK_MEMALLOC, /* VM depends on this socket for swapping */
	SOCK_TIMESTAMPING_RX_SOFTWARE,  /* %SOF_TIMESTAMPING_RX_SOFTWARE */
	SOCK_FASYNC, /* fasync() active */
	SOCK_RXQ_OVFL,
	SOCK_ZEROCOPY, /* buffers from userspace */
	SOCK_WIFI_STATUS, /* push wifi status to userspace */
	SOCK_NOFCS, /* Tell NIC not to do the Ethernet FCS.
		     * Will use last 4 bytes of packet sent from
		     * user-space instead.
		     */
	SOCK_FILTER_LOCKED, /* Filter cannot be changed anymore */
	SOCK_SELECT_ERR_QUEUE, /* Wake select on error queue */
	SOCK_RCU_FREE, /* wait rcu grace period in sk_destruct() */
	SOCK_MPTCP, /* MPTCP set on this socket */
};

#define SK_FLAGS_TIMESTAMP ((1UL << SOCK_TIMESTAMP) | (1UL << SOCK_TIMESTAMPING_RX_SOFTWARE))

static inline void sock_copy_flags(struct sock *nsk, struct sock *osk)
{
	nsk->sk_flags = osk->sk_flags;
}

static inline void sock_set_flag(struct sock *sk, enum sock_flags flag)
{
	__set_bit(flag, &sk->sk_flags);
}

static inline void sock_reset_flag(struct sock *sk, enum sock_flags flag)
{
	__clear_bit(flag, &sk->sk_flags);
}

static inline bool sock_flag(const struct sock *sk, enum sock_flags flag)
{
	return test_bit(flag, &sk->sk_flags);
}

#ifdef CONFIG_NET
extern struct static_key memalloc_socks;
static inline int sk_memalloc_socks(void)
{
	return static_key_false(&memalloc_socks);
}
#else

static inline int sk_memalloc_socks(void)
{
	return 0;
}

#endif

static inline gfp_t sk_gfp_mask(const struct sock *sk, gfp_t gfp_mask)
{
	return gfp_mask | (sk->sk_allocation & __GFP_MEMALLOC);
}

static inline void sk_acceptq_removed(struct sock *sk)
{
	sk->sk_ack_backlog--;
}

static inline void sk_acceptq_added(struct sock *sk)
{
	sk->sk_ack_backlog++;
}

static inline bool sk_acceptq_is_full(const struct sock *sk)
{
	return sk->sk_ack_backlog > sk->sk_max_ack_backlog;
}

/*
 * Compute minimal free write space needed to queue new packets.
 */
static inline int sk_stream_min_wspace(const struct sock *sk)
{
	return sk->sk_wmem_queued >> 1;
}

static inline int sk_stream_wspace(const struct sock *sk)
{
	return sk->sk_sndbuf - sk->sk_wmem_queued;
}

void sk_stream_write_space(struct sock *sk);

/* OOB backlog add */
static inline void __sk_add_backlog(struct sock *sk, struct sk_buff *skb)
{
	/* dont let skb dst not refcounted, we are going to leave rcu lock */
	skb_dst_force_safe(skb);

	if (!sk->sk_backlog.tail)
		sk->sk_backlog.head = skb;
	else
		sk->sk_backlog.tail->next = skb;

	sk->sk_backlog.tail = skb;
	skb->next = NULL;
}

/*
 * Take into account size of receive queue and backlog queue
 * Do not take into account this skb truesize,
 * to allow even a single big packet to come.
 */
static inline bool sk_rcvqueues_full(const struct sock *sk, unsigned int limit)
{
	unsigned int qsize = sk->sk_backlog.len + atomic_read(&sk->sk_rmem_alloc);

	return qsize > limit;
}

/* The per-socket spinlock must be held here. */
static inline __must_check int sk_add_backlog(struct sock *sk, struct sk_buff *skb,
					      unsigned int limit)
{
	if (sk_rcvqueues_full(sk, limit))
		return -ENOBUFS;

	/*
	 * If the skb was allocated from pfmemalloc reserves, only
	 * allow SOCK_MEMALLOC sockets to use it as this socket is
	 * helping free memory
	 */
	if (skb_pfmemalloc(skb) && !sock_flag(sk, SOCK_MEMALLOC))
		return -ENOMEM;

	__sk_add_backlog(sk, skb);
	sk->sk_backlog.len += skb->truesize;
	return 0;
}

int __sk_backlog_rcv(struct sock *sk, struct sk_buff *skb);

static inline int sk_backlog_rcv(struct sock *sk, struct sk_buff *skb)
{
	if (sk_memalloc_socks() && skb_pfmemalloc(skb))
		return __sk_backlog_rcv(sk, skb);

	return sk->sk_backlog_rcv(sk, skb);
}

static inline void sk_incoming_cpu_update(struct sock *sk)
{
	sk->sk_incoming_cpu = raw_smp_processor_id();
}

static inline void sock_rps_record_flow_hash(__u32 hash)
{
#ifdef CONFIG_RPS
	struct rps_sock_flow_table *sock_flow_table;

	rcu_read_lock();
	sock_flow_table = rcu_dereference(rps_sock_flow_table);
	rps_record_sock_flow(sock_flow_table, hash);
	rcu_read_unlock();
#endif
}

static inline void sock_rps_record_flow(const struct sock *sk)
{
#ifdef CONFIG_RPS
	sock_rps_record_flow_hash(sk->sk_rxhash);
#endif
}

static inline void sock_rps_save_rxhash(struct sock *sk,
					const struct sk_buff *skb)
{
#ifdef CONFIG_RPS
	if (unlikely(sk->sk_rxhash != skb->hash))
		sk->sk_rxhash = skb->hash;
#endif
}

static inline void sock_rps_reset_rxhash(struct sock *sk)
{
#ifdef CONFIG_RPS
	sk->sk_rxhash = 0;
#endif
}

#define sk_wait_event(__sk, __timeo, __condition)			\
	({	int __rc;						\
		release_sock(__sk);					\
		__rc = __condition;					\
		if (!__rc) {						\
			*(__timeo) = schedule_timeout(*(__timeo));	\
		}							\
		sched_annotate_sleep();						\
		lock_sock(__sk);					\
		__rc = __condition;					\
		__rc;							\
	})

int sk_stream_wait_connect(struct sock *sk, long *timeo_p);
int sk_stream_wait_memory(struct sock *sk, long *timeo_p);
void sk_stream_wait_close(struct sock *sk, long timeo_p);
int sk_stream_error(struct sock *sk, int flags, int err);
void sk_stream_kill_queues(struct sock *sk);
void sk_set_memalloc(struct sock *sk);
void sk_clear_memalloc(struct sock *sk);

void __sk_flush_backlog(struct sock *sk);

static inline bool sk_flush_backlog(struct sock *sk)
{
	if (unlikely(READ_ONCE(sk->sk_backlog.tail))) {
		__sk_flush_backlog(sk);
		return true;
	}
	return false;
}

int sk_wait_data(struct sock *sk, long *timeo, const struct sk_buff *skb);

/* START - needed for MPTCP */
struct sock *sk_prot_alloc(struct proto *prot, gfp_t priority, int family);
void sock_lock_init(struct sock *sk);

extern struct lock_class_key af_callback_keys[AF_MAX];
extern char *const af_family_clock_key_strings[AF_MAX+1];

#define SK_FLAGS_TIMESTAMP ((1UL << SOCK_TIMESTAMP) | (1UL << SOCK_TIMESTAMPING_RX_SOFTWARE))
/* END - needed for MPTCP */

struct request_sock_ops;
struct timewait_sock_ops;
struct inet_hashinfo;
struct raw_hashinfo;
struct module;

/*
 * caches using SLAB_DESTROY_BY_RCU should let .next pointer from nulls nodes
 * un-modified. Special care is taken when initializing object to zero.
 */
static inline void sk_prot_clear_nulls(struct sock *sk, int size)
{
	if (offsetof(struct sock, sk_node.next) != 0)
		memset(sk, 0, offsetof(struct sock, sk_node.next));
	memset(&sk->sk_node.pprev, 0,
	       size - offsetof(struct sock, sk_node.pprev));
}

/* Networking protocol blocks we attach to sockets.
 * socket layer -> transport layer interface
 */
struct proto {
	void			(*close)(struct sock *sk,
					long timeout);
	int			(*connect)(struct sock *sk,
					struct sockaddr *uaddr,
					int addr_len);
	int			(*disconnect)(struct sock *sk, int flags);

	struct sock *		(*accept)(struct sock *sk, int flags, int *err);

	int			(*ioctl)(struct sock *sk, int cmd,
					 unsigned long arg);
	int			(*init)(struct sock *sk);
	void			(*destroy)(struct sock *sk);
	void			(*shutdown)(struct sock *sk, int how);
	int			(*setsockopt)(struct sock *sk, int level,
					int optname, char __user *optval,
					unsigned int optlen);
	int			(*getsockopt)(struct sock *sk, int level,
					int optname, char __user *optval,
					int __user *option);
#ifdef CONFIG_COMPAT
	int			(*compat_setsockopt)(struct sock *sk,
					int level,
					int optname, char __user *optval,
					unsigned int optlen);
	int			(*compat_getsockopt)(struct sock *sk,
					int level,
					int optname, char __user *optval,
					int __user *option);
	int			(*compat_ioctl)(struct sock *sk,
					unsigned int cmd, unsigned long arg);
#endif
	int			(*sendmsg)(struct sock *sk, struct msghdr *msg,
					   size_t len);
	int			(*recvmsg)(struct sock *sk, struct msghdr *msg,
					   size_t len, int noblock, int flags,
					   int *addr_len);
	int			(*sendpage)(struct sock *sk, struct page *page,
					int offset, size_t size, int flags);
	int			(*bind)(struct sock *sk,
					struct sockaddr *uaddr, int addr_len);

	int			(*backlog_rcv) (struct sock *sk,
						struct sk_buff *skb);

	void		(*release_cb)(struct sock *sk);

	/* Keeping track of sk's, looking them up, and port selection methods. */
	int			(*hash)(struct sock *sk);
	void			(*unhash)(struct sock *sk);
	void			(*rehash)(struct sock *sk);
	int			(*get_port)(struct sock *sk, unsigned short snum);
<<<<<<< HEAD
	void			(*clear_sk)(struct sock *sk, int size);
	void			(*copy_sk)(struct sock *nsk, const struct sock *osk);
=======
>>>>>>> 69973b83

	/* Keeping track of sockets in use */
#ifdef CONFIG_PROC_FS
	unsigned int		inuse_idx;
#endif

	bool			(*stream_memory_free)(const struct sock *sk);
	/* Memory pressure */
	void			(*enter_memory_pressure)(struct sock *sk);
	atomic_long_t		*memory_allocated;	/* Current allocated memory. */
	struct percpu_counter	*sockets_allocated;	/* Current number of sockets. */
	/*
	 * Pressure flag: try to collapse.
	 * Technical note: it is used by multiple contexts non atomically.
	 * All the __sk_mem_schedule() is of this nature: accounting
	 * is strict, actions are advisory and have some latency.
	 */
	int			*memory_pressure;
	long			*sysctl_mem;
	int			*sysctl_wmem;
	int			*sysctl_rmem;
	int			max_header;
	bool			no_autobind;

	struct kmem_cache	*slab;
	unsigned int		obj_size;
	int			slab_flags;

	struct percpu_counter	*orphan_count;

	struct request_sock_ops	*rsk_prot;
	struct timewait_sock_ops *twsk_prot;

	union {
		struct inet_hashinfo	*hashinfo;
		struct udp_table	*udp_table;
		struct raw_hashinfo	*raw_hash;
	} h;

	struct module		*owner;

	char			name[32];

	struct list_head	node;
#ifdef SOCK_REFCNT_DEBUG
	atomic_t		socks;
#endif
	int			(*diag_destroy)(struct sock *sk, int err);
};

int proto_register(struct proto *prot, int alloc_slab);
void proto_unregister(struct proto *prot);

#ifdef SOCK_REFCNT_DEBUG
static inline void sk_refcnt_debug_inc(struct sock *sk)
{
	atomic_inc(&sk->sk_prot->socks);
}

static inline void sk_refcnt_debug_dec(struct sock *sk)
{
	atomic_dec(&sk->sk_prot->socks);
	printk(KERN_DEBUG "%s socket %p released, %d are still alive\n",
	       sk->sk_prot->name, sk, atomic_read(&sk->sk_prot->socks));
}

static inline void sk_refcnt_debug_release(const struct sock *sk)
{
	if (atomic_read(&sk->sk_refcnt) != 1)
		printk(KERN_DEBUG "Destruction of the %s socket %p delayed, refcnt=%d\n",
		       sk->sk_prot->name, sk, atomic_read(&sk->sk_refcnt));
}
#else /* SOCK_REFCNT_DEBUG */
#define sk_refcnt_debug_inc(sk) do { } while (0)
#define sk_refcnt_debug_dec(sk) do { } while (0)
#define sk_refcnt_debug_release(sk) do { } while (0)
#endif /* SOCK_REFCNT_DEBUG */

static inline bool sk_stream_memory_free(const struct sock *sk)
{
	if (sk->sk_wmem_queued >= sk->sk_sndbuf)
		return false;

	return sk->sk_prot->stream_memory_free ?
		sk->sk_prot->stream_memory_free(sk) : true;
}

static inline bool sk_stream_is_writeable(const struct sock *sk)
{
	return sk_stream_wspace(sk) >= sk_stream_min_wspace(sk) &&
	       sk_stream_memory_free(sk);
}

static inline int sk_under_cgroup_hierarchy(struct sock *sk,
					    struct cgroup *ancestor)
{
#ifdef CONFIG_SOCK_CGROUP_DATA
	return cgroup_is_descendant(sock_cgroup_ptr(&sk->sk_cgrp_data),
				    ancestor);
#else
	return -ENOTSUPP;
#endif
}

static inline bool sk_has_memory_pressure(const struct sock *sk)
{
	return sk->sk_prot->memory_pressure != NULL;
}

static inline bool sk_under_memory_pressure(const struct sock *sk)
{
	if (!sk->sk_prot->memory_pressure)
		return false;

	if (mem_cgroup_sockets_enabled && sk->sk_memcg &&
	    mem_cgroup_under_socket_pressure(sk->sk_memcg))
		return true;

	return !!*sk->sk_prot->memory_pressure;
}

static inline void sk_leave_memory_pressure(struct sock *sk)
{
	int *memory_pressure = sk->sk_prot->memory_pressure;

	if (!memory_pressure)
		return;

	if (*memory_pressure)
		*memory_pressure = 0;
}

static inline void sk_enter_memory_pressure(struct sock *sk)
{
	if (!sk->sk_prot->enter_memory_pressure)
		return;

	sk->sk_prot->enter_memory_pressure(sk);
}

static inline long sk_prot_mem_limits(const struct sock *sk, int index)
{
	return sk->sk_prot->sysctl_mem[index];
}

static inline long
sk_memory_allocated(const struct sock *sk)
{
	return atomic_long_read(sk->sk_prot->memory_allocated);
}

static inline long
sk_memory_allocated_add(struct sock *sk, int amt)
{
	return atomic_long_add_return(amt, sk->sk_prot->memory_allocated);
}

static inline void
sk_memory_allocated_sub(struct sock *sk, int amt)
{
	atomic_long_sub(amt, sk->sk_prot->memory_allocated);
}

static inline void sk_sockets_allocated_dec(struct sock *sk)
{
	percpu_counter_dec(sk->sk_prot->sockets_allocated);
}

static inline void sk_sockets_allocated_inc(struct sock *sk)
{
	percpu_counter_inc(sk->sk_prot->sockets_allocated);
}

static inline int
sk_sockets_allocated_read_positive(struct sock *sk)
{
	return percpu_counter_read_positive(sk->sk_prot->sockets_allocated);
}

static inline int
proto_sockets_allocated_sum_positive(struct proto *prot)
{
	return percpu_counter_sum_positive(prot->sockets_allocated);
}

static inline long
proto_memory_allocated(struct proto *prot)
{
	return atomic_long_read(prot->memory_allocated);
}

static inline bool
proto_memory_pressure(struct proto *prot)
{
	if (!prot->memory_pressure)
		return false;
	return !!*prot->memory_pressure;
}


#ifdef CONFIG_PROC_FS
/* Called with local bh disabled */
void sock_prot_inuse_add(struct net *net, struct proto *prot, int inc);
int sock_prot_inuse_get(struct net *net, struct proto *proto);
#else
static inline void sock_prot_inuse_add(struct net *net, struct proto *prot,
		int inc)
{
}
#endif


/* With per-bucket locks this operation is not-atomic, so that
 * this version is not worse.
 */
static inline int __sk_prot_rehash(struct sock *sk)
{
	sk->sk_prot->unhash(sk);
	return sk->sk_prot->hash(sk);
}

/* About 10 seconds */
#define SOCK_DESTROY_TIME (10*HZ)

/* Sockets 0-1023 can't be bound to unless you are superuser */
#define PROT_SOCK	1024

#define SHUTDOWN_MASK	3
#define RCV_SHUTDOWN	1
#define SEND_SHUTDOWN	2

#define SOCK_SNDBUF_LOCK	1
#define SOCK_RCVBUF_LOCK	2
#define SOCK_BINDADDR_LOCK	4
#define SOCK_BINDPORT_LOCK	8

struct socket_alloc {
	struct socket socket;
	struct inode vfs_inode;
};

static inline struct socket *SOCKET_I(struct inode *inode)
{
	return &container_of(inode, struct socket_alloc, vfs_inode)->socket;
}

static inline struct inode *SOCK_INODE(struct socket *socket)
{
	return &container_of(socket, struct socket_alloc, socket)->vfs_inode;
}

/*
 * Functions for memory accounting
 */
int __sk_mem_schedule(struct sock *sk, int size, int kind);
void __sk_mem_reclaim(struct sock *sk, int amount);

#define SK_MEM_QUANTUM ((int)PAGE_SIZE)
#define SK_MEM_QUANTUM_SHIFT ilog2(SK_MEM_QUANTUM)
#define SK_MEM_SEND	0
#define SK_MEM_RECV	1

static inline int sk_mem_pages(int amt)
{
	return (amt + SK_MEM_QUANTUM - 1) >> SK_MEM_QUANTUM_SHIFT;
}

static inline bool sk_has_account(struct sock *sk)
{
	/* return true if protocol supports memory accounting */
	return !!sk->sk_prot->memory_allocated;
}

static inline bool sk_wmem_schedule(struct sock *sk, int size)
{
	if (!sk_has_account(sk))
		return true;
	return size <= sk->sk_forward_alloc ||
		__sk_mem_schedule(sk, size, SK_MEM_SEND);
}

static inline bool
sk_rmem_schedule(struct sock *sk, struct sk_buff *skb, int size)
{
	if (!sk_has_account(sk))
		return true;
	return size<= sk->sk_forward_alloc ||
		__sk_mem_schedule(sk, size, SK_MEM_RECV) ||
		skb_pfmemalloc(skb);
}

static inline void sk_mem_reclaim(struct sock *sk)
{
	if (!sk_has_account(sk))
		return;
	if (sk->sk_forward_alloc >= SK_MEM_QUANTUM)
		__sk_mem_reclaim(sk, sk->sk_forward_alloc);
}

static inline void sk_mem_reclaim_partial(struct sock *sk)
{
	if (!sk_has_account(sk))
		return;
	if (sk->sk_forward_alloc > SK_MEM_QUANTUM)
		__sk_mem_reclaim(sk, sk->sk_forward_alloc - 1);
}

static inline void sk_mem_charge(struct sock *sk, int size)
{
	if (!sk_has_account(sk))
		return;
	sk->sk_forward_alloc -= size;
}

static inline void sk_mem_uncharge(struct sock *sk, int size)
{
	if (!sk_has_account(sk))
		return;
	sk->sk_forward_alloc += size;

	/* Avoid a possible overflow.
	 * TCP send queues can make this happen, if sk_mem_reclaim()
	 * is not called and more than 2 GBytes are released at once.
	 *
	 * If we reach 2 MBytes, reclaim 1 MBytes right now, there is
	 * no need to hold that much forward allocation anyway.
	 */
	if (unlikely(sk->sk_forward_alloc >= 1 << 21))
		__sk_mem_reclaim(sk, 1 << 20);
}

static inline void sk_wmem_free_skb(struct sock *sk, struct sk_buff *skb)
{
	sock_set_flag(sk, SOCK_QUEUE_SHRUNK);
	sk->sk_wmem_queued -= skb->truesize;
	sk_mem_uncharge(sk, skb->truesize);
	__kfree_skb(skb);
}

static inline void sock_release_ownership(struct sock *sk)
{
	if (sk->sk_lock.owned) {
		sk->sk_lock.owned = 0;

		/* The sk_lock has mutex_unlock() semantics: */
		mutex_release(&sk->sk_lock.dep_map, 1, _RET_IP_);
	}
}

/*
 * Macro so as to not evaluate some arguments when
 * lockdep is not enabled.
 *
 * Mark both the sk_lock and the sk_lock.slock as a
 * per-address-family lock class.
 */
#define sock_lock_init_class_and_name(sk, sname, skey, name, key)	\
do {									\
	sk->sk_lock.owned = 0;						\
	init_waitqueue_head(&sk->sk_lock.wq);				\
	spin_lock_init(&(sk)->sk_lock.slock);				\
	debug_check_no_locks_freed((void *)&(sk)->sk_lock,		\
			sizeof((sk)->sk_lock));				\
	lockdep_set_class_and_name(&(sk)->sk_lock.slock,		\
				(skey), (sname));				\
	lockdep_init_map(&(sk)->sk_lock.dep_map, (name), (key), 0);	\
} while (0)

#ifdef CONFIG_LOCKDEP
static inline bool lockdep_sock_is_held(const struct sock *csk)
{
	struct sock *sk = (struct sock *)csk;

	return lockdep_is_held(&sk->sk_lock) ||
	       lockdep_is_held(&sk->sk_lock.slock);
}
#endif

void lock_sock_nested(struct sock *sk, int subclass);

static inline void lock_sock(struct sock *sk)
{
	lock_sock_nested(sk, 0);
}

void release_sock(struct sock *sk);

/* BH context may only use the following locking interface. */
#define bh_lock_sock(__sk)	spin_lock(&((__sk)->sk_lock.slock))
#define bh_lock_sock_nested(__sk) \
				spin_lock_nested(&((__sk)->sk_lock.slock), \
				SINGLE_DEPTH_NESTING)
#define bh_unlock_sock(__sk)	spin_unlock(&((__sk)->sk_lock.slock))

bool lock_sock_fast(struct sock *sk);
/**
 * unlock_sock_fast - complement of lock_sock_fast
 * @sk: socket
 * @slow: slow mode
 *
 * fast unlock socket for user context.
 * If slow mode is on, we call regular release_sock()
 */
static inline void unlock_sock_fast(struct sock *sk, bool slow)
{
	if (slow)
		release_sock(sk);
	else
		spin_unlock_bh(&sk->sk_lock.slock);
}

/* Used by processes to "lock" a socket state, so that
 * interrupts and bottom half handlers won't change it
 * from under us. It essentially blocks any incoming
 * packets, so that we won't get any new data or any
 * packets that change the state of the socket.
 *
 * While locked, BH processing will add new packets to
 * the backlog queue.  This queue is processed by the
 * owner of the socket lock right before it is released.
 *
 * Since ~2.3.5 it is also exclusive sleep lock serializing
 * accesses from user process context.
 */

static inline void sock_owned_by_me(const struct sock *sk)
{
#ifdef CONFIG_LOCKDEP
	WARN_ON_ONCE(!lockdep_sock_is_held(sk) && debug_locks);
#endif
}

static inline bool sock_owned_by_user(const struct sock *sk)
{
	sock_owned_by_me(sk);
	return sk->sk_lock.owned;
}

/* no reclassification while locks are held */
static inline bool sock_allow_reclassification(const struct sock *csk)
{
	struct sock *sk = (struct sock *)csk;

	return !sk->sk_lock.owned && !spin_is_locked(&sk->sk_lock.slock);
}

struct sock *sk_alloc(struct net *net, int family, gfp_t priority,
		      struct proto *prot, int kern);
void sk_free(struct sock *sk);
void sk_destruct(struct sock *sk);
struct sock *sk_clone_lock(const struct sock *sk, const gfp_t priority);

struct sk_buff *sock_wmalloc(struct sock *sk, unsigned long size, int force,
			     gfp_t priority);
void __sock_wfree(struct sk_buff *skb);
void sock_wfree(struct sk_buff *skb);
void skb_orphan_partial(struct sk_buff *skb);
void sock_rfree(struct sk_buff *skb);
void sock_efree(struct sk_buff *skb);
#ifdef CONFIG_INET
void sock_edemux(struct sk_buff *skb);
#else
#define sock_edemux(skb) sock_efree(skb)
#endif

int sock_setsockopt(struct socket *sock, int level, int op,
		    char __user *optval, unsigned int optlen);

int sock_getsockopt(struct socket *sock, int level, int op,
		    char __user *optval, int __user *optlen);
struct sk_buff *sock_alloc_send_skb(struct sock *sk, unsigned long size,
				    int noblock, int *errcode);
struct sk_buff *sock_alloc_send_pskb(struct sock *sk, unsigned long header_len,
				     unsigned long data_len, int noblock,
				     int *errcode, int max_page_order);
void *sock_kmalloc(struct sock *sk, int size, gfp_t priority);
void sock_kfree_s(struct sock *sk, void *mem, int size);
void sock_kzfree_s(struct sock *sk, void *mem, int size);
void sk_send_sigurg(struct sock *sk);

struct sockcm_cookie {
	u32 mark;
	u16 tsflags;
};

int __sock_cmsg_send(struct sock *sk, struct msghdr *msg, struct cmsghdr *cmsg,
		     struct sockcm_cookie *sockc);
int sock_cmsg_send(struct sock *sk, struct msghdr *msg,
		   struct sockcm_cookie *sockc);

/*
 * Functions to fill in entries in struct proto_ops when a protocol
 * does not implement a particular function.
 */
int sock_no_bind(struct socket *, struct sockaddr *, int);
int sock_no_connect(struct socket *, struct sockaddr *, int, int);
int sock_no_socketpair(struct socket *, struct socket *);
int sock_no_accept(struct socket *, struct socket *, int);
int sock_no_getname(struct socket *, struct sockaddr *, int *, int);
unsigned int sock_no_poll(struct file *, struct socket *,
			  struct poll_table_struct *);
int sock_no_ioctl(struct socket *, unsigned int, unsigned long);
int sock_no_listen(struct socket *, int);
int sock_no_shutdown(struct socket *, int);
int sock_no_getsockopt(struct socket *, int , int, char __user *, int __user *);
int sock_no_setsockopt(struct socket *, int, int, char __user *, unsigned int);
int sock_no_sendmsg(struct socket *, struct msghdr *, size_t);
int sock_no_recvmsg(struct socket *, struct msghdr *, size_t, int);
int sock_no_mmap(struct file *file, struct socket *sock,
		 struct vm_area_struct *vma);
ssize_t sock_no_sendpage(struct socket *sock, struct page *page, int offset,
			 size_t size, int flags);

/*
 * Functions to fill in entries in struct proto_ops when a protocol
 * uses the inet style.
 */
int sock_common_getsockopt(struct socket *sock, int level, int optname,
				  char __user *optval, int __user *optlen);
int sock_common_recvmsg(struct socket *sock, struct msghdr *msg, size_t size,
			int flags);
int sock_common_setsockopt(struct socket *sock, int level, int optname,
				  char __user *optval, unsigned int optlen);
int compat_sock_common_getsockopt(struct socket *sock, int level,
		int optname, char __user *optval, int __user *optlen);
int compat_sock_common_setsockopt(struct socket *sock, int level,
		int optname, char __user *optval, unsigned int optlen);

void sk_common_release(struct sock *sk);

/*
 *	Default socket callbacks and setup code
 */

/* Initialise core socket variables */
void sock_init_data(struct socket *sock, struct sock *sk);

/*
 * Socket reference counting postulates.
 *
 * * Each user of socket SHOULD hold a reference count.
 * * Each access point to socket (an hash table bucket, reference from a list,
 *   running timer, skb in flight MUST hold a reference count.
 * * When reference count hits 0, it means it will never increase back.
 * * When reference count hits 0, it means that no references from
 *   outside exist to this socket and current process on current CPU
 *   is last user and may/should destroy this socket.
 * * sk_free is called from any context: process, BH, IRQ. When
 *   it is called, socket has no references from outside -> sk_free
 *   may release descendant resources allocated by the socket, but
 *   to the time when it is called, socket is NOT referenced by any
 *   hash tables, lists etc.
 * * Packets, delivered from outside (from network or from another process)
 *   and enqueued on receive/error queues SHOULD NOT grab reference count,
 *   when they sit in queue. Otherwise, packets will leak to hole, when
 *   socket is looked up by one cpu and unhasing is made by another CPU.
 *   It is true for udp/raw, netlink (leak to receive and error queues), tcp
 *   (leak to backlog). Packet socket does all the processing inside
 *   BR_NETPROTO_LOCK, so that it has not this race condition. UNIX sockets
 *   use separate SMP lock, so that they are prone too.
 */

/* Ungrab socket and destroy it, if it was the last reference. */
static inline void sock_put(struct sock *sk)
{
	if (atomic_dec_and_test(&sk->sk_refcnt))
		sk_free(sk);
}
/* Generic version of sock_put(), dealing with all sockets
 * (TCP_TIMEWAIT, TCP_NEW_SYN_RECV, ESTABLISHED...)
 */
void sock_gen_put(struct sock *sk);

int __sk_receive_skb(struct sock *sk, struct sk_buff *skb, const int nested,
		     unsigned int trim_cap, bool refcounted);
static inline int sk_receive_skb(struct sock *sk, struct sk_buff *skb,
				 const int nested)
{
	return __sk_receive_skb(sk, skb, nested, 1, true);
}

static inline void sk_tx_queue_set(struct sock *sk, int tx_queue)
{
	sk->sk_tx_queue_mapping = tx_queue;
}

static inline void sk_tx_queue_clear(struct sock *sk)
{
	sk->sk_tx_queue_mapping = -1;
}

static inline int sk_tx_queue_get(const struct sock *sk)
{
	return sk ? sk->sk_tx_queue_mapping : -1;
}

static inline void sk_set_socket(struct sock *sk, struct socket *sock)
{
	sk_tx_queue_clear(sk);
	sk->sk_socket = sock;
}

static inline wait_queue_head_t *sk_sleep(struct sock *sk)
{
	BUILD_BUG_ON(offsetof(struct socket_wq, wait) != 0);
	return &rcu_dereference_raw(sk->sk_wq)->wait;
}
/* Detach socket from process context.
 * Announce socket dead, detach it from wait queue and inode.
 * Note that parent inode held reference count on this struct sock,
 * we do not release it in this function, because protocol
 * probably wants some additional cleanups or even continuing
 * to work with this socket (TCP).
 */
static inline void sock_orphan(struct sock *sk)
{
	write_lock_bh(&sk->sk_callback_lock);
	sock_set_flag(sk, SOCK_DEAD);
	sk_set_socket(sk, NULL);
	sk->sk_wq  = NULL;
	write_unlock_bh(&sk->sk_callback_lock);
}

static inline void sock_graft(struct sock *sk, struct socket *parent)
{
	write_lock_bh(&sk->sk_callback_lock);
	sk->sk_wq = parent->wq;
	parent->sk = sk;
	sk_set_socket(sk, parent);
	security_sock_graft(sk, parent);
	write_unlock_bh(&sk->sk_callback_lock);
}

kuid_t sock_i_uid(struct sock *sk);
unsigned long sock_i_ino(struct sock *sk);

static inline u32 net_tx_rndhash(void)
{
	u32 v = prandom_u32();

	return v ?: 1;
}

static inline void sk_set_txhash(struct sock *sk)
{
	sk->sk_txhash = net_tx_rndhash();
}

static inline void sk_rethink_txhash(struct sock *sk)
{
	if (sk->sk_txhash)
		sk_set_txhash(sk);
}

static inline struct dst_entry *
__sk_dst_get(struct sock *sk)
{
	return rcu_dereference_check(sk->sk_dst_cache,
				     lockdep_sock_is_held(sk));
}

static inline struct dst_entry *
sk_dst_get(struct sock *sk)
{
	struct dst_entry *dst;

	rcu_read_lock();
	dst = rcu_dereference(sk->sk_dst_cache);
	if (dst && !atomic_inc_not_zero(&dst->__refcnt))
		dst = NULL;
	rcu_read_unlock();
	return dst;
}

static inline void dst_negative_advice(struct sock *sk)
{
	struct dst_entry *ndst, *dst = __sk_dst_get(sk);

	sk_rethink_txhash(sk);

	if (dst && dst->ops->negative_advice) {
		ndst = dst->ops->negative_advice(dst);

		if (ndst != dst) {
			rcu_assign_pointer(sk->sk_dst_cache, ndst);
			sk_tx_queue_clear(sk);
		}
	}
}

static inline void
__sk_dst_set(struct sock *sk, struct dst_entry *dst)
{
	struct dst_entry *old_dst;

	sk_tx_queue_clear(sk);
	/*
	 * This can be called while sk is owned by the caller only,
	 * with no state that can be checked in a rcu_dereference_check() cond
	 */
	old_dst = rcu_dereference_raw(sk->sk_dst_cache);
	rcu_assign_pointer(sk->sk_dst_cache, dst);
	dst_release(old_dst);
}

static inline void
sk_dst_set(struct sock *sk, struct dst_entry *dst)
{
	struct dst_entry *old_dst;

	sk_tx_queue_clear(sk);
	old_dst = xchg((__force struct dst_entry **)&sk->sk_dst_cache, dst);
	dst_release(old_dst);
}

static inline void
__sk_dst_reset(struct sock *sk)
{
	__sk_dst_set(sk, NULL);
}

static inline void
sk_dst_reset(struct sock *sk)
{
	sk_dst_set(sk, NULL);
}

struct dst_entry *__sk_dst_check(struct sock *sk, u32 cookie);

struct dst_entry *sk_dst_check(struct sock *sk, u32 cookie);

bool sk_mc_loop(struct sock *sk);

static inline bool sk_can_gso(const struct sock *sk)
{
	return net_gso_ok(sk->sk_route_caps, sk->sk_gso_type);
}

void sk_setup_caps(struct sock *sk, struct dst_entry *dst);

static inline void sk_nocaps_add(struct sock *sk, netdev_features_t flags)
{
	sk->sk_route_nocaps |= flags;
	sk->sk_route_caps &= ~flags;
}

static inline bool sk_check_csum_caps(struct sock *sk)
{
	return (sk->sk_route_caps & NETIF_F_HW_CSUM) ||
	       (sk->sk_family == PF_INET &&
		(sk->sk_route_caps & NETIF_F_IP_CSUM)) ||
	       (sk->sk_family == PF_INET6 &&
		(sk->sk_route_caps & NETIF_F_IPV6_CSUM));
}

static inline int skb_do_copy_data_nocache(struct sock *sk, struct sk_buff *skb,
					   struct iov_iter *from, char *to,
					   int copy, int offset)
{
	if (skb->ip_summed == CHECKSUM_NONE) {
		__wsum csum = 0;
		if (csum_and_copy_from_iter(to, copy, &csum, from) != copy)
			return -EFAULT;
		skb->csum = csum_block_add(skb->csum, csum, offset);
	} else if (sk->sk_route_caps & NETIF_F_NOCACHE_COPY) {
		if (copy_from_iter_nocache(to, copy, from) != copy)
			return -EFAULT;
	} else if (copy_from_iter(to, copy, from) != copy)
		return -EFAULT;

	return 0;
}

static inline int skb_add_data_nocache(struct sock *sk, struct sk_buff *skb,
				       struct iov_iter *from, int copy)
{
	int err, offset = skb->len;

	err = skb_do_copy_data_nocache(sk, skb, from, skb_put(skb, copy),
				       copy, offset);
	if (err)
		__skb_trim(skb, offset);

	return err;
}

static inline int skb_copy_to_page_nocache(struct sock *sk, struct iov_iter *from,
					   struct sk_buff *skb,
					   struct page *page,
					   int off, int copy)
{
	int err;

	err = skb_do_copy_data_nocache(sk, skb, from, page_address(page) + off,
				       copy, skb->len);
	if (err)
		return err;

	skb->len	     += copy;
	skb->data_len	     += copy;
	skb->truesize	     += copy;
	sk->sk_wmem_queued   += copy;
	sk_mem_charge(sk, copy);
	return 0;
}

/**
 * sk_wmem_alloc_get - returns write allocations
 * @sk: socket
 *
 * Returns sk_wmem_alloc minus initial offset of one
 */
static inline int sk_wmem_alloc_get(const struct sock *sk)
{
	return atomic_read(&sk->sk_wmem_alloc) - 1;
}

/**
 * sk_rmem_alloc_get - returns read allocations
 * @sk: socket
 *
 * Returns sk_rmem_alloc
 */
static inline int sk_rmem_alloc_get(const struct sock *sk)
{
	return atomic_read(&sk->sk_rmem_alloc);
}

/**
 * sk_has_allocations - check if allocations are outstanding
 * @sk: socket
 *
 * Returns true if socket has write or read allocations
 */
static inline bool sk_has_allocations(const struct sock *sk)
{
	return sk_wmem_alloc_get(sk) || sk_rmem_alloc_get(sk);
}

/**
 * skwq_has_sleeper - check if there are any waiting processes
 * @wq: struct socket_wq
 *
 * Returns true if socket_wq has waiting processes
 *
 * The purpose of the skwq_has_sleeper and sock_poll_wait is to wrap the memory
 * barrier call. They were added due to the race found within the tcp code.
 *
 * Consider following tcp code paths:
 *
 * CPU1                  CPU2
 *
 * sys_select            receive packet
 *   ...                 ...
 *   __add_wait_queue    update tp->rcv_nxt
 *   ...                 ...
 *   tp->rcv_nxt check   sock_def_readable
 *   ...                 {
 *   schedule               rcu_read_lock();
 *                          wq = rcu_dereference(sk->sk_wq);
 *                          if (wq && waitqueue_active(&wq->wait))
 *                              wake_up_interruptible(&wq->wait)
 *                          ...
 *                       }
 *
 * The race for tcp fires when the __add_wait_queue changes done by CPU1 stay
 * in its cache, and so does the tp->rcv_nxt update on CPU2 side.  The CPU1
 * could then endup calling schedule and sleep forever if there are no more
 * data on the socket.
 *
 */
static inline bool skwq_has_sleeper(struct socket_wq *wq)
{
	return wq && wq_has_sleeper(&wq->wait);
}

/**
 * sock_poll_wait - place memory barrier behind the poll_wait call.
 * @filp:           file
 * @wait_address:   socket wait queue
 * @p:              poll_table
 *
 * See the comments in the wq_has_sleeper function.
 */
static inline void sock_poll_wait(struct file *filp,
		wait_queue_head_t *wait_address, poll_table *p)
{
	if (!poll_does_not_wait(p) && wait_address) {
		poll_wait(filp, wait_address, p);
		/* We need to be sure we are in sync with the
		 * socket flags modification.
		 *
		 * This memory barrier is paired in the wq_has_sleeper.
		 */
		smp_mb();
	}
}

static inline void skb_set_hash_from_sk(struct sk_buff *skb, struct sock *sk)
{
	if (sk->sk_txhash) {
		skb->l4_hash = 1;
		skb->hash = sk->sk_txhash;
	}
}

void skb_set_owner_w(struct sk_buff *skb, struct sock *sk);

/*
 *	Queue a received datagram if it will fit. Stream and sequenced
 *	protocols can't normally use this as they need to fit buffers in
 *	and play with them.
 *
 *	Inlined as it's very short and called for pretty much every
 *	packet ever received.
 */
static inline void skb_set_owner_r(struct sk_buff *skb, struct sock *sk)
{
	skb_orphan(skb);
	skb->sk = sk;
	skb->destructor = sock_rfree;
	atomic_add(skb->truesize, &sk->sk_rmem_alloc);
	sk_mem_charge(sk, skb->truesize);
}

void sk_reset_timer(struct sock *sk, struct timer_list *timer,
		    unsigned long expires);

void sk_stop_timer(struct sock *sk, struct timer_list *timer);

int __sock_queue_rcv_skb(struct sock *sk, struct sk_buff *skb);
int sock_queue_rcv_skb(struct sock *sk, struct sk_buff *skb);

int sock_queue_err_skb(struct sock *sk, struct sk_buff *skb);
struct sk_buff *sock_dequeue_err_skb(struct sock *sk);

/*
 *	Recover an error report and clear atomically
 */

static inline int sock_error(struct sock *sk)
{
	int err;
	if (likely(!sk->sk_err))
		return 0;
	err = xchg(&sk->sk_err, 0);
	return -err;
}

static inline unsigned long sock_wspace(struct sock *sk)
{
	int amt = 0;

	if (!(sk->sk_shutdown & SEND_SHUTDOWN)) {
		amt = sk->sk_sndbuf - atomic_read(&sk->sk_wmem_alloc);
		if (amt < 0)
			amt = 0;
	}
	return amt;
}

/* Note:
 *  We use sk->sk_wq_raw, from contexts knowing this
 *  pointer is not NULL and cannot disappear/change.
 */
static inline void sk_set_bit(int nr, struct sock *sk)
{
	if ((nr == SOCKWQ_ASYNC_NOSPACE || nr == SOCKWQ_ASYNC_WAITDATA) &&
	    !sock_flag(sk, SOCK_FASYNC))
		return;

	set_bit(nr, &sk->sk_wq_raw->flags);
}

static inline void sk_clear_bit(int nr, struct sock *sk)
{
	if ((nr == SOCKWQ_ASYNC_NOSPACE || nr == SOCKWQ_ASYNC_WAITDATA) &&
	    !sock_flag(sk, SOCK_FASYNC))
		return;

	clear_bit(nr, &sk->sk_wq_raw->flags);
}

static inline void sk_wake_async(const struct sock *sk, int how, int band)
{
	if (sock_flag(sk, SOCK_FASYNC)) {
		rcu_read_lock();
		sock_wake_async(rcu_dereference(sk->sk_wq), how, band);
		rcu_read_unlock();
	}
}

/* Since sk_{r,w}mem_alloc sums skb->truesize, even a small frame might
 * need sizeof(sk_buff) + MTU + padding, unless net driver perform copybreak.
 * Note: for send buffers, TCP works better if we can build two skbs at
 * minimum.
 */
#define TCP_SKB_MIN_TRUESIZE	(2048 + SKB_DATA_ALIGN(sizeof(struct sk_buff)))

#define SOCK_MIN_SNDBUF		(TCP_SKB_MIN_TRUESIZE * 2)
#define SOCK_MIN_RCVBUF		 TCP_SKB_MIN_TRUESIZE

static inline void sk_stream_moderate_sndbuf(struct sock *sk)
{
	if (!(sk->sk_userlocks & SOCK_SNDBUF_LOCK)) {
		sk->sk_sndbuf = min(sk->sk_sndbuf, sk->sk_wmem_queued >> 1);
		sk->sk_sndbuf = max_t(u32, sk->sk_sndbuf, SOCK_MIN_SNDBUF);
	}
}

struct sk_buff *sk_stream_alloc_skb(struct sock *sk, int size, gfp_t gfp,
				    bool force_schedule);

/**
 * sk_page_frag - return an appropriate page_frag
 * @sk: socket
 *
 * If socket allocation mode allows current thread to sleep, it means its
 * safe to use the per task page_frag instead of the per socket one.
 */
static inline struct page_frag *sk_page_frag(struct sock *sk)
{
	if (gfpflags_allow_blocking(sk->sk_allocation))
		return &current->task_frag;

	return &sk->sk_frag;
}

bool sk_page_frag_refill(struct sock *sk, struct page_frag *pfrag);

/*
 *	Default write policy as shown to user space via poll/select/SIGIO
 */
static inline bool sock_writeable(const struct sock *sk)
{
	return atomic_read(&sk->sk_wmem_alloc) < (sk->sk_sndbuf >> 1);
}

static inline gfp_t gfp_any(void)
{
	return in_softirq() ? GFP_ATOMIC : GFP_KERNEL;
}

static inline long sock_rcvtimeo(const struct sock *sk, bool noblock)
{
	return noblock ? 0 : sk->sk_rcvtimeo;
}

static inline long sock_sndtimeo(const struct sock *sk, bool noblock)
{
	return noblock ? 0 : sk->sk_sndtimeo;
}

static inline int sock_rcvlowat(const struct sock *sk, int waitall, int len)
{
	return (waitall ? len : min_t(int, sk->sk_rcvlowat, len)) ? : 1;
}

/* Alas, with timeout socket operations are not restartable.
 * Compare this to poll().
 */
static inline int sock_intr_errno(long timeo)
{
	return timeo == MAX_SCHEDULE_TIMEOUT ? -ERESTARTSYS : -EINTR;
}

struct sock_skb_cb {
	u32 dropcount;
};

/* Store sock_skb_cb at the end of skb->cb[] so protocol families
 * using skb->cb[] would keep using it directly and utilize its
 * alignement guarantee.
 */
#define SOCK_SKB_CB_OFFSET ((FIELD_SIZEOF(struct sk_buff, cb) - \
			    sizeof(struct sock_skb_cb)))

#define SOCK_SKB_CB(__skb) ((struct sock_skb_cb *)((__skb)->cb + \
			    SOCK_SKB_CB_OFFSET))

#define sock_skb_cb_check_size(size) \
	BUILD_BUG_ON((size) > SOCK_SKB_CB_OFFSET)

static inline void
sock_skb_set_dropcount(const struct sock *sk, struct sk_buff *skb)
{
	SOCK_SKB_CB(skb)->dropcount = atomic_read(&sk->sk_drops);
}

static inline void sk_drops_add(struct sock *sk, const struct sk_buff *skb)
{
	int segs = max_t(u16, 1, skb_shinfo(skb)->gso_segs);

	atomic_add(segs, &sk->sk_drops);
}

void __sock_recv_timestamp(struct msghdr *msg, struct sock *sk,
			   struct sk_buff *skb);
void __sock_recv_wifi_status(struct msghdr *msg, struct sock *sk,
			     struct sk_buff *skb);

static inline void
sock_recv_timestamp(struct msghdr *msg, struct sock *sk, struct sk_buff *skb)
{
	ktime_t kt = skb->tstamp;
	struct skb_shared_hwtstamps *hwtstamps = skb_hwtstamps(skb);

	/*
	 * generate control messages if
	 * - receive time stamping in software requested
	 * - software time stamp available and wanted
	 * - hardware time stamps available and wanted
	 */
	if (sock_flag(sk, SOCK_RCVTSTAMP) ||
	    (sk->sk_tsflags & SOF_TIMESTAMPING_RX_SOFTWARE) ||
	    (kt.tv64 && sk->sk_tsflags & SOF_TIMESTAMPING_SOFTWARE) ||
	    (hwtstamps->hwtstamp.tv64 &&
	     (sk->sk_tsflags & SOF_TIMESTAMPING_RAW_HARDWARE)))
		__sock_recv_timestamp(msg, sk, skb);
	else
		sk->sk_stamp = kt;

	if (sock_flag(sk, SOCK_WIFI_STATUS) && skb->wifi_acked_valid)
		__sock_recv_wifi_status(msg, sk, skb);
}

void __sock_recv_ts_and_drops(struct msghdr *msg, struct sock *sk,
			      struct sk_buff *skb);

static inline void sock_recv_ts_and_drops(struct msghdr *msg, struct sock *sk,
					  struct sk_buff *skb)
{
#define FLAGS_TS_OR_DROPS ((1UL << SOCK_RXQ_OVFL)			| \
			   (1UL << SOCK_RCVTSTAMP))
#define TSFLAGS_ANY	  (SOF_TIMESTAMPING_SOFTWARE			| \
			   SOF_TIMESTAMPING_RAW_HARDWARE)

	if (sk->sk_flags & FLAGS_TS_OR_DROPS || sk->sk_tsflags & TSFLAGS_ANY)
		__sock_recv_ts_and_drops(msg, sk, skb);
	else
		sk->sk_stamp = skb->tstamp;
}

void __sock_tx_timestamp(__u16 tsflags, __u8 *tx_flags);

/**
 * sock_tx_timestamp - checks whether the outgoing packet is to be time stamped
 * @sk:		socket sending this packet
 * @tsflags:	timestamping flags to use
 * @tx_flags:	completed with instructions for time stamping
 *
 * Note : callers should take care of initial *tx_flags value (usually 0)
 */
static inline void sock_tx_timestamp(const struct sock *sk, __u16 tsflags,
				     __u8 *tx_flags)
{
	if (unlikely(tsflags))
		__sock_tx_timestamp(tsflags, tx_flags);
	if (unlikely(sock_flag(sk, SOCK_WIFI_STATUS)))
		*tx_flags |= SKBTX_WIFI_STATUS;
}

/**
 * sk_eat_skb - Release a skb if it is no longer needed
 * @sk: socket to eat this skb from
 * @skb: socket buffer to eat
 *
 * This routine must be called with interrupts disabled or with the socket
 * locked so that the sk_buff queue operation is ok.
*/
static inline void sk_eat_skb(struct sock *sk, struct sk_buff *skb)
{
	__skb_unlink(skb, &sk->sk_receive_queue);
	__kfree_skb(skb);
}

static inline
struct net *sock_net(const struct sock *sk)
{
	return read_pnet(&sk->sk_net);
}

static inline
void sock_net_set(struct sock *sk, struct net *net)
{
	write_pnet(&sk->sk_net, net);
}

static inline struct sock *skb_steal_sock(struct sk_buff *skb)
{
	if (skb->sk) {
		struct sock *sk = skb->sk;

		skb->destructor = NULL;
		skb->sk = NULL;
		return sk;
	}
	return NULL;
}

/* This helper checks if a socket is a full socket,
 * ie _not_ a timewait or request socket.
 */
static inline bool sk_fullsock(const struct sock *sk)
{
	return (1 << sk->sk_state) & ~(TCPF_TIME_WAIT | TCPF_NEW_SYN_RECV);
}

/* This helper checks if a socket is a LISTEN or NEW_SYN_RECV
 * SYNACK messages can be attached to either ones (depending on SYNCOOKIE)
 */
static inline bool sk_listener(const struct sock *sk)
{
	return (1 << sk->sk_state) & (TCPF_LISTEN | TCPF_NEW_SYN_RECV);
}

/**
 * sk_state_load - read sk->sk_state for lockless contexts
 * @sk: socket pointer
 *
 * Paired with sk_state_store(). Used in places we do not hold socket lock :
 * tcp_diag_get_info(), tcp_get_info(), tcp_poll(), get_tcp4_sock() ...
 */
static inline int sk_state_load(const struct sock *sk)
{
	return smp_load_acquire(&sk->sk_state);
}

/**
 * sk_state_store - update sk->sk_state
 * @sk: socket pointer
 * @newstate: new state
 *
 * Paired with sk_state_load(). Should be used in contexts where
 * state change might impact lockless readers.
 */
static inline void sk_state_store(struct sock *sk, int newstate)
{
	smp_store_release(&sk->sk_state, newstate);
}

void sock_enable_timestamp(struct sock *sk, int flag);
int sock_get_timestamp(struct sock *, struct timeval __user *);
int sock_get_timestampns(struct sock *, struct timespec __user *);
int sock_recv_errqueue(struct sock *sk, struct msghdr *msg, int len, int level,
		       int type);

bool sk_ns_capable(const struct sock *sk,
		   struct user_namespace *user_ns, int cap);
bool sk_capable(const struct sock *sk, int cap);
bool sk_net_capable(const struct sock *sk, int cap);

extern __u32 sysctl_wmem_max;
extern __u32 sysctl_rmem_max;

extern int sysctl_tstamp_allow_data;
extern int sysctl_optmem_max;

extern __u32 sysctl_wmem_default;
extern __u32 sysctl_rmem_default;

#endif	/* _SOCK_H */<|MERGE_RESOLUTION|>--- conflicted
+++ resolved
@@ -1033,11 +1033,6 @@
 	void			(*unhash)(struct sock *sk);
 	void			(*rehash)(struct sock *sk);
 	int			(*get_port)(struct sock *sk, unsigned short snum);
-<<<<<<< HEAD
-	void			(*clear_sk)(struct sock *sk, int size);
-	void			(*copy_sk)(struct sock *nsk, const struct sock *osk);
-=======
->>>>>>> 69973b83
 
 	/* Keeping track of sockets in use */
 #ifdef CONFIG_PROC_FS
