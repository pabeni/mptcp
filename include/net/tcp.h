/*
 * INET		An implementation of the TCP/IP protocol suite for the LINUX
 *		operating system.  INET is implemented using the  BSD Socket
 *		interface as the means of communication with the user level.
 *
 *		Definitions for the TCP module.
 *
 * Version:	@(#)tcp.h	1.0.5	05/23/93
 *
 * Authors:	Ross Biro
 *		Fred N. van Kempen, <waltje@uWalt.NL.Mugnet.ORG>
 *
 *		This program is free software; you can redistribute it and/or
 *		modify it under the terms of the GNU General Public License
 *		as published by the Free Software Foundation; either version
 *		2 of the License, or (at your option) any later version.
 */
#ifndef _TCP_H
#define _TCP_H

#define FASTRETRANS_DEBUG 1

#include <linux/list.h>
#include <linux/tcp.h>
#include <linux/bug.h>
#include <linux/slab.h>
#include <linux/cache.h>
#include <linux/percpu.h>
#include <linux/skbuff.h>
#include <linux/dmaengine.h>
#include <linux/crypto.h>
#include <linux/cryptohash.h>
#include <linux/kref.h>
#include <linux/ktime.h>

#include <net/inet_connection_sock.h>
#include <net/inet_timewait_sock.h>
#include <net/inet_hashtables.h>
#include <net/checksum.h>
#include <net/request_sock.h>
#include <net/sock.h>
#include <net/snmp.h>
#include <net/ip.h>
#include <net/tcp_states.h>
#include <net/inet_ecn.h>
#include <net/dst.h>

#include <linux/seq_file.h>
#include <linux/memcontrol.h>

extern struct inet_hashinfo tcp_hashinfo;

extern struct percpu_counter tcp_orphan_count;
void tcp_time_wait(struct sock *sk, int state, int timeo);

#define MAX_TCP_HEADER	(128 + MAX_HEADER)
#define MAX_TCP_OPTION_SPACE 40

/* 
 * Never offer a window over 32767 without using window scaling. Some
 * poor stacks do signed 16bit maths! 
 */
#define MAX_TCP_WINDOW		32767U

/* Minimal accepted MSS. It is (60+60+8) - (20+20). */
#define TCP_MIN_MSS		88U

/* The least MTU to use for probing */
#define TCP_BASE_MSS		512

/* After receiving this amount of duplicate ACKs fast retransmit starts. */
#define TCP_FASTRETRANS_THRESH 3

/* Maximal reordering. */
#define TCP_MAX_REORDERING	127

/* Maximal number of ACKs sent quickly to accelerate slow-start. */
#define TCP_MAX_QUICKACKS	16U

/* urg_data states */
#define TCP_URG_VALID	0x0100
#define TCP_URG_NOTYET	0x0200
#define TCP_URG_READ	0x0400

#define TCP_RETR1	3	/*
				 * This is how many retries it does before it
				 * tries to figure out if the gateway is
				 * down. Minimal RFC value is 3; it corresponds
				 * to ~3sec-8min depending on RTO.
				 */

#define TCP_RETR2	15	/*
				 * This should take at least
				 * 90 minutes to time out.
				 * RFC1122 says that the limit is 100 sec.
				 * 15 is ~13-30min depending on RTO.
				 */

#define TCP_SYN_RETRIES	 6	/* This is how many retries are done
				 * when active opening a connection.
				 * RFC1122 says the minimum retry MUST
				 * be at least 180secs.  Nevertheless
				 * this value is corresponding to
				 * 63secs of retransmission with the
				 * current initial RTO.
				 */

#define TCP_SYNACK_RETRIES 5	/* This is how may retries are done
				 * when passive opening a connection.
				 * This is corresponding to 31secs of
				 * retransmission with the current
				 * initial RTO.
				 */

#define TCP_TIMEWAIT_LEN (60*HZ) /* how long to wait to destroy TIME-WAIT
				  * state, about 60 seconds	*/
#define TCP_FIN_TIMEOUT	TCP_TIMEWAIT_LEN
                                 /* BSD style FIN_WAIT2 deadlock breaker.
				  * It used to be 3min, new value is 60sec,
				  * to combine FIN-WAIT-2 timeout with
				  * TIME-WAIT timer.
				  */

#define TCP_DELACK_MAX	((unsigned)(HZ/5))	/* maximal time to delay before sending an ACK */
#if HZ >= 100
#define TCP_DELACK_MIN	((unsigned)(HZ/25))	/* minimal time to delay before sending an ACK */
#define TCP_ATO_MIN	((unsigned)(HZ/25))
#else
#define TCP_DELACK_MIN	4U
#define TCP_ATO_MIN	4U
#endif
#define TCP_RTO_MAX	((unsigned)(120*HZ))
#define TCP_RTO_MIN	((unsigned)(HZ/5))
#define TCP_TIMEOUT_INIT ((unsigned)(1*HZ))	/* RFC6298 2.1 initial RTO value	*/
#define TCP_TIMEOUT_FALLBACK ((unsigned)(3*HZ))	/* RFC 1122 initial RTO value, now
						 * used as a fallback RTO for the
						 * initial data transmission if no
						 * valid RTT sample has been acquired,
						 * most likely due to retrans in 3WHS.
						 */

#define TCP_RESOURCE_PROBE_INTERVAL ((unsigned)(HZ/2U)) /* Maximal interval between probes
					                 * for local resources.
					                 */

#define TCP_KEEPALIVE_TIME	(120*60*HZ)	/* two hours */
#define TCP_KEEPALIVE_PROBES	9		/* Max of 9 keepalive probes	*/
#define TCP_KEEPALIVE_INTVL	(75*HZ)

#define MAX_TCP_KEEPIDLE	32767
#define MAX_TCP_KEEPINTVL	32767
#define MAX_TCP_KEEPCNT		127
#define MAX_TCP_SYNCNT		127

#define TCP_SYNQ_INTERVAL	(HZ/5)	/* Period of SYNACK timer */

#define TCP_PAWS_24DAYS	(60 * 60 * 24 * 24)
#define TCP_PAWS_MSL	60		/* Per-host timestamps are invalidated
					 * after this time. It should be equal
					 * (or greater than) TCP_TIMEWAIT_LEN
					 * to provide reliability equal to one
					 * provided by timewait state.
					 */
#define TCP_PAWS_WINDOW	1		/* Replay window for per-host
					 * timestamps. It must be less than
					 * minimal timewait lifetime.
					 */
/*
 *	TCP option
 */
 
#define TCPOPT_NOP		1	/* Padding */
#define TCPOPT_EOL		0	/* End of options */
#define TCPOPT_MSS		2	/* Segment size negotiating */
#define TCPOPT_WINDOW		3	/* Window scaling */
#define TCPOPT_SACK_PERM        4       /* SACK Permitted */
#define TCPOPT_SACK             5       /* SACK Block */
#define TCPOPT_TIMESTAMP	8	/* Better RTT estimations/PAWS */
#define TCPOPT_MD5SIG		19	/* MD5 Signature (RFC2385) */
#define TCPOPT_MPTCP		30
#define TCPOPT_EXP		254	/* Experimental */
/* Magic number to be after the option value for sharing TCP
 * experimental options. See draft-ietf-tcpm-experimental-options-00.txt
 */
#define TCPOPT_FASTOPEN_MAGIC	0xF989

/*
 *     TCP option lengths
 */

#define TCPOLEN_MSS            4
#define TCPOLEN_WINDOW         3
#define TCPOLEN_SACK_PERM      2
#define TCPOLEN_TIMESTAMP      10
#define TCPOLEN_MD5SIG         18
#define TCPOLEN_EXP_FASTOPEN_BASE  4

/* But this is what stacks really send out. */
#define TCPOLEN_TSTAMP_ALIGNED		12
#define TCPOLEN_WSCALE_ALIGNED		4
#define TCPOLEN_SACKPERM_ALIGNED	4
#define TCPOLEN_SACK_BASE		2
#define TCPOLEN_SACK_BASE_ALIGNED	4
#define TCPOLEN_SACK_PERBLOCK		8
#define TCPOLEN_MD5SIG_ALIGNED		20
#define TCPOLEN_MSS_ALIGNED		4

/* Flags in tp->nonagle */
#define TCP_NAGLE_OFF		1	/* Nagle's algo is disabled */
#define TCP_NAGLE_CORK		2	/* Socket is corked	    */
#define TCP_NAGLE_PUSH		4	/* Cork is overridden for already queued data */

/* TCP thin-stream limits */
#define TCP_THIN_LINEAR_RETRIES 6       /* After 6 linear retries, do exp. backoff */

/* TCP initial congestion window as per draft-hkchu-tcpm-initcwnd-01 */
#define TCP_INIT_CWND		10

/* Bit Flags for sysctl_tcp_fastopen */
#define	TFO_CLIENT_ENABLE	1
#define	TFO_SERVER_ENABLE	2
#define	TFO_CLIENT_NO_COOKIE	4	/* Data in SYN w/o cookie option */

/* Accept SYN data w/o any cookie option */
#define	TFO_SERVER_COOKIE_NOT_REQD	0x200

/* Force enable TFO on all listeners, i.e., not requiring the
 * TCP_FASTOPEN socket option. SOCKOPT1/2 determine how to set max_qlen.
 */
#define	TFO_SERVER_WO_SOCKOPT1	0x400
#define	TFO_SERVER_WO_SOCKOPT2	0x800

/* Flags from tcp_input.c for tcp_ack */
#define FLAG_DATA               0x01 /* Incoming frame contained data.          */
#define FLAG_WIN_UPDATE         0x02 /* Incoming ACK was a window update.       */
#define FLAG_DATA_ACKED         0x04 /* This ACK acknowledged new data.         */
#define FLAG_RETRANS_DATA_ACKED 0x08 /* "" "" some of which was retransmitted.  */
#define FLAG_SYN_ACKED          0x10 /* This ACK acknowledged SYN.              */
#define FLAG_DATA_SACKED        0x20 /* New SACK.                               */
#define FLAG_ECE                0x40 /* ECE in this ACK                         */
#define FLAG_SLOWPATH           0x100 /* Do not skip RFC checks for window update.*/
#define FLAG_ORIG_SACK_ACKED    0x200 /* Never retransmitted data are (s)acked  */
#define FLAG_SND_UNA_ADVANCED   0x400 /* Snd_una was changed (!= FLAG_DATA_ACKED) */
#define FLAG_DSACKING_ACK       0x800 /* SACK blocks contained D-SACK info */
#define FLAG_SACK_RENEGING      0x2000 /* snd_una advanced to a sacked seq */
#define FLAG_UPDATE_TS_RECENT   0x4000 /* tcp_replace_ts_recent() */
#define MPTCP_FLAG_DATA_ACKED	0x8000

#define FLAG_ACKED              (FLAG_DATA_ACKED|FLAG_SYN_ACKED)
#define FLAG_NOT_DUP            (FLAG_DATA|FLAG_WIN_UPDATE|FLAG_ACKED)
#define FLAG_CA_ALERT           (FLAG_DATA_SACKED|FLAG_ECE)
#define FLAG_FORWARD_PROGRESS   (FLAG_ACKED|FLAG_DATA_SACKED)

extern struct inet_timewait_death_row tcp_death_row;

/* sysctl variables for tcp */
extern int sysctl_tcp_timestamps;
extern int sysctl_tcp_window_scaling;
extern int sysctl_tcp_sack;
extern int sysctl_tcp_fin_timeout;
extern int sysctl_tcp_keepalive_time;
extern int sysctl_tcp_keepalive_probes;
extern int sysctl_tcp_keepalive_intvl;
extern int sysctl_tcp_syn_retries;
extern int sysctl_tcp_synack_retries;
extern int sysctl_tcp_retries1;
extern int sysctl_tcp_retries2;
extern int sysctl_tcp_orphan_retries;
extern int sysctl_tcp_syncookies;
extern int sysctl_tcp_fastopen;
extern int sysctl_tcp_retrans_collapse;
extern int sysctl_tcp_stdurg;
extern int sysctl_tcp_rfc1337;
extern int sysctl_tcp_abort_on_overflow;
extern int sysctl_tcp_max_orphans;
extern int sysctl_tcp_fack;
extern int sysctl_tcp_reordering;
extern int sysctl_tcp_dsack;
extern long sysctl_tcp_mem[3];
extern int sysctl_tcp_wmem[3];
extern int sysctl_tcp_rmem[3];
extern int sysctl_tcp_app_win;
extern int sysctl_tcp_adv_win_scale;
extern int sysctl_tcp_tw_reuse;
extern int sysctl_tcp_frto;
extern int sysctl_tcp_low_latency;
extern int sysctl_tcp_dma_copybreak;
extern int sysctl_tcp_nometrics_save;
extern int sysctl_tcp_moderate_rcvbuf;
extern int sysctl_tcp_tso_win_divisor;
extern int sysctl_tcp_mtu_probing;
extern int sysctl_tcp_base_mss;
extern int sysctl_tcp_workaround_signed_windows;
extern int sysctl_tcp_slow_start_after_idle;
extern int sysctl_tcp_thin_linear_timeouts;
extern int sysctl_tcp_thin_dupack;
extern int sysctl_tcp_early_retrans;
extern int sysctl_tcp_limit_output_bytes;
extern int sysctl_tcp_challenge_ack_limit;
extern unsigned int sysctl_tcp_notsent_lowat;
extern int sysctl_tcp_min_tso_segs;
extern int sysctl_tcp_autocorking;

extern atomic_long_t tcp_memory_allocated;
extern struct percpu_counter tcp_sockets_allocated;
extern int tcp_memory_pressure;

/*
 * The next routines deal with comparing 32 bit unsigned ints
 * and worry about wraparound (automatic with unsigned arithmetic).
 */

static inline bool before(__u32 seq1, __u32 seq2)
{
        return (__s32)(seq1-seq2) < 0;
}
#define after(seq2, seq1) 	before(seq1, seq2)

/* is s2<=s1<=s3 ? */
static inline bool between(__u32 seq1, __u32 seq2, __u32 seq3)
{
	return seq3 - seq2 >= seq1 - seq2;
}

static inline bool tcp_out_of_memory(struct sock *sk)
{
	if (sk->sk_wmem_queued > SOCK_MIN_SNDBUF &&
	    sk_memory_allocated(sk) > sk_prot_mem_limits(sk, 2))
		return true;
	return false;
}

static inline bool tcp_too_many_orphans(struct sock *sk, int shift)
{
	struct percpu_counter *ocp = sk->sk_prot->orphan_count;
	int orphans = percpu_counter_read_positive(ocp);

	if (orphans << shift > sysctl_tcp_max_orphans) {
		orphans = percpu_counter_sum_positive(ocp);
		if (orphans << shift > sysctl_tcp_max_orphans)
			return true;
	}
	return false;
}

bool tcp_check_oom(struct sock *sk, int shift);

/* syncookies: remember time of last synqueue overflow */
static inline void tcp_synq_overflow(struct sock *sk)
{
	tcp_sk(sk)->rx_opt.ts_recent_stamp = jiffies;
}

/* syncookies: no recent synqueue overflow on this listening socket? */
static inline bool tcp_synq_no_recent_overflow(const struct sock *sk)
{
	unsigned long last_overflow = tcp_sk(sk)->rx_opt.ts_recent_stamp;
	return time_after(jiffies, last_overflow + TCP_TIMEOUT_FALLBACK);
}

extern struct proto tcp_prot;

#define TCP_INC_STATS(net, field)	SNMP_INC_STATS((net)->mib.tcp_statistics, field)
#define TCP_INC_STATS_BH(net, field)	SNMP_INC_STATS_BH((net)->mib.tcp_statistics, field)
#define TCP_DEC_STATS(net, field)	SNMP_DEC_STATS((net)->mib.tcp_statistics, field)
#define TCP_ADD_STATS_USER(net, field, val) SNMP_ADD_STATS_USER((net)->mib.tcp_statistics, field, val)
#define TCP_ADD_STATS(net, field, val)	SNMP_ADD_STATS((net)->mib.tcp_statistics, field, val)

/**** START - Exports needed for MPTCP ****/
extern const struct tcp_request_sock_ops tcp_request_sock_ipv4_ops;
extern const struct tcp_request_sock_ops tcp_request_sock_ipv6_ops;

struct mptcp_options_received;

void tcp_cwnd_validate(struct sock *sk, bool is_cwnd_limited);
void tcp_enter_quickack_mode(struct sock *sk);
int tcp_close_state(struct sock *sk);
void tcp_minshall_update(struct tcp_sock *tp, unsigned int mss_now,
			 const struct sk_buff *skb);
int tcp_xmit_probe_skb(struct sock *sk, int urgent);
void tcp_event_new_data_sent(struct sock *sk, const struct sk_buff *skb);
int tcp_transmit_skb(struct sock *sk, struct sk_buff *skb, int clone_it,
		     gfp_t gfp_mask);
unsigned int tcp_mss_split_point(const struct sock *sk,
				 const struct sk_buff *skb,
				 unsigned int mss_now,
				 unsigned int max_segs,
				 int nonagle);
bool tcp_nagle_test(const struct tcp_sock *tp, const struct sk_buff *skb,
		    unsigned int cur_mss, int nonagle);
bool tcp_snd_wnd_test(const struct tcp_sock *tp, const struct sk_buff *skb,
		      unsigned int cur_mss);
unsigned int tcp_cwnd_test(const struct tcp_sock *tp, const struct sk_buff *skb);
int tcp_init_tso_segs(const struct sock *sk, struct sk_buff *skb,
		      unsigned int mss_now);
void __pskb_trim_head(struct sk_buff *skb, int len);
void tcp_queue_skb(struct sock *sk, struct sk_buff *skb);
void tcp_init_nondata_skb(struct sk_buff *skb, u32 seq, u8 flags);
void tcp_reset(struct sock *sk);
bool tcp_may_update_window(const struct tcp_sock *tp, const u32 ack,
			   const u32 ack_seq, const u32 nwin);
bool tcp_urg_mode(const struct tcp_sock *tp);
void tcp_ack_probe(struct sock *sk);
void tcp_rearm_rto(struct sock *sk);
int tcp_write_timeout(struct sock *sk);
bool retransmits_timed_out(struct sock *sk, unsigned int boundary,
			   unsigned int timeout, bool syn_set);
void tcp_write_err(struct sock *sk);
void tcp_adjust_pcount(struct sock *sk, const struct sk_buff *skb, int decr);
void tcp_set_skb_tso_segs(const struct sock *sk, struct sk_buff *skb,
			  unsigned int mss_now);

int tcp_v4_rtx_synack(struct sock *sk, struct request_sock *req);
void tcp_v4_reqsk_send_ack(struct sock *sk, struct sk_buff *skb,
			   struct request_sock *req);
__u32 tcp_v4_init_sequence(const struct sk_buff *skb);
int tcp_v4_send_synack(struct sock *sk, struct dst_entry *dst,
		       struct flowi *fl,
		       struct request_sock *req,
		       u16 queue_mapping,
		       struct tcp_fastopen_cookie *foc);
void tcp_v4_send_reset(struct sock *sk, struct sk_buff *skb);
struct ip_options_rcu *tcp_v4_save_options(struct sk_buff *skb);
struct sock *tcp_v4_hnd_req(struct sock *sk, struct sk_buff *skb);
void tcp_v4_reqsk_destructor(struct request_sock *req);

int tcp_v6_rtx_synack(struct sock *sk, struct request_sock *req);
void tcp_v6_reqsk_send_ack(struct sock *sk, struct sk_buff *skb,
			   struct request_sock *req);
__u32 tcp_v6_init_sequence(const struct sk_buff *skb);
int tcp_v6_send_synack(struct sock *sk, struct dst_entry *dst,
		       struct flowi *fl, struct request_sock *req,
		       u16 queue_mapping, struct tcp_fastopen_cookie *foc);
void tcp_v6_send_reset(struct sock *sk, struct sk_buff *skb);
int tcp_v6_do_rcv(struct sock *sk, struct sk_buff *skb);
int tcp_v6_connect(struct sock *sk, struct sockaddr *uaddr, int addr_len);
void tcp_v6_destroy_sock(struct sock *sk);
void inet6_sk_rx_dst_set(struct sock *sk, const struct sk_buff *skb);
void tcp_v6_hash(struct sock *sk);
struct sock *tcp_v6_hnd_req(struct sock *sk,struct sk_buff *skb);
struct sock *tcp_v6_syn_recv_sock(struct sock *sk, struct sk_buff *skb,
			          struct request_sock *req,
				  struct dst_entry *dst);
void tcp_v6_reqsk_destructor(struct request_sock *req);

unsigned int tcp_xmit_size_goal(struct sock *sk, u32 mss_now,
				       int large_allowed);
u32 tcp_tso_acked(struct sock *sk, struct sk_buff *skb);

void skb_clone_fraglist(struct sk_buff *skb);
void copy_skb_header(struct sk_buff *new, const struct sk_buff *old);

void inet_twsk_free(struct inet_timewait_sock *tw);
int tcp_v6_conn_request(struct sock *sk, struct sk_buff *skb);
/* These states need RST on ABORT according to RFC793 */
static inline bool tcp_need_reset(int state)
{
	return (1 << state) &
	       (TCPF_ESTABLISHED | TCPF_CLOSE_WAIT | TCPF_FIN_WAIT1 |
		TCPF_FIN_WAIT2 | TCPF_SYN_RECV);
}

bool tcp_dma_try_early_copy(struct sock *sk, struct sk_buff *skb,
			    int hlen);
int __must_check tcp_queue_rcv(struct sock *sk, struct sk_buff *skb, int hdrlen,
			       bool *fragstolen);
bool tcp_try_coalesce(struct sock *sk, struct sk_buff *to,
		      struct sk_buff *from, bool *fragstolen);
/**** END - Exports needed for MPTCP ****/

void tcp_tasklet_init(void);

void tcp_v4_err(struct sk_buff *skb, u32);

void tcp_shutdown(struct sock *sk, int how);

void tcp_v4_early_demux(struct sk_buff *skb);
int tcp_v4_rcv(struct sk_buff *skb);

int tcp_v4_tw_remember_stamp(struct inet_timewait_sock *tw);
int tcp_sendmsg(struct kiocb *iocb, struct sock *sk, struct msghdr *msg,
		size_t size);
int tcp_sendpage(struct sock *sk, struct page *page, int offset, size_t size,
		 int flags);
void tcp_release_cb(struct sock *sk);
void tcp_wfree(struct sk_buff *skb);
void tcp_write_timer_handler(struct sock *sk);
void tcp_delack_timer_handler(struct sock *sk);
int tcp_ioctl(struct sock *sk, int cmd, unsigned long arg);
int tcp_rcv_state_process(struct sock *sk, struct sk_buff *skb,
			  const struct tcphdr *th, unsigned int len);
void tcp_rcv_established(struct sock *sk, struct sk_buff *skb,
			 const struct tcphdr *th, unsigned int len);
void tcp_rcv_space_adjust(struct sock *sk);
void tcp_cleanup_rbuf(struct sock *sk, int copied);
int tcp_twsk_unique(struct sock *sk, struct sock *sktw, void *twp);
void tcp_twsk_destructor(struct sock *sk);
ssize_t tcp_splice_read(struct socket *sk, loff_t *ppos,
			struct pipe_inode_info *pipe, size_t len,
			unsigned int flags);

static inline void tcp_dec_quickack_mode(struct sock *sk,
					 const unsigned int pkts)
{
	struct inet_connection_sock *icsk = inet_csk(sk);

	if (icsk->icsk_ack.quick) {
		if (pkts >= icsk->icsk_ack.quick) {
			icsk->icsk_ack.quick = 0;
			/* Leaving quickack mode we deflate ATO. */
			icsk->icsk_ack.ato   = TCP_ATO_MIN;
		} else
			icsk->icsk_ack.quick -= pkts;
	}
}

#define	TCP_ECN_OK		1
#define	TCP_ECN_QUEUE_CWR	2
#define	TCP_ECN_DEMAND_CWR	4
#define	TCP_ECN_SEEN		8

enum tcp_tw_status {
	TCP_TW_SUCCESS = 0,
	TCP_TW_RST = 1,
	TCP_TW_ACK = 2,
	TCP_TW_SYN = 3
};


enum tcp_tw_status tcp_timewait_state_process(struct inet_timewait_sock *tw,
					      struct sk_buff *skb,
					      const struct tcphdr *th);
struct sock *tcp_check_req(struct sock *sk, struct sk_buff *skb,
			   struct request_sock *req, struct request_sock **prev,
			   bool fastopen);
int tcp_child_process(struct sock *parent, struct sock *child,
		      struct sk_buff *skb);
void tcp_enter_loss(struct sock *sk);
void tcp_clear_retrans(struct tcp_sock *tp);
void tcp_update_metrics(struct sock *sk);
void tcp_init_metrics(struct sock *sk);
void tcp_metrics_init(void);
bool tcp_peer_is_proven(struct request_sock *req, struct dst_entry *dst,
			bool paws_check, bool timestamps);
bool tcp_remember_stamp(struct sock *sk);
bool tcp_tw_remember_stamp(struct inet_timewait_sock *tw);
void tcp_fetch_timewait_stamp(struct sock *sk, struct dst_entry *dst);
void tcp_disable_fack(struct tcp_sock *tp);
void tcp_close(struct sock *sk, long timeout);
void tcp_init_sock(struct sock *sk);
unsigned int tcp_poll(struct file *file, struct socket *sock,
		      struct poll_table_struct *wait);
int tcp_getsockopt(struct sock *sk, int level, int optname,
		   char __user *optval, int __user *optlen);
int tcp_setsockopt(struct sock *sk, int level, int optname,
		   char __user *optval, unsigned int optlen);
int compat_tcp_getsockopt(struct sock *sk, int level, int optname,
			  char __user *optval, int __user *optlen);
int compat_tcp_setsockopt(struct sock *sk, int level, int optname,
			  char __user *optval, unsigned int optlen);
void tcp_set_keepalive(struct sock *sk, int val);
void tcp_syn_ack_timeout(struct sock *sk, struct request_sock *req);
int tcp_recvmsg(struct kiocb *iocb, struct sock *sk, struct msghdr *msg,
		size_t len, int nonblock, int flags, int *addr_len);
void tcp_parse_options(const struct sk_buff *skb,
		       struct tcp_options_received *opt_rx,
		       struct mptcp_options_received *mopt_rx,
		       int estab, struct tcp_fastopen_cookie *foc);
const u8 *tcp_parse_md5sig_option(const struct tcphdr *th);

/*
 *	TCP v4 functions exported for the inet6 API
 */

void tcp_v4_send_check(struct sock *sk, struct sk_buff *skb);
void tcp_v4_mtu_reduced(struct sock *sk);
int tcp_v4_conn_request(struct sock *sk, struct sk_buff *skb);
struct sock *tcp_create_openreq_child(struct sock *sk,
				      struct request_sock *req,
				      struct sk_buff *skb);
struct sock *tcp_v4_syn_recv_sock(struct sock *sk, struct sk_buff *skb,
				  struct request_sock *req,
				  struct dst_entry *dst);
int tcp_v4_do_rcv(struct sock *sk, struct sk_buff *skb);
int tcp_v4_connect(struct sock *sk, struct sockaddr *uaddr, int addr_len);
int tcp_connect(struct sock *sk);
struct sk_buff *tcp_make_synack(struct sock *sk, struct dst_entry *dst,
				struct request_sock *req,
				struct tcp_fastopen_cookie *foc);
int tcp_disconnect(struct sock *sk, int flags);

void tcp_finish_connect(struct sock *sk, struct sk_buff *skb);
int tcp_send_rcvq(struct sock *sk, struct msghdr *msg, size_t size);
void inet_sk_rx_dst_set(struct sock *sk, const struct sk_buff *skb);

/* From syncookies.c */
int __cookie_v4_check(const struct iphdr *iph, const struct tcphdr *th,
		      u32 cookie);
struct sock *cookie_v4_check(struct sock *sk, struct sk_buff *skb,
			     struct ip_options *opt);
#ifdef CONFIG_SYN_COOKIES

/* Syncookies use a monotonic timer which increments every 60 seconds.
 * This counter is used both as a hash input and partially encoded into
 * the cookie value.  A cookie is only validated further if the delta
 * between the current counter value and the encoded one is less than this,
 * i.e. a sent cookie is valid only at most for 2*60 seconds (or less if
 * the counter advances immediately after a cookie is generated).
 */
#define MAX_SYNCOOKIE_AGE 2

static inline u32 tcp_cookie_time(void)
{
	u64 val = get_jiffies_64();

	do_div(val, 60 * HZ);
	return val;
}

u32 __cookie_v4_init_sequence(const struct iphdr *iph, const struct tcphdr *th,
			      u16 *mssp);
__u32 cookie_v4_init_sequence(struct sock *sk, const struct sk_buff *skb,
			      __u16 *mss);
#endif

__u32 cookie_init_timestamp(struct request_sock *req);
bool cookie_check_timestamp(struct tcp_options_received *opt, struct net *net,
			    bool *ecn_ok);

/* From net/ipv6/syncookies.c */
int __cookie_v6_check(const struct ipv6hdr *iph, const struct tcphdr *th,
		      u32 cookie);
struct sock *cookie_v6_check(struct sock *sk, struct sk_buff *skb);
#ifdef CONFIG_SYN_COOKIES
u32 __cookie_v6_init_sequence(const struct ipv6hdr *iph,
			      const struct tcphdr *th, u16 *mssp);
__u32 cookie_v6_init_sequence(struct sock *sk, const struct sk_buff *skb,
			      __u16 *mss);
#endif
/* tcp_output.c */

void __tcp_push_pending_frames(struct sock *sk, unsigned int cur_mss,
			       int nonagle);
bool tcp_may_send_now(struct sock *sk);
int __tcp_retransmit_skb(struct sock *, struct sk_buff *);
int tcp_retransmit_skb(struct sock *, struct sk_buff *);
void tcp_retransmit_timer(struct sock *sk);
void tcp_xmit_retransmit_queue(struct sock *);
void tcp_simple_retransmit(struct sock *);
int tcp_trim_head(struct sock *, struct sk_buff *, u32);
int tcp_fragment(struct sock *, struct sk_buff *, u32, unsigned int, gfp_t);

void tcp_send_probe0(struct sock *);
void tcp_send_partial(struct sock *);
int tcp_write_wakeup(struct sock *);
void tcp_send_fin(struct sock *sk);
void tcp_send_active_reset(struct sock *sk, gfp_t priority);
int tcp_send_synack(struct sock *);
bool tcp_syn_flood_action(struct sock *sk, const struct sk_buff *skb,
			  const char *proto);
void tcp_push_one(struct sock *, unsigned int mss_now);
void tcp_send_ack(struct sock *sk);
void tcp_send_delayed_ack(struct sock *sk);
void tcp_send_loss_probe(struct sock *sk);
bool tcp_schedule_loss_probe(struct sock *sk);

u16 tcp_select_window(struct sock *sk);
bool tcp_write_xmit(struct sock *sk, unsigned int mss_now, int nonagle,
		int push_one, gfp_t gfp);

/* tcp_input.c */
void tcp_resume_early_retransmit(struct sock *sk);
void tcp_rearm_rto(struct sock *sk);
void tcp_reset(struct sock *sk);
void tcp_set_rto(struct sock *sk);
bool tcp_should_expand_sndbuf(const struct sock *sk);
bool tcp_prune_ofo_queue(struct sock *sk);

/* tcp_timer.c */
void tcp_init_xmit_timers(struct sock *);
static inline void tcp_clear_xmit_timers(struct sock *sk)
{
	inet_csk_clear_xmit_timers(sk);
}

unsigned int tcp_sync_mss(struct sock *sk, u32 pmtu);
unsigned int tcp_current_mss(struct sock *sk);

/* Bound MSS / TSO packet size with the half of the window */
static inline int tcp_bound_to_half_wnd(struct tcp_sock *tp, int pktsize)
{
	int cutoff;

	/* When peer uses tiny windows, there is no use in packetizing
	 * to sub-MSS pieces for the sake of SWS or making sure there
	 * are enough packets in the pipe for fast recovery.
	 *
	 * On the other hand, for extremely large MSS devices, handling
	 * smaller than MSS windows in this way does make sense.
	 */
	if (tp->max_window >= 512)
		cutoff = (tp->max_window >> 1);
	else
		cutoff = tp->max_window;

	if (cutoff && pktsize > cutoff)
		return max_t(int, cutoff, 68U - tp->tcp_header_len);
	else
		return pktsize;
}

/* tcp.c */
void tcp_get_info(const struct sock *, struct tcp_info *);

/* Read 'sendfile()'-style from a TCP socket */
typedef int (*sk_read_actor_t)(read_descriptor_t *, struct sk_buff *,
				unsigned int, size_t);
int tcp_read_sock(struct sock *sk, read_descriptor_t *desc,
		  sk_read_actor_t recv_actor);

void tcp_initialize_rcv_mss(struct sock *sk);

int tcp_mtu_to_mss(struct sock *sk, int pmtu);
int tcp_mss_to_mtu(struct sock *sk, int mss);
void tcp_mtup_init(struct sock *sk);
void tcp_init_buffer_space(struct sock *sk);

static inline void tcp_bound_rto(const struct sock *sk)
{
	if (inet_csk(sk)->icsk_rto > TCP_RTO_MAX)
		inet_csk(sk)->icsk_rto = TCP_RTO_MAX;
}

static inline u32 __tcp_set_rto(const struct tcp_sock *tp)
{
	return usecs_to_jiffies((tp->srtt_us >> 3) + tp->rttvar_us);
}

static inline void __tcp_fast_path_on(struct tcp_sock *tp, u32 snd_wnd)
{
	tp->pred_flags = htonl((tp->tcp_header_len << 26) |
			       ntohl(TCP_FLAG_ACK) |
			       snd_wnd);
}

static inline void tcp_fast_path_on(struct tcp_sock *tp)
{
	__tcp_fast_path_on(tp, tp->snd_wnd >> tp->rx_opt.snd_wscale);
}

static inline void tcp_fast_path_check(struct sock *sk)
{
	struct tcp_sock *tp = tcp_sk(sk);

	if (skb_queue_empty(&tp->out_of_order_queue) &&
	    tp->rcv_wnd &&
	    atomic_read(&sk->sk_rmem_alloc) < sk->sk_rcvbuf &&
	    !tp->urg_data)
		tcp_fast_path_on(tp);
}

/* Compute the actual rto_min value */
static inline u32 tcp_rto_min(struct sock *sk)
{
	const struct dst_entry *dst = __sk_dst_get(sk);
	u32 rto_min = TCP_RTO_MIN;

	if (dst && dst_metric_locked(dst, RTAX_RTO_MIN))
		rto_min = dst_metric_rtt(dst, RTAX_RTO_MIN);
	return rto_min;
}

static inline u32 tcp_rto_min_us(struct sock *sk)
{
	return jiffies_to_usecs(tcp_rto_min(sk));
}

/* Compute the actual receive window we are currently advertising.
 * Rcv_nxt can be after the window if our peer push more data
 * than the offered window.
 */
static inline u32 tcp_receive_window(const struct tcp_sock *tp)
{
	s32 win = tp->rcv_wup + tp->rcv_wnd - tp->rcv_nxt;

	if (win < 0)
		win = 0;
	return (u32) win;
}

/* Choose a new window, without checks for shrinking, and without
 * scaling applied to the result.  The caller does these things
 * if necessary.  This is a "raw" window selection.
 */
u32 __tcp_select_window(struct sock *sk);

void tcp_send_window_probe(struct sock *sk);

/* TCP timestamps are only 32-bits, this causes a slight
 * complication on 64-bit systems since we store a snapshot
 * of jiffies in the buffer control blocks below.  We decided
 * to use only the low 32-bits of jiffies and hide the ugly
 * casts with the following macro.
 */
#define tcp_time_stamp		((__u32)(jiffies))

#define tcp_flag_byte(th) (((u_int8_t *)th)[13])

#define TCPHDR_FIN 0x01
#define TCPHDR_SYN 0x02
#define TCPHDR_RST 0x04
#define TCPHDR_PSH 0x08
#define TCPHDR_ACK 0x10
#define TCPHDR_URG 0x20
#define TCPHDR_ECE 0x40
#define TCPHDR_CWR 0x80

/* This is what the send packet queuing engine uses to pass
 * TCP per-packet control information to the transmission code.
 * We also store the host-order sequence numbers in here too.
 * This is 44 bytes if IPV6 is enabled.
 * If this grows please adjust skbuff.h:skbuff->cb[xxx] size appropriately.
 */
struct tcp_skb_cb {
	union {
		union {
			struct inet_skb_parm	h4;
#if IS_ENABLED(CONFIG_IPV6)
			struct inet6_skb_parm	h6;
#endif
		} header;	/* For incoming frames		*/
#ifdef CONFIG_MPTCP
		union {			/* For MPTCP outgoing frames */
			__u32 path_mask; /* paths that tried to send this skb */
			__u32 dss[6];	/* DSS options */
		};
#endif
	};
	__u32		seq;		/* Starting sequence number	*/
	__u32		end_seq;	/* SEQ + FIN + SYN + datalen	*/
	__u32		when;		/* used to compute rtt's	*/
#ifdef CONFIG_MPTCP
	__u8		mptcp_flags;	/* flags for the MPTCP layer    */
	__u8		dss_off;	/* Number of 4-byte words until
					 * seq-number */
#endif
	__u8		tcp_flags;	/* TCP header flags. (tcp[13])	*/

	__u8		sacked;		/* State flags for SACK/FACK.	*/
#define TCPCB_SACKED_ACKED	0x01	/* SKB ACK'd by a SACK block	*/
#define TCPCB_SACKED_RETRANS	0x02	/* SKB retransmitted		*/
#define TCPCB_LOST		0x04	/* SKB is lost			*/
#define TCPCB_TAGBITS		0x07	/* All tag bits			*/
#define TCPCB_REPAIRED		0x10	/* SKB repaired (no skb_mstamp)	*/
#define TCPCB_EVER_RETRANS	0x80	/* Ever retransmitted frame	*/
#define TCPCB_RETRANS		(TCPCB_SACKED_RETRANS|TCPCB_EVER_RETRANS| \
				TCPCB_REPAIRED)

	__u8		ip_dsfield;	/* IPv4 tos or IPv6 dsfield	*/
	/* 1 byte hole */
	__u32		ack_seq;	/* Sequence number ACK'd	*/
};

#define TCP_SKB_CB(__skb)	((struct tcp_skb_cb *)&((__skb)->cb[0]))

/* RFC3168 : 6.1.1 SYN packets must not have ECT/ECN bits set
 *
 * If we receive a SYN packet with these bits set, it means a network is
 * playing bad games with TOS bits. In order to avoid possible false congestion
 * notifications, we disable TCP ECN negociation.
 */
static inline void
TCP_ECN_create_request(struct request_sock *req, const struct sk_buff *skb,
		struct net *net)
{
	const struct tcphdr *th = tcp_hdr(skb);

	if (net->ipv4.sysctl_tcp_ecn && th->ece && th->cwr &&
	    INET_ECN_is_not_ect(TCP_SKB_CB(skb)->ip_dsfield))
		inet_rsk(req)->ecn_ok = 1;
}

/* Due to TSO, an SKB can be composed of multiple actual
 * packets.  To keep these tracked properly, we use this.
 */
static inline int tcp_skb_pcount(const struct sk_buff *skb)
{
	return skb_shinfo(skb)->gso_segs;
}

/* This is valid iff tcp_skb_pcount() > 1. */
static inline int tcp_skb_mss(const struct sk_buff *skb)
{
	return skb_shinfo(skb)->gso_size;
}

/* Events passed to congestion control interface */
enum tcp_ca_event {
	CA_EVENT_TX_START,	/* first transmit when no packets in flight */
	CA_EVENT_CWND_RESTART,	/* congestion window restart */
	CA_EVENT_COMPLETE_CWR,	/* end of congestion recovery */
	CA_EVENT_LOSS,		/* loss timeout */
	CA_EVENT_FAST_ACK,	/* in sequence ack */
	CA_EVENT_SLOW_ACK,	/* other ack */
};

/*
 * Interface for adding new TCP congestion control handlers
 */
#define TCP_CA_NAME_MAX	16
#define TCP_CA_MAX	128
#define TCP_CA_BUF_MAX	(TCP_CA_NAME_MAX*TCP_CA_MAX)

#define TCP_CONG_NON_RESTRICTED 0x1

struct tcp_congestion_ops {
	struct list_head	list;
	unsigned long flags;

	/* initialize private data (optional) */
	void (*init)(struct sock *sk);
	/* cleanup private data  (optional) */
	void (*release)(struct sock *sk);

	/* return slow start threshold (required) */
	u32 (*ssthresh)(struct sock *sk);
	/* do new cwnd calculation (required) */
	void (*cong_avoid)(struct sock *sk, u32 ack, u32 acked);
	/* call before changing ca_state (optional) */
	void (*set_state)(struct sock *sk, u8 new_state);
	/* call when cwnd event occurs (optional) */
	void (*cwnd_event)(struct sock *sk, enum tcp_ca_event ev);
	/* new value of cwnd after loss (optional) */
	u32  (*undo_cwnd)(struct sock *sk);
	/* hook for packet ack accounting (optional) */
	void (*pkts_acked)(struct sock *sk, u32 num_acked, s32 rtt_us);
	/* get info for inet_diag (optional) */
	void (*get_info)(struct sock *sk, u32 ext, struct sk_buff *skb);

	char 		name[TCP_CA_NAME_MAX];
	struct module 	*owner;
};

int tcp_register_congestion_control(struct tcp_congestion_ops *type);
void tcp_unregister_congestion_control(struct tcp_congestion_ops *type);

void tcp_init_congestion_control(struct sock *sk);
void tcp_cleanup_congestion_control(struct sock *sk);
int tcp_set_default_congestion_control(const char *name);
void tcp_get_default_congestion_control(char *name);
void tcp_get_available_congestion_control(char *buf, size_t len);
void tcp_get_allowed_congestion_control(char *buf, size_t len);
int tcp_set_allowed_congestion_control(char *allowed);
int tcp_set_congestion_control(struct sock *sk, const char *name);
int tcp_slow_start(struct tcp_sock *tp, u32 acked);
void tcp_cong_avoid_ai(struct tcp_sock *tp, u32 w);

extern struct tcp_congestion_ops tcp_init_congestion_ops;
u32 tcp_reno_ssthresh(struct sock *sk);
void tcp_reno_cong_avoid(struct sock *sk, u32 ack, u32 acked);
extern struct tcp_congestion_ops tcp_reno;

static inline void tcp_set_ca_state(struct sock *sk, const u8 ca_state)
{
	struct inet_connection_sock *icsk = inet_csk(sk);

	if (icsk->icsk_ca_ops->set_state)
		icsk->icsk_ca_ops->set_state(sk, ca_state);
	icsk->icsk_ca_state = ca_state;
}

static inline void tcp_ca_event(struct sock *sk, const enum tcp_ca_event event)
{
	const struct inet_connection_sock *icsk = inet_csk(sk);

	if (icsk->icsk_ca_ops->cwnd_event)
		icsk->icsk_ca_ops->cwnd_event(sk, event);
}

/* These functions determine how the current flow behaves in respect of SACK
 * handling. SACK is negotiated with the peer, and therefore it can vary
 * between different flows.
 *
 * tcp_is_sack - SACK enabled
 * tcp_is_reno - No SACK
 * tcp_is_fack - FACK enabled, implies SACK enabled
 */
static inline int tcp_is_sack(const struct tcp_sock *tp)
{
	return tp->rx_opt.sack_ok;
}

static inline bool tcp_is_reno(const struct tcp_sock *tp)
{
	return !tcp_is_sack(tp);
}

static inline bool tcp_is_fack(const struct tcp_sock *tp)
{
	return tp->rx_opt.sack_ok & TCP_FACK_ENABLED;
}

static inline void tcp_enable_fack(struct tcp_sock *tp)
{
	tp->rx_opt.sack_ok |= TCP_FACK_ENABLED;
}

/* TCP early-retransmit (ER) is similar to but more conservative than
 * the thin-dupack feature.  Enable ER only if thin-dupack is disabled.
 */
static inline void tcp_enable_early_retrans(struct tcp_sock *tp)
{
	tp->do_early_retrans = sysctl_tcp_early_retrans &&
		sysctl_tcp_early_retrans < 4 && !sysctl_tcp_thin_dupack &&
		sysctl_tcp_reordering == 3;
}

static inline void tcp_disable_early_retrans(struct tcp_sock *tp)
{
	tp->do_early_retrans = 0;
}

static inline unsigned int tcp_left_out(const struct tcp_sock *tp)
{
	return tp->sacked_out + tp->lost_out;
}

/* This determines how many packets are "in the network" to the best
 * of our knowledge.  In many cases it is conservative, but where
 * detailed information is available from the receiver (via SACK
 * blocks etc.) we can make more aggressive calculations.
 *
 * Use this for decisions involving congestion control, use just
 * tp->packets_out to determine if the send queue is empty or not.
 *
 * Read this equation as:
 *
 *	"Packets sent once on transmission queue" MINUS
 *	"Packets left network, but not honestly ACKed yet" PLUS
 *	"Packets fast retransmitted"
 */
static inline unsigned int tcp_packets_in_flight(const struct tcp_sock *tp)
{
	return tp->packets_out - tcp_left_out(tp) + tp->retrans_out;
}

#define TCP_INFINITE_SSTHRESH	0x7fffffff

static inline bool tcp_in_initial_slowstart(const struct tcp_sock *tp)
{
	return tp->snd_ssthresh >= TCP_INFINITE_SSTHRESH;
}

static inline bool tcp_in_cwnd_reduction(const struct sock *sk)
{
	return (TCPF_CA_CWR | TCPF_CA_Recovery) &
	       (1 << inet_csk(sk)->icsk_ca_state);
}

/* If cwnd > ssthresh, we may raise ssthresh to be half-way to cwnd.
 * The exception is cwnd reduction phase, when cwnd is decreasing towards
 * ssthresh.
 */
static inline __u32 tcp_current_ssthresh(const struct sock *sk)
{
	const struct tcp_sock *tp = tcp_sk(sk);

	if (tcp_in_cwnd_reduction(sk))
		return tp->snd_ssthresh;
	else
		return max(tp->snd_ssthresh,
			   ((tp->snd_cwnd >> 1) +
			    (tp->snd_cwnd >> 2)));
}

/* Use define here intentionally to get WARN_ON location shown at the caller */
#define tcp_verify_left_out(tp)	WARN_ON(tcp_left_out(tp) > tp->packets_out)

void tcp_enter_cwr(struct sock *sk);
__u32 tcp_init_cwnd(const struct tcp_sock *tp, const struct dst_entry *dst);

/* The maximum number of MSS of available cwnd for which TSO defers
 * sending if not using sysctl_tcp_tso_win_divisor.
 */
static inline __u32 tcp_max_tso_deferred_mss(const struct tcp_sock *tp)
{
	return 3;
}

/* Slow start with delack produces 3 packets of burst, so that
 * it is safe "de facto".  This will be the default - same as
 * the default reordering threshold - but if reordering increases,
 * we must be able to allow cwnd to burst at least this much in order
 * to not pull it back when holes are filled.
 */
static __inline__ __u32 tcp_max_burst(const struct tcp_sock *tp)
{
	return tp->reordering;
}

/* Returns end sequence number of the receiver's advertised window */
static inline u32 tcp_wnd_end(const struct tcp_sock *tp)
{
	return tp->snd_una + tp->snd_wnd;
}

/* We follow the spirit of RFC2861 to validate cwnd but implement a more
 * flexible approach. The RFC suggests cwnd should not be raised unless
 * it was fully used previously. And that's exactly what we do in
 * congestion avoidance mode. But in slow start we allow cwnd to grow
 * as long as the application has used half the cwnd.
 * Example :
 *    cwnd is 10 (IW10), but application sends 9 frames.
 *    We allow cwnd to reach 18 when all frames are ACKed.
 * This check is safe because it's as aggressive as slow start which already
 * risks 100% overshoot. The advantage is that we discourage application to
 * either send more filler packets or data to artificially blow up the cwnd
 * usage, and allow application-limited process to probe bw more aggressively.
 */
static inline bool tcp_is_cwnd_limited(const struct sock *sk)
{
	const struct tcp_sock *tp = tcp_sk(sk);

	/* If in slow start, ensure cwnd grows to twice what was ACKed. */
	if (tp->snd_cwnd <= tp->snd_ssthresh)
		return tp->snd_cwnd < 2 * tp->max_packets_out;

	return tp->is_cwnd_limited;
}

static inline void tcp_check_probe_timer(struct sock *sk)
{
	const struct tcp_sock *tp = tcp_sk(sk);
	const struct inet_connection_sock *icsk = inet_csk(sk);

	if (!tp->packets_out && !icsk->icsk_pending)
		inet_csk_reset_xmit_timer(sk, ICSK_TIME_PROBE0,
					  icsk->icsk_rto, TCP_RTO_MAX);
}

static inline void tcp_init_wl(struct tcp_sock *tp, u32 seq)
{
	tp->snd_wl1 = seq;
}

static inline void tcp_update_wl(struct tcp_sock *tp, u32 seq)
{
	tp->snd_wl1 = seq;
}

/*
 * Calculate(/check) TCP checksum
 */
static inline __sum16 tcp_v4_check(int len, __be32 saddr,
				   __be32 daddr, __wsum base)
{
	return csum_tcpudp_magic(saddr,daddr,len,IPPROTO_TCP,base);
}

static inline __sum16 __tcp_checksum_complete(struct sk_buff *skb)
{
	return __skb_checksum_complete(skb);
}

static inline bool tcp_checksum_complete(struct sk_buff *skb)
{
	return !skb_csum_unnecessary(skb) &&
		__tcp_checksum_complete(skb);
}

/* Prequeue for VJ style copy to user, combined with checksumming. */

static inline void tcp_prequeue_init(struct tcp_sock *tp)
{
	tp->ucopy.task = NULL;
	tp->ucopy.len = 0;
	tp->ucopy.memory = 0;
	skb_queue_head_init(&tp->ucopy.prequeue);
#ifdef CONFIG_NET_DMA
	tp->ucopy.dma_chan = NULL;
	tp->ucopy.wakeup = 0;
	tp->ucopy.pinned_list = NULL;
	tp->ucopy.dma_cookie = 0;
#endif
}

bool tcp_prequeue(struct sock *sk, struct sk_buff *skb);

#undef STATE_TRACE

#ifdef STATE_TRACE
static const char *statename[]={
	"Unused","Established","Syn Sent","Syn Recv",
	"Fin Wait 1","Fin Wait 2","Time Wait", "Close",
	"Close Wait","Last ACK","Listen","Closing"
};
#endif
void tcp_set_state(struct sock *sk, int state);

void tcp_done(struct sock *sk);

static inline void tcp_sack_reset(struct tcp_options_received *rx_opt)
{
	rx_opt->dsack = 0;
	rx_opt->num_sacks = 0;
}

u32 tcp_default_init_rwnd(u32 mss);

/* Determine a window scaling and initial window to offer. */
void tcp_select_initial_window(int __space, __u32 mss, __u32 *rcv_wnd,
			       __u32 *window_clamp, int wscale_ok,
			       __u8 *rcv_wscale, __u32 init_rcv_wnd,
			       const struct sock *sk);

static inline int tcp_win_from_space(int space)
{
	return sysctl_tcp_adv_win_scale<=0 ?
		(space>>(-sysctl_tcp_adv_win_scale)) :
		space - (space>>sysctl_tcp_adv_win_scale);
}

#ifdef CONFIG_MPTCP
extern struct static_key mptcp_static_key;
static inline bool mptcp(const struct tcp_sock *tp)
{
	return static_key_false(&mptcp_static_key) && tp->mpc;
}
#else
static inline bool mptcp(const struct tcp_sock *tp)
{
	return 0;
}
#endif

/* Note: caller must be prepared to deal with negative returns */ 
static inline int tcp_space(const struct sock *sk)
{
	return tcp_win_from_space(sk->sk_rcvbuf -
				  atomic_read(&sk->sk_rmem_alloc));
} 

static inline int tcp_full_space(const struct sock *sk)
{
	return tcp_win_from_space(sk->sk_rcvbuf); 
}

static inline void tcp_openreq_init(struct request_sock *req,
				    struct tcp_options_received *rx_opt,
				    struct sk_buff *skb, struct sock *sk)
{
	struct inet_request_sock *ireq = inet_rsk(req);

	req->rcv_wnd = 0;		/* So that tcp_send_synack() knows! */
	req->cookie_ts = 0;
	tcp_rsk(req)->rcv_isn = TCP_SKB_CB(skb)->seq;
	tcp_rsk(req)->rcv_nxt = TCP_SKB_CB(skb)->seq + 1;
	tcp_rsk(req)->snt_synack = tcp_time_stamp;
	req->mss = rx_opt->mss_clamp;
	req->ts_recent = rx_opt->saw_tstamp ? rx_opt->rcv_tsval : 0;
	ireq->tstamp_ok = rx_opt->tstamp_ok;
	ireq->sack_ok = rx_opt->sack_ok;
	ireq->snd_wscale = rx_opt->snd_wscale;
	ireq->wscale_ok = rx_opt->wscale_ok;
	ireq->acked = 0;
	ireq->ecn_ok = 0;
	ireq->mptcp_rqsk = 0;
	ireq->saw_mpc = 0;
	ireq->ir_rmt_port = tcp_hdr(skb)->source;
	ireq->ir_num = ntohs(tcp_hdr(skb)->dest);
	ireq->ir_mark = inet_request_mark(sk, skb);
}

extern void tcp_openreq_init_rwin(struct request_sock *req,
				  struct sock *sk, struct dst_entry *dst);

void tcp_enter_memory_pressure(struct sock *sk);

static inline int keepalive_intvl_when(const struct tcp_sock *tp)
{
	return tp->keepalive_intvl ? : sysctl_tcp_keepalive_intvl;
}

static inline int keepalive_time_when(const struct tcp_sock *tp)
{
	return tp->keepalive_time ? : sysctl_tcp_keepalive_time;
}

static inline int keepalive_probes(const struct tcp_sock *tp)
{
	return tp->keepalive_probes ? : sysctl_tcp_keepalive_probes;
}

static inline u32 keepalive_time_elapsed(const struct tcp_sock *tp)
{
	const struct inet_connection_sock *icsk = &tp->inet_conn;

	return min_t(u32, tcp_time_stamp - icsk->icsk_ack.lrcvtime,
			  tcp_time_stamp - tp->rcv_tstamp);
}

static inline int tcp_fin_time(const struct sock *sk)
{
	int fin_timeout = tcp_sk(sk)->linger2 ? : sysctl_tcp_fin_timeout;
	const int rto = inet_csk(sk)->icsk_rto;

	if (fin_timeout < (rto << 2) - (rto >> 1))
		fin_timeout = (rto << 2) - (rto >> 1);

	return fin_timeout;
}

static inline bool tcp_paws_check(const struct tcp_options_received *rx_opt,
				  int paws_win)
{
	if ((s32)(rx_opt->ts_recent - rx_opt->rcv_tsval) <= paws_win)
		return true;
	if (unlikely(get_seconds() >= rx_opt->ts_recent_stamp + TCP_PAWS_24DAYS))
		return true;
	/*
	 * Some OSes send SYN and SYNACK messages with tsval=0 tsecr=0,
	 * then following tcp messages have valid values. Ignore 0 value,
	 * or else 'negative' tsval might forbid us to accept their packets.
	 */
	if (!rx_opt->ts_recent)
		return true;
	return false;
}

static inline bool tcp_paws_reject(const struct tcp_options_received *rx_opt,
				   int rst)
{
	if (tcp_paws_check(rx_opt, 0))
		return false;

	/* RST segments are not recommended to carry timestamp,
	   and, if they do, it is recommended to ignore PAWS because
	   "their cleanup function should take precedence over timestamps."
	   Certainly, it is mistake. It is necessary to understand the reasons
	   of this constraint to relax it: if peer reboots, clock may go
	   out-of-sync and half-open connections will not be reset.
	   Actually, the problem would be not existing if all
	   the implementations followed draft about maintaining clock
	   via reboots. Linux-2.2 DOES NOT!

	   However, we can relax time bounds for RST segments to MSL.
	 */
	if (rst && get_seconds() >= rx_opt->ts_recent_stamp + TCP_PAWS_MSL)
		return false;
	return true;
}

static inline void tcp_mib_init(struct net *net)
{
	/* See RFC 2012 */
	TCP_ADD_STATS_USER(net, TCP_MIB_RTOALGORITHM, 1);
	TCP_ADD_STATS_USER(net, TCP_MIB_RTOMIN, TCP_RTO_MIN*1000/HZ);
	TCP_ADD_STATS_USER(net, TCP_MIB_RTOMAX, TCP_RTO_MAX*1000/HZ);
	TCP_ADD_STATS_USER(net, TCP_MIB_MAXCONN, -1);
}

/* from STCP */
static inline void tcp_clear_retrans_hints_partial(struct tcp_sock *tp)
{
	tp->lost_skb_hint = NULL;
}

static inline void tcp_clear_all_retrans_hints(struct tcp_sock *tp)
{
	tcp_clear_retrans_hints_partial(tp);
	tp->retransmit_skb_hint = NULL;
}

/* MD5 Signature */
struct crypto_hash;

union tcp_md5_addr {
	struct in_addr  a4;
#if IS_ENABLED(CONFIG_IPV6)
	struct in6_addr	a6;
#endif
};

/* - key database */
struct tcp_md5sig_key {
	struct hlist_node	node;
	u8			keylen;
	u8			family; /* AF_INET or AF_INET6 */
	union tcp_md5_addr	addr;
	u8			key[TCP_MD5SIG_MAXKEYLEN];
	struct rcu_head		rcu;
};

/* - sock block */
struct tcp_md5sig_info {
	struct hlist_head	head;
	struct rcu_head		rcu;
};

/* - pseudo header */
struct tcp4_pseudohdr {
	__be32		saddr;
	__be32		daddr;
	__u8		pad;
	__u8		protocol;
	__be16		len;
};

struct tcp6_pseudohdr {
	struct in6_addr	saddr;
	struct in6_addr daddr;
	__be32		len;
	__be32		protocol;	/* including padding */
};

union tcp_md5sum_block {
	struct tcp4_pseudohdr ip4;
#if IS_ENABLED(CONFIG_IPV6)
	struct tcp6_pseudohdr ip6;
#endif
};

/* - pool: digest algorithm, hash description and scratch buffer */
struct tcp_md5sig_pool {
	struct hash_desc	md5_desc;
	union tcp_md5sum_block	md5_blk;
};

/* - functions */
int tcp_v4_md5_hash_skb(char *md5_hash, struct tcp_md5sig_key *key,
			const struct sock *sk, const struct request_sock *req,
			const struct sk_buff *skb);
int tcp_md5_do_add(struct sock *sk, const union tcp_md5_addr *addr,
		   int family, const u8 *newkey, u8 newkeylen, gfp_t gfp);
int tcp_md5_do_del(struct sock *sk, const union tcp_md5_addr *addr,
		   int family);
struct tcp_md5sig_key *tcp_v4_md5_lookup(struct sock *sk,
					 struct sock *addr_sk);

#ifdef CONFIG_TCP_MD5SIG
struct tcp_md5sig_key *tcp_md5_do_lookup(struct sock *sk,
					 const union tcp_md5_addr *addr,
					 int family);
#define tcp_twsk_md5_key(twsk)	((twsk)->tw_md5_key)
#else
static inline struct tcp_md5sig_key *tcp_md5_do_lookup(struct sock *sk,
					 const union tcp_md5_addr *addr,
					 int family)
{
	return NULL;
}
#define tcp_twsk_md5_key(twsk)	NULL
#endif

bool tcp_alloc_md5sig_pool(void);

struct tcp_md5sig_pool *tcp_get_md5sig_pool(void);
static inline void tcp_put_md5sig_pool(void)
{
	local_bh_enable();
}

int tcp_md5_hash_header(struct tcp_md5sig_pool *, const struct tcphdr *);
int tcp_md5_hash_skb_data(struct tcp_md5sig_pool *, const struct sk_buff *,
			  unsigned int header_len);
int tcp_md5_hash_key(struct tcp_md5sig_pool *hp,
		     const struct tcp_md5sig_key *key);

/* From tcp_fastopen.c */
void tcp_fastopen_cache_get(struct sock *sk, u16 *mss,
			    struct tcp_fastopen_cookie *cookie, int *syn_loss,
			    unsigned long *last_syn_loss);
void tcp_fastopen_cache_set(struct sock *sk, u16 mss,
			    struct tcp_fastopen_cookie *cookie, bool syn_lost);
struct tcp_fastopen_request {
	/* Fast Open cookie. Size 0 means a cookie request */
	struct tcp_fastopen_cookie	cookie;
	struct msghdr			*data;  /* data in MSG_FASTOPEN */
	size_t				size;
	int				copied;	/* queued in tcp_connect() */
};
void tcp_free_fastopen_req(struct tcp_sock *tp);

extern struct tcp_fastopen_context __rcu *tcp_fastopen_ctx;
int tcp_fastopen_reset_cipher(void *key, unsigned int len);
bool tcp_try_fastopen(struct sock *sk, struct sk_buff *skb,
		      struct request_sock *req,
		      struct tcp_fastopen_cookie *foc,
		      struct dst_entry *dst);
void tcp_fastopen_init_key_once(bool publish);
#define TCP_FASTOPEN_KEY_LENGTH 16

/* Fastopen key context */
struct tcp_fastopen_context {
	struct crypto_cipher	*tfm;
	__u8			key[TCP_FASTOPEN_KEY_LENGTH];
	struct rcu_head		rcu;
};

/* write queue abstraction */
static inline void tcp_write_queue_purge(struct sock *sk)
{
	struct sk_buff *skb;

	while ((skb = __skb_dequeue(&sk->sk_write_queue)) != NULL)
		sk_wmem_free_skb(sk, skb);
	sk_mem_reclaim(sk);
	tcp_clear_all_retrans_hints(tcp_sk(sk));
}

static inline struct sk_buff *tcp_write_queue_head(const struct sock *sk)
{
	return skb_peek(&sk->sk_write_queue);
}

static inline struct sk_buff *tcp_write_queue_tail(const struct sock *sk)
{
	return skb_peek_tail(&sk->sk_write_queue);
}

static inline struct sk_buff *tcp_write_queue_next(const struct sock *sk,
						   const struct sk_buff *skb)
{
	return skb_queue_next(&sk->sk_write_queue, skb);
}

static inline struct sk_buff *tcp_write_queue_prev(const struct sock *sk,
						   const struct sk_buff *skb)
{
	return skb_queue_prev(&sk->sk_write_queue, skb);
}

#define tcp_for_write_queue(skb, sk)					\
	skb_queue_walk(&(sk)->sk_write_queue, skb)

#define tcp_for_write_queue_from(skb, sk)				\
	skb_queue_walk_from(&(sk)->sk_write_queue, skb)

#define tcp_for_write_queue_from_safe(skb, tmp, sk)			\
	skb_queue_walk_from_safe(&(sk)->sk_write_queue, skb, tmp)

static inline struct sk_buff *tcp_send_head(const struct sock *sk)
{
	return sk->sk_send_head;
}

static inline bool tcp_skb_is_last(const struct sock *sk,
				   const struct sk_buff *skb)
{
	return skb_queue_is_last(&sk->sk_write_queue, skb);
}

static inline void tcp_advance_send_head(struct sock *sk, const struct sk_buff *skb)
{
	if (tcp_skb_is_last(sk, skb))
		sk->sk_send_head = NULL;
	else
		sk->sk_send_head = tcp_write_queue_next(sk, skb);
}

static inline void tcp_check_send_head(struct sock *sk, struct sk_buff *skb_unlinked)
{
	if (sk->sk_send_head == skb_unlinked)
		sk->sk_send_head = NULL;
}

static inline void tcp_init_send_head(struct sock *sk)
{
	sk->sk_send_head = NULL;
}

static inline void __tcp_add_write_queue_tail(struct sock *sk, struct sk_buff *skb)
{
	__skb_queue_tail(&sk->sk_write_queue, skb);
}

static inline void tcp_add_write_queue_tail(struct sock *sk, struct sk_buff *skb)
{
	__tcp_add_write_queue_tail(sk, skb);

	/* Queue it, remembering where we must start sending. */
	if (sk->sk_send_head == NULL) {
		sk->sk_send_head = skb;

		if (tcp_sk(sk)->highest_sack == NULL)
			tcp_sk(sk)->highest_sack = skb;
	}
}

static inline void __tcp_add_write_queue_head(struct sock *sk, struct sk_buff *skb)
{
	__skb_queue_head(&sk->sk_write_queue, skb);
}

/* Insert buff after skb on the write queue of sk.  */
static inline void tcp_insert_write_queue_after(struct sk_buff *skb,
						struct sk_buff *buff,
						struct sock *sk)
{
	__skb_queue_after(&sk->sk_write_queue, skb, buff);
}

/* Insert new before skb on the write queue of sk.  */
static inline void tcp_insert_write_queue_before(struct sk_buff *new,
						  struct sk_buff *skb,
						  struct sock *sk)
{
	__skb_queue_before(&sk->sk_write_queue, skb, new);

	if (sk->sk_send_head == skb)
		sk->sk_send_head = new;
}

static inline void tcp_unlink_write_queue(struct sk_buff *skb, struct sock *sk)
{
	__skb_unlink(skb, &sk->sk_write_queue);
}

static inline bool tcp_write_queue_empty(struct sock *sk)
{
	return skb_queue_empty(&sk->sk_write_queue);
}

static inline void tcp_push_pending_frames(struct sock *sk)
{
	if (tcp_send_head(sk)) {
		struct tcp_sock *tp = tcp_sk(sk);

		__tcp_push_pending_frames(sk, tcp_current_mss(sk), tp->nonagle);
	}
}

/* Start sequence of the skb just after the highest skb with SACKed
 * bit, valid only if sacked_out > 0 or when the caller has ensured
 * validity by itself.
 */
static inline u32 tcp_highest_sack_seq(struct tcp_sock *tp)
{
	if (!tp->sacked_out)
		return tp->snd_una;

	if (tp->highest_sack == NULL)
		return tp->snd_nxt;

	return TCP_SKB_CB(tp->highest_sack)->seq;
}

static inline void tcp_advance_highest_sack(struct sock *sk, struct sk_buff *skb)
{
	tcp_sk(sk)->highest_sack = tcp_skb_is_last(sk, skb) ? NULL :
						tcp_write_queue_next(sk, skb);
}

static inline struct sk_buff *tcp_highest_sack(struct sock *sk)
{
	return tcp_sk(sk)->highest_sack;
}

static inline void tcp_highest_sack_reset(struct sock *sk)
{
	tcp_sk(sk)->highest_sack = tcp_write_queue_head(sk);
}

/* Called when old skb is about to be deleted (to be combined with new skb) */
static inline void tcp_highest_sack_combine(struct sock *sk,
					    struct sk_buff *old,
					    struct sk_buff *new)
{
	if (tcp_sk(sk)->sacked_out && (old == tcp_sk(sk)->highest_sack))
		tcp_sk(sk)->highest_sack = new;
}

/* Determines whether this is a thin stream (which may suffer from
 * increased latency). Used to trigger latency-reducing mechanisms.
 */
static inline bool tcp_stream_is_thin(struct tcp_sock *tp)
{
	return tp->packets_out < 4 && !tcp_in_initial_slowstart(tp);
}

/* /proc */
enum tcp_seq_states {
	TCP_SEQ_STATE_LISTENING,
	TCP_SEQ_STATE_OPENREQ,
	TCP_SEQ_STATE_ESTABLISHED,
};

int tcp_seq_open(struct inode *inode, struct file *file);

struct tcp_seq_afinfo {
	char				*name;
	sa_family_t			family;
	const struct file_operations	*seq_fops;
	struct seq_operations		seq_ops;
};

struct tcp_iter_state {
	struct seq_net_private	p;
	sa_family_t		family;
	enum tcp_seq_states	state;
	struct sock		*syn_wait_sk;
	int			bucket, offset, sbucket, num;
	kuid_t			uid;
	loff_t			last_pos;
};

int tcp_proc_register(struct net *net, struct tcp_seq_afinfo *afinfo);
void tcp_proc_unregister(struct net *net, struct tcp_seq_afinfo *afinfo);

extern struct request_sock_ops tcp_request_sock_ops;
extern struct request_sock_ops tcp6_request_sock_ops;

void tcp_v4_destroy_sock(struct sock *sk);

struct sk_buff *tcp_gso_segment(struct sk_buff *skb,
				netdev_features_t features);
struct sk_buff **tcp_gro_receive(struct sk_buff **head, struct sk_buff *skb);
int tcp_gro_complete(struct sk_buff *skb);

void __tcp_v4_send_check(struct sk_buff *skb, __be32 saddr, __be32 daddr);

static inline u32 tcp_notsent_lowat(const struct tcp_sock *tp)
{
	return tp->notsent_lowat ?: sysctl_tcp_notsent_lowat;
}

static inline bool tcp_stream_memory_free(const struct sock *sk)
{
	const struct tcp_sock *tp = tcp_sk(sk);
	u32 notsent_bytes = tp->write_seq - tp->snd_nxt;

	return notsent_bytes < tcp_notsent_lowat(tp);
}

#ifdef CONFIG_PROC_FS
int tcp4_proc_init(void);
void tcp4_proc_exit(void);
#endif

int tcp_rtx_synack(struct sock *sk, struct request_sock *req);
int tcp_conn_request(struct request_sock_ops *rsk_ops,
		     const struct tcp_request_sock_ops *af_ops,
		     struct sock *sk, struct sk_buff *skb);

/* TCP af-specific functions */
struct tcp_sock_af_ops {
#ifdef CONFIG_TCP_MD5SIG
	struct tcp_md5sig_key	*(*md5_lookup) (struct sock *sk,
						struct sock *addr_sk);
	int			(*calc_md5_hash) (char *location,
						  struct tcp_md5sig_key *md5,
						  const struct sock *sk,
						  const struct request_sock *req,
						  const struct sk_buff *skb);
	int			(*md5_parse) (struct sock *sk,
					      char __user *optval,
					      int optlen);
#endif
};

/* TCP/MPTCP-specific functions */
struct tcp_sock_ops {
	u32 (*__select_window)(struct sock *sk);
	u16 (*select_window)(struct sock *sk);
	void (*select_initial_window)(int __space, __u32 mss, __u32 *rcv_wnd,
				      __u32 *window_clamp, int wscale_ok,
				      __u8 *rcv_wscale, __u32 init_rcv_wnd,
				      const struct sock *sk);
	void (*init_buffer_space)(struct sock *sk);
	void (*set_rto)(struct sock *sk);
	bool (*should_expand_sndbuf)(const struct sock *sk);
	void (*send_fin)(struct sock *sk);
	bool (*write_xmit)(struct sock *sk, unsigned int mss_now, int nonagle,
			   int push_one, gfp_t gfp);
	void (*send_active_reset)(struct sock *sk, gfp_t priority);
	int (*write_wakeup)(struct sock *sk);
	bool (*prune_ofo_queue)(struct sock *sk);
	void (*retransmit_timer)(struct sock *sk);
	void (*time_wait)(struct sock *sk, int state, int timeo);
	void (*cleanup_rbuf)(struct sock *sk, int copied);
	void (*init_congestion_control)(struct sock *sk);
	void (*cwnd_validate)(struct sock *sk, bool is_cwnd_limited);
};
extern const struct tcp_sock_ops tcp_specific;

struct tcp_request_sock_ops {
	u16 mss_clamp;
#ifdef CONFIG_TCP_MD5SIG
	struct tcp_md5sig_key	*(*md5_lookup) (struct sock *sk,
						struct request_sock *req);
	int			(*calc_md5_hash) (char *location,
						  struct tcp_md5sig_key *md5,
						  const struct sock *sk,
						  const struct request_sock *req,
						  const struct sk_buff *skb);
#endif
<<<<<<< HEAD
	int (*init_req)(struct request_sock *req, struct sock *sk,
=======
	void (*init_req)(struct request_sock *req, struct sock *sk,
>>>>>>> bfe01a5b
			 struct sk_buff *skb);
#ifdef CONFIG_SYN_COOKIES
	__u32 (*cookie_init_seq)(struct sock *sk, const struct sk_buff *skb,
				 __u16 *mss);
#endif
	struct dst_entry *(*route_req)(struct sock *sk, struct flowi *fl,
				       const struct request_sock *req,
				       bool *strict);
	__u32 (*init_seq)(const struct sk_buff *skb);
	int (*send_synack)(struct sock *sk, struct dst_entry *dst,
			   struct flowi *fl, struct request_sock *req,
			   u16 queue_mapping, struct tcp_fastopen_cookie *foc);
	void (*queue_hash_add)(struct sock *sk, struct request_sock *req,
			       const unsigned long timeout);
};

#ifdef CONFIG_SYN_COOKIES
static inline __u32 cookie_init_sequence(const struct tcp_request_sock_ops *ops,
					 struct sock *sk, struct sk_buff *skb,
					 __u16 *mss)
{
	return ops->cookie_init_seq(sk, skb, mss);
}
#else
static inline __u32 cookie_init_sequence(const struct tcp_request_sock_ops *ops,
					 struct sock *sk, struct sk_buff *skb,
					 __u16 *mss)
{
	return 0;
}
#endif

int tcpv4_offload_init(void);

void tcp_v4_init(void);
void tcp_init(void);

#endif	/* _TCP_H */<|MERGE_RESOLUTION|>--- conflicted
+++ resolved
@@ -413,7 +413,6 @@
 int tcp_v4_rtx_synack(struct sock *sk, struct request_sock *req);
 void tcp_v4_reqsk_send_ack(struct sock *sk, struct sk_buff *skb,
 			   struct request_sock *req);
-__u32 tcp_v4_init_sequence(const struct sk_buff *skb);
 int tcp_v4_send_synack(struct sock *sk, struct dst_entry *dst,
 		       struct flowi *fl,
 		       struct request_sock *req,
@@ -1794,11 +1793,7 @@
 						  const struct request_sock *req,
 						  const struct sk_buff *skb);
 #endif
-<<<<<<< HEAD
 	int (*init_req)(struct request_sock *req, struct sock *sk,
-=======
-	void (*init_req)(struct request_sock *req, struct sock *sk,
->>>>>>> bfe01a5b
 			 struct sk_buff *skb);
 #ifdef CONFIG_SYN_COOKIES
 	__u32 (*cookie_init_seq)(struct sock *sk, const struct sk_buff *skb,
