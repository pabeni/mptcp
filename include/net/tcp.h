--- conflicted
+++ resolved
@@ -644,12 +644,8 @@
 
 u32 __cookie_v4_init_sequence(const struct iphdr *iph, const struct tcphdr *th,
 			      u16 *mssp);
-<<<<<<< HEAD
-__u32 cookie_v4_init_sequence(struct request_sock *req, struct sock *sk,
-			      const struct sk_buff *skb, __u16 *mss);
-=======
-__u32 cookie_v4_init_sequence(const struct sk_buff *skb, __u16 *mss);
->>>>>>> afd2ff9b
+__u32 cookie_v4_init_sequence(struct sock *sk, const struct sk_buff *skb,
+			      __u16 *mss);
 __u32 cookie_init_timestamp(struct request_sock *req);
 bool cookie_timestamp_decode(struct tcp_options_received *opt);
 bool cookie_ecn_ok(const struct tcp_options_received *opt,
@@ -662,12 +658,8 @@
 
 u32 __cookie_v6_init_sequence(const struct ipv6hdr *iph,
 			      const struct tcphdr *th, u16 *mssp);
-<<<<<<< HEAD
-__u32 cookie_v6_init_sequence(struct request_sock *req, struct sock *sk,
-			      const struct sk_buff *skb, __u16 *mss);
-=======
-__u32 cookie_v6_init_sequence(const struct sk_buff *skb, __u16 *mss);
->>>>>>> afd2ff9b
+__u32 cookie_v6_init_sequence(struct sock *sk, const struct sk_buff *skb,
+			      __u16 *mss);
 #endif
 /* tcp_output.c */
 
@@ -704,13 +696,10 @@
 void tcp_rearm_rto(struct sock *sk);
 void tcp_synack_rtt_meas(struct sock *sk, struct request_sock *req);
 void tcp_reset(struct sock *sk);
-<<<<<<< HEAD
 void tcp_set_rto(struct sock *sk);
 bool tcp_should_expand_sndbuf(const struct sock *sk);
 bool tcp_prune_ofo_queue(struct sock *sk);
-=======
 void tcp_skb_mark_lost_uncond_verify(struct tcp_sock *tp, struct sk_buff *skb);
->>>>>>> afd2ff9b
 
 /* tcp_timer.c */
 void tcp_init_xmit_timers(struct sock *);
@@ -1907,20 +1896,13 @@
 					  const struct sock *sk,
 					  const struct sk_buff *skb);
 #endif
-<<<<<<< HEAD
-	int (*init_req)(struct request_sock *req, struct sock *sk_listener,
-			 struct sk_buff *skb, bool want_cookie);
-#ifdef CONFIG_SYN_COOKIES
-	__u32 (*cookie_init_seq)(struct request_sock *req, struct sock *sk,
-				 const struct sk_buff *skb, __u16 *mss);
-=======
 	void (*init_req)(struct request_sock *req,
 			 const struct sock *sk_listener,
-			 struct sk_buff *skb);
+			 struct sk_buff *skb,
+			 bool want_cookie);
 #ifdef CONFIG_SYN_COOKIES
-	__u32 (*cookie_init_seq)(const struct sk_buff *skb,
+	__u32 (*cookie_init_seq)(struct sock *sk, const struct sk_buff *skb,
 				 __u16 *mss);
->>>>>>> afd2ff9b
 #endif
 	struct dst_entry *(*route_req)(const struct sock *sk, struct flowi *fl,
 				       const struct request_sock *req,
@@ -1933,31 +1915,17 @@
 };
 
 #ifdef CONFIG_SYN_COOKIES
-<<<<<<< HEAD
-static inline __u32 cookie_init_sequence(struct request_sock *req,
-					 const struct tcp_request_sock_ops *ops,
-					 struct sock *sk, struct sk_buff *skb,
-					 __u16 *mss)
-{
-	return ops->cookie_init_seq(req, sk, skb, mss);
-}
-#else
-static inline __u32 cookie_init_sequence(struct request_sock *req,
-					 const struct tcp_request_sock_ops *ops,
-					 struct sock *sk, struct sk_buff *skb,
-=======
 static inline __u32 cookie_init_sequence(const struct tcp_request_sock_ops *ops,
 					 const struct sock *sk, struct sk_buff *skb,
 					 __u16 *mss)
 {
 	tcp_synq_overflow(sk);
 	NET_INC_STATS_BH(sock_net(sk), LINUX_MIB_SYNCOOKIESSENT);
-	return ops->cookie_init_seq(skb, mss);
+	return ops->cookie_init_seq(sk, skb, mss);
 }
 #else
 static inline __u32 cookie_init_sequence(const struct tcp_request_sock_ops *ops,
 					 const struct sock *sk, struct sk_buff *skb,
->>>>>>> afd2ff9b
 					 __u16 *mss)
 {
 	return 0;
