--- conflicted
+++ resolved
@@ -229,7 +229,6 @@
  */
 #define	TFO_SERVER_WO_SOCKOPT1	0x400
 #define	TFO_SERVER_WO_SOCKOPT2	0x800
-<<<<<<< HEAD
 
 /* Flags from tcp_input.c for tcp_ack */
 #define FLAG_DATA               0x01 /* Incoming frame contained data.          */
@@ -251,8 +250,6 @@
 #define FLAG_NOT_DUP            (FLAG_DATA|FLAG_WIN_UPDATE|FLAG_ACKED)
 #define FLAG_CA_ALERT           (FLAG_DATA_SACKED|FLAG_ECE)
 #define FLAG_FORWARD_PROGRESS   (FLAG_ACKED|FLAG_DATA_SACKED)
-=======
->>>>>>> 19583ca5
 
 extern struct inet_timewait_death_row tcp_death_row;
 
@@ -380,7 +377,6 @@
 void tcp_minshall_update(struct tcp_sock *tp, unsigned int mss_now,
 			 const struct sk_buff *skb);
 int tcp_xmit_probe_skb(struct sock *sk, int urgent);
-void tcp_cwnd_validate(struct sock *sk);
 void tcp_event_new_data_sent(struct sock *sk, const struct sk_buff *skb);
 int tcp_transmit_skb(struct sock *sk, struct sk_buff *skb, int clone_it,
 		     gfp_t gfp_mask);
